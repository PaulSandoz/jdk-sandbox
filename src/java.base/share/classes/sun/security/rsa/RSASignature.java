--- conflicted
+++ resolved
@@ -278,11 +278,7 @@
     // See JCA doc
     @Override
     protected void engineSetParameter(AlgorithmParameterSpec params)
-<<<<<<< HEAD
-        throws InvalidAlgorithmParameterException {
-=======
             throws InvalidAlgorithmParameterException {
->>>>>>> 7a898e3e
         if (params != null) {
             throw new InvalidAlgorithmParameterException("No parameters accepted");
         }
