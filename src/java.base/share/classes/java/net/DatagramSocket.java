--- conflicted
+++ resolved
@@ -417,15 +417,7 @@
      * @since 1.2
      */
     public void connect(InetAddress address, int port) {
-<<<<<<< HEAD
         socket().connect(address, port);
-=======
-        try {
-            connectInternal(address, port);
-        } catch (SocketException se) {
-            throw new UncheckedIOException("connect failed", se);
-        }
->>>>>>> f2013ac2
     }
 
     /**
