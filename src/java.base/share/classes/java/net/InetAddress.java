--- conflicted
+++ resolved
@@ -1861,11 +1861,7 @@
 
     static InetAddressImpl create() {
         return isIPv6Supported() ?
-<<<<<<< HEAD
-               new Inet6AddressImpl() : new Inet4AddressImpl();
-=======
                 new Inet6AddressImpl() : new Inet4AddressImpl();
->>>>>>> 6726c592
     }
 
     static native boolean isIPv6Supported();
