/*
 * Copyright (c) 2008, 2018, Oracle and/or its affiliates. All rights reserved.
 * DO NOT ALTER OR REMOVE COPYRIGHT NOTICES OR THIS FILE HEADER.
 *
 * This code is free software; you can redistribute it and/or modify it
 * under the terms of the GNU General Public License version 2 only, as
 * published by the Free Software Foundation.
 *
 * This code is distributed in the hope that it will be useful, but WITHOUT
 * ANY WARRANTY; without even the implied warranty of MERCHANTABILITY or
 * FITNESS FOR A PARTICULAR PURPOSE.  See the GNU General Public License
 * version 2 for more details (a copy is included in the LICENSE file that
 * accompanied this code).
 *
 * You should have received a copy of the GNU General Public License version
 * 2 along with this work; if not, write to the Free Software Foundation,
 * Inc., 51 Franklin St, Fifth Floor, Boston, MA 02110-1301 USA.
 *
 * Please contact Oracle, 500 Oracle Parkway, Redwood Shores, CA 94065 USA
 * or visit www.oracle.com if you need additional information or have any
 * questions.
 *
 */

#include "precompiled.hpp"
#include "asm/assembler.hpp"
#include "assembler_arm.inline.hpp"
#include "gc/shared/cardTable.hpp"
#include "gc/shared/cardTableModRefBS.hpp"
#include "interpreter/interpreter.hpp"
#include "nativeInst_arm.hpp"
#include "oops/instanceOop.hpp"
#include "oops/method.hpp"
#include "oops/objArrayKlass.hpp"
#include "oops/oop.inline.hpp"
#include "prims/methodHandles.hpp"
#include "runtime/frame.inline.hpp"
#include "runtime/handles.inline.hpp"
#include "runtime/sharedRuntime.hpp"
#include "runtime/stubCodeGenerator.hpp"
#include "runtime/stubRoutines.hpp"
#include "utilities/align.hpp"
#ifdef COMPILER2
#include "opto/runtime.hpp"
#endif

// Declaration and definition of StubGenerator (no .hpp file).
// For a more detailed description of the stub routine structure
// see the comment in stubRoutines.hpp

#define __ _masm->

#ifdef PRODUCT
#define BLOCK_COMMENT(str) /* nothing */
#else
#define BLOCK_COMMENT(str) __ block_comment(str)
#endif

#define BIND(label) bind(label); BLOCK_COMMENT(#label ":")

// -------------------------------------------------------------------------------------------------------------------------
// Stub Code definitions

// Platform dependent parameters for array copy stubs

// Note: we have noticed a huge change in behavior on a microbenchmark
// from platform to platform depending on the configuration.

// Instead of adding a series of command line options (which
// unfortunately have to be done in the shared file and cannot appear
// only in the ARM port), the tested result are hard-coded here in a set
// of options, selected by specifying 'ArmCopyPlatform'

// Currently, this 'platform' is hardcoded to a value that is a good
// enough trade-off.  However, one can easily modify this file to test
// the hard-coded configurations or create new ones. If the gain is
// significant, we could decide to either add command line options or
// add code to automatically choose a configuration.

// see comments below for the various configurations created
#define DEFAULT_ARRAYCOPY_CONFIG 0
#define TEGRA2_ARRAYCOPY_CONFIG 1
#define IMX515_ARRAYCOPY_CONFIG 2

// Hard coded choices (XXX: could be changed to a command line option)
#define ArmCopyPlatform DEFAULT_ARRAYCOPY_CONFIG

#ifdef AARCH64
#define ArmCopyCacheLineSize 64
#else
#define ArmCopyCacheLineSize 32 // not worth optimizing to 64 according to measured gains
#endif // AARCH64

// TODO-AARCH64: tune and revise AArch64 arraycopy optimizations

// configuration for each kind of loop
typedef struct {
  int pld_distance;       // prefetch distance (0 => no prefetch, <0: prefetch_before);
#ifndef AARCH64
  bool split_ldm;         // if true, split each STM in STMs with fewer registers
  bool split_stm;         // if true, split each LTM in LTMs with fewer registers
#endif // !AARCH64
} arraycopy_loop_config;

// configuration for all loops
typedef struct {
  // const char *description;
  arraycopy_loop_config forward_aligned;
  arraycopy_loop_config backward_aligned;
  arraycopy_loop_config forward_shifted;
  arraycopy_loop_config backward_shifted;
} arraycopy_platform_config;

// configured platforms
static arraycopy_platform_config arraycopy_configurations[] = {
  // configuration parameters for arraycopy loops
#ifdef AARCH64
  {
    {-256 }, // forward aligned
    {-128 }, // backward aligned
    {-256 }, // forward shifted
    {-128 }  // backward shifted
  }
#else

  // Configurations were chosen based on manual analysis of benchmark
  // results, minimizing overhead with respect to best results on the
  // different test cases.

  // Prefetch before is always favored since it avoids dirtying the
  // cache uselessly for small copies. Code for prefetch after has
  // been kept in case the difference is significant for some
  // platforms but we might consider dropping it.

  // distance, ldm, stm
  {
    // default: tradeoff tegra2/imx515/nv-tegra2,
    // Notes on benchmarking:
    // - not far from optimal configuration on nv-tegra2
    // - within 5% of optimal configuration except for backward aligned on IMX
    // - up to 40% from optimal configuration for backward shifted and backward align for tegra2
    //   but still on par with the operating system copy
    {-256, true,  true  }, // forward aligned
    {-256, true,  true  }, // backward aligned
    {-256, false, false }, // forward shifted
    {-256, true,  true  } // backward shifted
  },
  {
    // configuration tuned on tegra2-4.
    // Warning: should not be used on nv-tegra2 !
    // Notes:
    // - prefetch after gives 40% gain on backward copies on tegra2-4,
    //   resulting in better number than the operating system
    //   copy. However, this can lead to a 300% loss on nv-tegra and has
    //   more impact on the cache (fetches futher than what is
    //   copied). Use this configuration with care, in case it improves
    //   reference benchmarks.
    {-256, true,  true  }, // forward aligned
    {96,   false, false }, // backward aligned
    {-256, false, false }, // forward shifted
    {96,   false, false } // backward shifted
  },
  {
    // configuration tuned on imx515
    // Notes:
    // - smaller prefetch distance is sufficient to get good result and might be more stable
    // - refined backward aligned options within 5% of optimal configuration except for
    //   tests were the arrays fit in the cache
    {-160, false, false }, // forward aligned
    {-160, false, false }, // backward aligned
    {-160, false, false }, // forward shifted
    {-160, true,  true  } // backward shifted
  }
#endif // AARCH64
};

class StubGenerator: public StubCodeGenerator {

#ifdef PRODUCT
#define inc_counter_np(a,b,c) ((void)0)
#else
#define inc_counter_np(counter, t1, t2) \
  BLOCK_COMMENT("inc_counter " #counter); \
  __ inc_counter(&counter, t1, t2);
#endif

 private:

  address generate_call_stub(address& return_address) {
    StubCodeMark mark(this, "StubRoutines", "call_stub");
    address start = __ pc();

#ifdef AARCH64
    const int saved_regs_size = 192;

    __ stp(FP, LR, Address(SP, -saved_regs_size, pre_indexed));
    __ mov(FP, SP);

    int sp_offset = 16;
    assert(frame::entry_frame_call_wrapper_offset * wordSize == sp_offset, "adjust this code");
    __ stp(R0,  ZR,  Address(SP, sp_offset)); sp_offset += 16;

    const int saved_result_and_result_type_offset = sp_offset;
    __ stp(R1,  R2,  Address(SP, sp_offset)); sp_offset += 16;
    __ stp(R19, R20, Address(SP, sp_offset)); sp_offset += 16;
    __ stp(R21, R22, Address(SP, sp_offset)); sp_offset += 16;
    __ stp(R23, R24, Address(SP, sp_offset)); sp_offset += 16;
    __ stp(R25, R26, Address(SP, sp_offset)); sp_offset += 16;
    __ stp(R27, R28, Address(SP, sp_offset)); sp_offset += 16;

    __ stp_d(V8,  V9,  Address(SP, sp_offset)); sp_offset += 16;
    __ stp_d(V10, V11, Address(SP, sp_offset)); sp_offset += 16;
    __ stp_d(V12, V13, Address(SP, sp_offset)); sp_offset += 16;
    __ stp_d(V14, V15, Address(SP, sp_offset)); sp_offset += 16;
    assert (sp_offset == saved_regs_size, "adjust this code");

    __ mov(Rmethod, R3);
    __ mov(Rthread, R7);
    __ reinit_heapbase();

    { // Pass parameters
      Label done_parameters, pass_parameters;

      __ mov(Rparams, SP);
      __ cbz_w(R6, done_parameters);

      __ sub(Rtemp, SP, R6, ex_uxtw, LogBytesPerWord);
      __ align_reg(SP, Rtemp, StackAlignmentInBytes);
      __ add(Rparams, SP, R6, ex_uxtw, LogBytesPerWord);

      __ bind(pass_parameters);
      __ subs_w(R6, R6, 1);
      __ ldr(Rtemp, Address(R5, wordSize, post_indexed));
      __ str(Rtemp, Address(Rparams, -wordSize, pre_indexed));
      __ b(pass_parameters, ne);

      __ bind(done_parameters);

#ifdef ASSERT
      {
        Label L;
        __ cmp(SP, Rparams);
        __ b(L, eq);
        __ stop("SP does not match Rparams");
        __ bind(L);
      }
#endif
    }

    __ mov(Rsender_sp, SP);
    __ blr(R4);
    return_address = __ pc();

    __ mov(SP, FP);

    __ ldp(R1, R2, Address(SP, saved_result_and_result_type_offset));

    { // Handle return value
      Label cont;
      __ str(R0, Address(R1));

      __ cmp_w(R2, T_DOUBLE);
      __ ccmp_w(R2, T_FLOAT, Assembler::flags_for_condition(eq), ne);
      __ b(cont, ne);

      __ str_d(V0, Address(R1));
      __ bind(cont);
    }

    sp_offset = saved_result_and_result_type_offset + 16;
    __ ldp(R19, R20, Address(SP, sp_offset)); sp_offset += 16;
    __ ldp(R21, R22, Address(SP, sp_offset)); sp_offset += 16;
    __ ldp(R23, R24, Address(SP, sp_offset)); sp_offset += 16;
    __ ldp(R25, R26, Address(SP, sp_offset)); sp_offset += 16;
    __ ldp(R27, R28, Address(SP, sp_offset)); sp_offset += 16;

    __ ldp_d(V8,  V9,  Address(SP, sp_offset)); sp_offset += 16;
    __ ldp_d(V10, V11, Address(SP, sp_offset)); sp_offset += 16;
    __ ldp_d(V12, V13, Address(SP, sp_offset)); sp_offset += 16;
    __ ldp_d(V14, V15, Address(SP, sp_offset)); sp_offset += 16;
    assert (sp_offset == saved_regs_size, "adjust this code");

    __ ldp(FP, LR, Address(SP, saved_regs_size, post_indexed));
    __ ret();

#else // AARCH64

    assert(frame::entry_frame_call_wrapper_offset == 0, "adjust this code");

    __ mov(Rtemp, SP);
    __ push(RegisterSet(FP) | RegisterSet(LR));
#ifndef __SOFTFP__
    __ fstmdbd(SP, FloatRegisterSet(D8, 8), writeback);
#endif
    __ stmdb(SP, RegisterSet(R0, R2) | RegisterSet(R4, R6) | RegisterSet(R8, R10) | altFP_7_11, writeback);
    __ mov(Rmethod, R3);
    __ ldmia(Rtemp, RegisterSet(R1, R3) | Rthread); // stacked arguments

    // XXX: TODO
    // Would be better with respect to native tools if the following
    // setting of FP was changed to conform to the native ABI, with FP
    // pointing to the saved FP slot (and the corresponding modifications
    // for entry_frame_call_wrapper_offset and frame::real_fp).
    __ mov(FP, SP);

    {
      Label no_parameters, pass_parameters;
      __ cmp(R3, 0);
      __ b(no_parameters, eq);

      __ bind(pass_parameters);
      __ ldr(Rtemp, Address(R2, wordSize, post_indexed)); // Rtemp OK, unused and scratchable
      __ subs(R3, R3, 1);
      __ push(Rtemp);
      __ b(pass_parameters, ne);
      __ bind(no_parameters);
    }

    __ mov(Rsender_sp, SP);
    __ blx(R1);
    return_address = __ pc();

    __ add(SP, FP, wordSize); // Skip link to JavaCallWrapper
    __ pop(RegisterSet(R2, R3));
#ifndef __ABI_HARD__
    __ cmp(R3, T_LONG);
    __ cmp(R3, T_DOUBLE, ne);
    __ str(R0, Address(R2));
    __ str(R1, Address(R2, wordSize), eq);
#else
    Label cont, l_float, l_double;

    __ cmp(R3, T_DOUBLE);
    __ b(l_double, eq);

    __ cmp(R3, T_FLOAT);
    __ b(l_float, eq);

    __ cmp(R3, T_LONG);
    __ str(R0, Address(R2));
    __ str(R1, Address(R2, wordSize), eq);
    __ b(cont);


    __ bind(l_double);
    __ fstd(D0, Address(R2));
    __ b(cont);

    __ bind(l_float);
    __ fsts(S0, Address(R2));

    __ bind(cont);
#endif

    __ pop(RegisterSet(R4, R6) | RegisterSet(R8, R10) | altFP_7_11);
#ifndef __SOFTFP__
    __ fldmiad(SP, FloatRegisterSet(D8, 8), writeback);
#endif
    __ pop(RegisterSet(FP) | RegisterSet(PC));

#endif // AARCH64
    return start;
  }


  // (in) Rexception_obj: exception oop
  address generate_catch_exception() {
    StubCodeMark mark(this, "StubRoutines", "catch_exception");
    address start = __ pc();

    __ str(Rexception_obj, Address(Rthread, Thread::pending_exception_offset()));
    __ b(StubRoutines::_call_stub_return_address);

    return start;
  }


  // (in) Rexception_pc: return address
  address generate_forward_exception() {
    StubCodeMark mark(this, "StubRoutines", "forward exception");
    address start = __ pc();

    __ mov(c_rarg0, Rthread);
    __ mov(c_rarg1, Rexception_pc);
    __ call_VM_leaf(CAST_FROM_FN_PTR(address,
                         SharedRuntime::exception_handler_for_return_address),
                         c_rarg0, c_rarg1);
    __ ldr(Rexception_obj, Address(Rthread, Thread::pending_exception_offset()));
    const Register Rzero = __ zero_register(Rtemp); // Rtemp OK (cleared by above call)
    __ str(Rzero, Address(Rthread, Thread::pending_exception_offset()));

#ifdef ASSERT
    // make sure exception is set
    { Label L;
      __ cbnz(Rexception_obj, L);
      __ stop("StubRoutines::forward exception: no pending exception (2)");
      __ bind(L);
    }
#endif

    // Verify that there is really a valid exception in RAX.
    __ verify_oop(Rexception_obj);

    __ jump(R0); // handler is returned in R0 by runtime function
    return start;
  }


#ifndef AARCH64

  // Integer division shared routine
  //   Input:
  //     R0  - dividend
  //     R2  - divisor
  //   Output:
  //     R0  - remainder
  //     R1  - quotient
  //   Destroys:
  //     R2
  //     LR
  address generate_idiv_irem() {
    Label positive_arguments, negative_or_zero, call_slow_path;
    Register dividend  = R0;
    Register divisor   = R2;
    Register remainder = R0;
    Register quotient  = R1;
    Register tmp       = LR;
    assert(dividend == remainder, "must be");

    address start = __ pc();

    // Check for special cases: divisor <= 0 or dividend < 0
    __ cmp(divisor, 0);
    __ orrs(quotient, dividend, divisor, ne);
    __ b(negative_or_zero, le);

    __ bind(positive_arguments);
    // Save return address on stack to free one extra register
    __ push(LR);
    // Approximate the mamximum order of the quotient
    __ clz(tmp, dividend);
    __ clz(quotient, divisor);
    __ subs(tmp, quotient, tmp);
    __ mov(quotient, 0);
    // Jump to the appropriate place in the unrolled loop below
    __ ldr(PC, Address(PC, tmp, lsl, 2), pl);
    // If divisor is greater than dividend, return immediately
    __ pop(PC);

    // Offset table
    Label offset_table[32];
    int i;
    for (i = 0; i <= 31; i++) {
      __ emit_address(offset_table[i]);
    }

    // Unrolled loop of 32 division steps
    for (i = 31; i >= 0; i--) {
      __ bind(offset_table[i]);
      __ cmp(remainder, AsmOperand(divisor, lsl, i));
      __ sub(remainder, remainder, AsmOperand(divisor, lsl, i), hs);
      __ add(quotient, quotient, 1 << i, hs);
    }
    __ pop(PC);

    __ bind(negative_or_zero);
    // Find the combination of argument signs and jump to corresponding handler
    __ andr(quotient, dividend, 0x80000000, ne);
    __ orr(quotient, quotient, AsmOperand(divisor, lsr, 31), ne);
    __ add(PC, PC, AsmOperand(quotient, ror, 26), ne);
    __ str(LR, Address(Rthread, JavaThread::saved_exception_pc_offset()));

    // The leaf runtime function can destroy R0-R3 and R12 registers which are still alive
    RegisterSet saved_registers = RegisterSet(R3) | RegisterSet(R12);
#if R9_IS_SCRATCHED
    // Safer to save R9 here since callers may have been written
    // assuming R9 survives. This is suboptimal but may not be worth
    // revisiting for this slow case.

    // save also R10 for alignment
    saved_registers = saved_registers | RegisterSet(R9, R10);
#endif
    {
      // divisor == 0
      FixedSizeCodeBlock zero_divisor(_masm, 8, true);
      __ push(saved_registers);
      __ mov(R0, Rthread);
      __ mov(R1, LR);
      __ mov(R2, SharedRuntime::IMPLICIT_DIVIDE_BY_ZERO);
      __ b(call_slow_path);
    }

    {
      // divisor > 0 && dividend < 0
      FixedSizeCodeBlock positive_divisor_negative_dividend(_masm, 8, true);
      __ push(LR);
      __ rsb(dividend, dividend, 0);
      __ bl(positive_arguments);
      __ rsb(remainder, remainder, 0);
      __ rsb(quotient, quotient, 0);
      __ pop(PC);
    }

    {
      // divisor < 0 && dividend > 0
      FixedSizeCodeBlock negative_divisor_positive_dividend(_masm, 8, true);
      __ push(LR);
      __ rsb(divisor, divisor, 0);
      __ bl(positive_arguments);
      __ rsb(quotient, quotient, 0);
      __ pop(PC);
    }

    {
      // divisor < 0 && dividend < 0
      FixedSizeCodeBlock negative_divisor_negative_dividend(_masm, 8, true);
      __ push(LR);
      __ rsb(dividend, dividend, 0);
      __ rsb(divisor, divisor, 0);
      __ bl(positive_arguments);
      __ rsb(remainder, remainder, 0);
      __ pop(PC);
    }

    __ bind(call_slow_path);
    __ call(CAST_FROM_FN_PTR(address, SharedRuntime::continuation_for_implicit_exception));
    __ pop(saved_registers);
    __ bx(R0);

    return start;
  }


 // As per atomic.hpp the Atomic read-modify-write operations must be logically implemented as:
 //  <fence>; <op>; <membar StoreLoad|StoreStore>
 // But for load-linked/store-conditional based systems a fence here simply means
 // no load/store can be reordered with respect to the initial load-linked, so we have:
 // <membar storeload|loadload> ; load-linked; <op>; store-conditional; <membar storeload|storestore>
 // There are no memory actions in <op> so nothing further is needed.
 //
 // So we define the following for convenience:
#define MEMBAR_ATOMIC_OP_PRE \
    MacroAssembler::Membar_mask_bits(MacroAssembler::StoreLoad|MacroAssembler::LoadLoad)
#define MEMBAR_ATOMIC_OP_POST \
    MacroAssembler::Membar_mask_bits(MacroAssembler::StoreLoad|MacroAssembler::StoreStore)

  // Note: JDK 9 only supports ARMv7+ so we always have ldrexd available even though the
  // code below allows for it to be otherwise. The else clause indicates an ARMv5 system
  // for which we do not support MP and so membars are not necessary. This ARMv5 code will
  // be removed in the future.

  // Support for jint Atomic::add(jint add_value, volatile jint *dest)
  //
  // Arguments :
  //
  //      add_value:      R0
  //      dest:           R1
  //
  // Results:
  //
  //     R0: the new stored in dest
  //
  // Overwrites:
  //
  //     R1, R2, R3
  //
  address generate_atomic_add() {
    address start;

    StubCodeMark mark(this, "StubRoutines", "atomic_add");
    Label retry;
    start = __ pc();
    Register addval    = R0;
    Register dest      = R1;
    Register prev      = R2;
    Register ok        = R2;
    Register newval    = R3;

    if (VM_Version::supports_ldrex()) {
      __ membar(MEMBAR_ATOMIC_OP_PRE, prev);
      __ bind(retry);
      __ ldrex(newval, Address(dest));
      __ add(newval, addval, newval);
      __ strex(ok, newval, Address(dest));
      __ cmp(ok, 0);
      __ b(retry, ne);
      __ mov (R0, newval);
      __ membar(MEMBAR_ATOMIC_OP_POST, prev);
    } else {
      __ bind(retry);
      __ ldr (prev, Address(dest));
      __ add(newval, addval, prev);
      __ atomic_cas_bool(prev, newval, dest, 0, noreg/*ignored*/);
      __ b(retry, ne);
      __ mov (R0, newval);
    }
    __ bx(LR);

    return start;
  }

  // Support for jint Atomic::xchg(jint exchange_value, volatile jint *dest)
  //
  // Arguments :
  //
  //      exchange_value: R0
  //      dest:           R1
  //
  // Results:
  //
  //     R0: the value previously stored in dest
  //
  // Overwrites:
  //
  //     R1, R2, R3
  //
  address generate_atomic_xchg() {
    address start;

    StubCodeMark mark(this, "StubRoutines", "atomic_xchg");
    start = __ pc();
    Register newval    = R0;
    Register dest      = R1;
    Register prev      = R2;

    Label retry;

    if (VM_Version::supports_ldrex()) {
      Register ok=R3;
      __ membar(MEMBAR_ATOMIC_OP_PRE, prev);
      __ bind(retry);
      __ ldrex(prev, Address(dest));
      __ strex(ok, newval, Address(dest));
      __ cmp(ok, 0);
      __ b(retry, ne);
      __ mov (R0, prev);
      __ membar(MEMBAR_ATOMIC_OP_POST, prev);
    } else {
      __ bind(retry);
      __ ldr (prev, Address(dest));
      __ atomic_cas_bool(prev, newval, dest, 0, noreg/*ignored*/);
      __ b(retry, ne);
      __ mov (R0, prev);
    }
    __ bx(LR);

    return start;
  }

  // Support for jint Atomic::cmpxchg(jint exchange_value, volatile jint *dest, jint compare_value)
  //
  // Arguments :
  //
  //      compare_value:  R0
  //      exchange_value: R1
  //      dest:           R2
  //
  // Results:
  //
  //     R0: the value previously stored in dest
  //
  // Overwrites:
  //
  //     R0, R1, R2, R3, Rtemp
  //
  address generate_atomic_cmpxchg() {
    address start;

    StubCodeMark mark(this, "StubRoutines", "atomic_cmpxchg");
    start = __ pc();
    Register cmp       = R0;
    Register newval    = R1;
    Register dest      = R2;
    Register temp1     = R3;
    Register temp2     = Rtemp; // Rtemp free (native ABI)

    __ membar(MEMBAR_ATOMIC_OP_PRE, temp1);

    // atomic_cas returns previous value in R0
    __ atomic_cas(temp1, temp2, cmp, newval, dest, 0);

    __ membar(MEMBAR_ATOMIC_OP_POST, temp1);

    __ bx(LR);

    return start;
  }

  // Support for jlong Atomic::cmpxchg(jlong exchange_value, volatile jlong *dest, jlong compare_value)
  // reordered before by a wrapper to (jlong compare_value, jlong exchange_value, volatile jlong *dest)
  //
  // Arguments :
  //
  //      compare_value:  R1 (High), R0 (Low)
  //      exchange_value: R3 (High), R2 (Low)
  //      dest:           SP+0
  //
  // Results:
  //
  //     R0:R1: the value previously stored in dest
  //
  // Overwrites:
  //
  address generate_atomic_cmpxchg_long() {
    address start;

    StubCodeMark mark(this, "StubRoutines", "atomic_cmpxchg_long");
    start = __ pc();
    Register cmp_lo      = R0;
    Register cmp_hi      = R1;
    Register newval_lo   = R2;
    Register newval_hi   = R3;
    Register addr        = Rtemp;  /* After load from stack */
    Register temp_lo     = R4;
    Register temp_hi     = R5;
    Register temp_result = R8;
    assert_different_registers(cmp_lo, newval_lo, temp_lo, addr, temp_result, R7);
    assert_different_registers(cmp_hi, newval_hi, temp_hi, addr, temp_result, R7);

    __ membar(MEMBAR_ATOMIC_OP_PRE, Rtemp); // Rtemp free (native ABI)

    // Stack is unaligned, maintain double word alignment by pushing
    // odd number of regs.
    __ push(RegisterSet(temp_result) | RegisterSet(temp_lo, temp_hi));
    __ ldr(addr, Address(SP, 12));

    // atomic_cas64 returns previous value in temp_lo, temp_hi
    __ atomic_cas64(temp_lo, temp_hi, temp_result, cmp_lo, cmp_hi,
                    newval_lo, newval_hi, addr, 0);
    __ mov(R0, temp_lo);
    __ mov(R1, temp_hi);

    __ pop(RegisterSet(temp_result) | RegisterSet(temp_lo, temp_hi));

    __ membar(MEMBAR_ATOMIC_OP_POST, Rtemp); // Rtemp free (native ABI)
    __ bx(LR);

    return start;
  }

  address generate_atomic_load_long() {
    address start;

    StubCodeMark mark(this, "StubRoutines", "atomic_load_long");
    start = __ pc();
    Register result_lo = R0;
    Register result_hi = R1;
    Register src       = R0;

    if (!os::is_MP()) {
      __ ldmia(src, RegisterSet(result_lo, result_hi));
      __ bx(LR);
    } else if (VM_Version::supports_ldrexd()) {
      __ ldrexd(result_lo, Address(src));
      __ clrex(); // FIXME: safe to remove?
      __ bx(LR);
    } else {
      __ stop("Atomic load(jlong) unsupported on this platform");
      __ bx(LR);
    }

    return start;
  }

  address generate_atomic_store_long() {
    address start;

    StubCodeMark mark(this, "StubRoutines", "atomic_store_long");
    start = __ pc();
    Register newval_lo = R0;
    Register newval_hi = R1;
    Register dest      = R2;
    Register scratch_lo    = R2;
    Register scratch_hi    = R3;  /* After load from stack */
    Register result    = R3;

    if (!os::is_MP()) {
      __ stmia(dest, RegisterSet(newval_lo, newval_hi));
      __ bx(LR);
    } else if (VM_Version::supports_ldrexd()) {
      __ mov(Rtemp, dest);  // get dest to Rtemp
      Label retry;
      __ bind(retry);
      __ ldrexd(scratch_lo, Address(Rtemp));
      __ strexd(result, R0, Address(Rtemp));
      __ rsbs(result, result, 1);
      __ b(retry, eq);
      __ bx(LR);
    } else {
      __ stop("Atomic store(jlong) unsupported on this platform");
      __ bx(LR);
    }

    return start;
  }


#endif // AARCH64

#ifdef COMPILER2
  // Support for uint StubRoutine::Arm::partial_subtype_check( Klass sub, Klass super );
  // Arguments :
  //
  //      ret  : R0, returned
  //      icc/xcc: set as R0 (depending on wordSize)
  //      sub  : R1, argument, not changed
  //      super: R2, argument, not changed
  //      raddr: LR, blown by call
  address generate_partial_subtype_check() {
    __ align(CodeEntryAlignment);
    StubCodeMark mark(this, "StubRoutines", "partial_subtype_check");
    address start = __ pc();

    // based on SPARC check_klass_subtype_[fast|slow]_path (without CompressedOops)

    // R0 used as tmp_reg (in addition to return reg)
    Register sub_klass = R1;
    Register super_klass = R2;
    Register tmp_reg2 = R3;
    Register tmp_reg3 = R4;
#define saved_set tmp_reg2, tmp_reg3

    Label L_loop, L_fail;

    int sc_offset = in_bytes(Klass::secondary_super_cache_offset());

    // fast check should be redundant

    // slow check
    {
      __ raw_push(saved_set);

      // a couple of useful fields in sub_klass:
      int ss_offset = in_bytes(Klass::secondary_supers_offset());

      // Do a linear scan of the secondary super-klass chain.
      // This code is rarely used, so simplicity is a virtue here.

      inc_counter_np(SharedRuntime::_partial_subtype_ctr, tmp_reg2, tmp_reg3);

      Register scan_temp = tmp_reg2;
      Register count_temp = tmp_reg3;

      // We will consult the secondary-super array.
      __ ldr(scan_temp, Address(sub_klass, ss_offset));

      Register search_key = super_klass;

      // Load the array length.
      __ ldr_s32(count_temp, Address(scan_temp, Array<Klass*>::length_offset_in_bytes()));
      __ add(scan_temp, scan_temp, Array<Klass*>::base_offset_in_bytes());

      __ add(count_temp, count_temp, 1);

      // Top of search loop
      __ bind(L_loop);
      // Notes:
      //  scan_temp starts at the array elements
      //  count_temp is 1+size
      __ subs(count_temp, count_temp, 1);
      __ b(L_fail, eq); // not found in the array

      // Load next super to check
      // In the array of super classes elements are pointer sized.
      int element_size = wordSize;
      __ ldr(R0, Address(scan_temp, element_size, post_indexed));

      // Look for Rsuper_klass on Rsub_klass's secondary super-class-overflow list
      __ subs(R0, R0, search_key); // set R0 to 0 on success (and flags to eq)

      // A miss means we are NOT a subtype and need to keep looping
      __ b(L_loop, ne);

      // Falling out the bottom means we found a hit; we ARE a subtype

      // Success.  Cache the super we found and proceed in triumph.
      __ str(super_klass, Address(sub_klass, sc_offset));

      // Return success
      // R0 is already 0 and flags are already set to eq
      __ raw_pop(saved_set);
      __ ret();

      // Return failure
      __ bind(L_fail);
#ifdef AARCH64
      // count_temp is 0, can't use ZR here
      __ adds(R0, count_temp, 1); // sets the flags
#else
      __ movs(R0, 1); // sets the flags
#endif
      __ raw_pop(saved_set);
      __ ret();
    }
    return start;
  }
#undef saved_set
#endif // COMPILER2


  //----------------------------------------------------------------------------------------------------
  // Non-destructive plausibility checks for oops

  address generate_verify_oop() {
    StubCodeMark mark(this, "StubRoutines", "verify_oop");
    address start = __ pc();

    // Incoming arguments:
    //
    // R0: error message (char* )
    // R1: address of register save area
    // R2: oop to verify
    //
    // All registers are saved before calling this stub. However, condition flags should be saved here.

    const Register oop   = R2;
    const Register klass = R3;
    const Register tmp1  = R6;
    const Register tmp2  = R8;

    const Register flags     = Rtmp_save0; // R4/R19
    const Register ret_addr  = Rtmp_save1; // R5/R20
    assert_different_registers(oop, klass, tmp1, tmp2, flags, ret_addr, R7);

    Label exit, error;
    InlinedAddress verify_oop_count((address) StubRoutines::verify_oop_count_addr());

#ifdef AARCH64
    __ mrs(flags, Assembler::SysReg_NZCV);
#else
    __ mrs(Assembler::CPSR, flags);
#endif // AARCH64

    __ ldr_literal(tmp1, verify_oop_count);
    __ ldr_s32(tmp2, Address(tmp1));
    __ add(tmp2, tmp2, 1);
    __ str_32(tmp2, Address(tmp1));

    // make sure object is 'reasonable'
    __ cbz(oop, exit);                           // if obj is NULL it is ok

    // Check if the oop is in the right area of memory
    // Note: oop_mask and oop_bits must be updated if the code is saved/reused
    const address oop_mask = (address) Universe::verify_oop_mask();
    const address oop_bits = (address) Universe::verify_oop_bits();
    __ mov_address(tmp1, oop_mask, symbolic_Relocation::oop_mask_reference);
    __ andr(tmp2, oop, tmp1);
    __ mov_address(tmp1, oop_bits, symbolic_Relocation::oop_bits_reference);
    __ cmp(tmp2, tmp1);
    __ b(error, ne);

    // make sure klass is 'reasonable'
    __ load_klass(klass, oop);                   // get klass
    __ cbz(klass, error);                        // if klass is NULL it is broken

    // return if everything seems ok
    __ bind(exit);

#ifdef AARCH64
    __ msr(Assembler::SysReg_NZCV, flags);
#else
    __ msr(Assembler::CPSR_f, flags);
#endif // AARCH64

    __ ret();

    // handle errors
    __ bind(error);

    __ mov(ret_addr, LR);                      // save return address

    // R0: error message
    // R1: register save area
    __ call(CAST_FROM_FN_PTR(address, MacroAssembler::debug));

    __ mov(LR, ret_addr);
    __ b(exit);

    __ bind_literal(verify_oop_count);

    return start;
  }

  //----------------------------------------------------------------------------------------------------
  // Array copy stubs

  //
  //  Generate overlap test for array copy stubs
  //
  //  Input:
  //    R0    -  array1
  //    R1    -  array2
  //    R2    -  element count, 32-bit int
  //
  //  input registers are preserved
  //
  void array_overlap_test(address no_overlap_target, int log2_elem_size, Register tmp1, Register tmp2) {
    assert(no_overlap_target != NULL, "must be generated");
    array_overlap_test(no_overlap_target, NULL, log2_elem_size, tmp1, tmp2);
  }
  void array_overlap_test(Label& L_no_overlap, int log2_elem_size, Register tmp1, Register tmp2) {
    array_overlap_test(NULL, &L_no_overlap, log2_elem_size, tmp1, tmp2);
  }
  void array_overlap_test(address no_overlap_target, Label* NOLp, int log2_elem_size, Register tmp1, Register tmp2) {
    const Register from       = R0;
    const Register to         = R1;
    const Register count      = R2;
    const Register to_from    = tmp1; // to - from
#ifndef AARCH64
    const Register byte_count = (log2_elem_size == 0) ? count : tmp2; // count << log2_elem_size
#endif // AARCH64
    assert_different_registers(from, to, count, tmp1, tmp2);

    // no_overlap version works if 'to' lower (unsigned) than 'from'
    // and or 'to' more than (count*size) from 'from'

    BLOCK_COMMENT("Array Overlap Test:");
    __ subs(to_from, to, from);
#ifndef AARCH64
    if (log2_elem_size != 0) {
      __ mov(byte_count, AsmOperand(count, lsl, log2_elem_size));
    }
#endif // !AARCH64
    if (NOLp == NULL)
      __ b(no_overlap_target,lo);
    else
      __ b((*NOLp), lo);
#ifdef AARCH64
    __ subs(ZR, to_from, count, ex_sxtw, log2_elem_size);
#else
    __ cmp(to_from, byte_count);
#endif // AARCH64
    if (NOLp == NULL)
      __ b(no_overlap_target, ge);
    else
      __ b((*NOLp), ge);
  }

#ifdef AARCH64
  // TODO-AARCH64: revise usages of bulk_* methods (probably ldp`s and stp`s should interlace)

  // Loads [from, from + count*wordSize) into regs[0], regs[1], ..., regs[count-1]
  // and increases 'from' by count*wordSize.
  void bulk_load_forward(Register from, const Register regs[], int count) {
    assert (count > 0 && count % 2 == 0, "count must be positive even number");
    int bytes = count * wordSize;

    int offset = 0;
    __ ldp(regs[0], regs[1], Address(from, bytes, post_indexed));
    offset += 2*wordSize;

    for (int i = 2; i < count; i += 2) {
      __ ldp(regs[i], regs[i+1], Address(from, -bytes + offset));
      offset += 2*wordSize;
    }

    assert (offset == bytes, "must be");
  }

  // Stores regs[0], regs[1], ..., regs[count-1] to [to, to + count*wordSize)
  // and increases 'to' by count*wordSize.
  void bulk_store_forward(Register to, const Register regs[], int count) {
    assert (count > 0 && count % 2 == 0, "count must be positive even number");
    int bytes = count * wordSize;

    int offset = 0;
    __ stp(regs[0], regs[1], Address(to, bytes, post_indexed));
    offset += 2*wordSize;

    for (int i = 2; i < count; i += 2) {
      __ stp(regs[i], regs[i+1], Address(to, -bytes + offset));
      offset += 2*wordSize;
    }

    assert (offset == bytes, "must be");
  }

  // Loads [from - count*wordSize, from) into regs[0], regs[1], ..., regs[count-1]
  // and decreases 'from' by count*wordSize.
  // Note that the word with lowest address goes to regs[0].
  void bulk_load_backward(Register from, const Register regs[], int count) {
    assert (count > 0 && count % 2 == 0, "count must be positive even number");
    int bytes = count * wordSize;

    int offset = 0;

    for (int i = count - 2; i > 0; i -= 2) {
      offset += 2*wordSize;
      __ ldp(regs[i], regs[i+1], Address(from, -offset));
    }

    offset += 2*wordSize;
    __ ldp(regs[0], regs[1], Address(from, -bytes, pre_indexed));

    assert (offset == bytes, "must be");
  }

  // Stores regs[0], regs[1], ..., regs[count-1] into [to - count*wordSize, to)
  // and decreases 'to' by count*wordSize.
  // Note that regs[0] value goes into the memory with lowest address.
  void bulk_store_backward(Register to, const Register regs[], int count) {
    assert (count > 0 && count % 2 == 0, "count must be positive even number");
    int bytes = count * wordSize;

    int offset = 0;

    for (int i = count - 2; i > 0; i -= 2) {
      offset += 2*wordSize;
      __ stp(regs[i], regs[i+1], Address(to, -offset));
    }

    offset += 2*wordSize;
    __ stp(regs[0], regs[1], Address(to, -bytes, pre_indexed));

    assert (offset == bytes, "must be");
  }
#endif // AARCH64

  // TODO-AARCH64: rearrange in-loop prefetches:
  //   probably we should choose between "prefetch-store before or after store", not "before or after load".
  void prefetch(Register from, Register to, int offset, int to_delta = 0) {
    __ prefetch_read(Address(from, offset));
#ifdef AARCH64
  // Next line commented out to avoid significant loss of performance in memory copy - JDK-8078120
  // __ prfm(pstl1keep, Address(to, offset + to_delta));
#endif // AARCH64
  }

  // Generate the inner loop for forward aligned array copy
  //
  // Arguments
  //      from:      src address, 64 bits  aligned
  //      to:        dst address, wordSize aligned
  //      count:     number of elements (32-bit int)
  //      bytes_per_count: number of bytes for each unit of 'count'
  //
  // Return the minimum initial value for count
  //
  // Notes:
  // - 'from' aligned on 64-bit (recommended for 32-bit ARM in case this speeds up LDMIA, required for AArch64)
  // - 'to' aligned on wordSize
  // - 'count' must be greater or equal than the returned value
  //
  // Increases 'from' and 'to' by count*bytes_per_count.
  //
  // Scratches 'count', R3.
  // On AArch64 also scratches R4-R10; on 32-bit ARM R4-R10 are preserved (saved/restored).
  //
  int generate_forward_aligned_copy_loop(Register from, Register to, Register count, int bytes_per_count) {
    assert (from == R0 && to == R1 && count == R2, "adjust the implementation below");

    const int bytes_per_loop = 8*wordSize; // 8 registers are read and written on every loop iteration
    arraycopy_loop_config *config=&arraycopy_configurations[ArmCopyPlatform].forward_aligned;
    int pld_offset = config->pld_distance;
    const int count_per_loop = bytes_per_loop / bytes_per_count;

#ifndef AARCH64
    bool split_read= config->split_ldm;
    bool split_write= config->split_stm;

    // XXX optim: use VLDM/VSTM when available (Neon) with PLD
    //  NEONCopyPLD
    //      PLD [r1, #0xC0]
    //      VLDM r1!,{d0-d7}
    //      VSTM r0!,{d0-d7}
    //      SUBS r2,r2,#0x40
    //      BGE NEONCopyPLD

    __ push(RegisterSet(R4,R10));
#endif // !AARCH64

    const bool prefetch_before = pld_offset < 0;
    const bool prefetch_after = pld_offset > 0;

    Label L_skip_pld;

    // predecrease to exit when there is less than count_per_loop
    __ sub_32(count, count, count_per_loop);

    if (pld_offset != 0) {
      pld_offset = (pld_offset < 0) ? -pld_offset : pld_offset;

      prefetch(from, to, 0);

      if (prefetch_before) {
        // If prefetch is done ahead, final PLDs that overflow the
        // copied area can be easily avoided. 'count' is predecreased
        // by the prefetch distance to optimize the inner loop and the
        // outer loop skips the PLD.
        __ subs_32(count, count, (bytes_per_loop+pld_offset)/bytes_per_count);

        // skip prefetch for small copies
        __ b(L_skip_pld, lt);
      }

      int offset = ArmCopyCacheLineSize;
      while (offset <= pld_offset) {
        prefetch(from, to, offset);
        offset += ArmCopyCacheLineSize;
      };
    }

#ifdef AARCH64
    const Register data_regs[8] = {R3, R4, R5, R6, R7, R8, R9, R10};
#endif // AARCH64
    {
      // LDM (32-bit ARM) / LDP (AArch64) copy of 'bytes_per_loop' bytes

      // 32-bit ARM note: we have tried implementing loop unrolling to skip one
      // PLD with 64 bytes cache line but the gain was not significant.

      Label L_copy_loop;
      __ align(OptoLoopAlignment);
      __ BIND(L_copy_loop);

      if (prefetch_before) {
        prefetch(from, to, bytes_per_loop + pld_offset);
        __ BIND(L_skip_pld);
      }

#ifdef AARCH64
      bulk_load_forward(from, data_regs, 8);
#else
      if (split_read) {
        // Split the register set in two sets so that there is less
        // latency between LDM and STM (R3-R6 available while R7-R10
        // still loading) and less register locking issue when iterating
        // on the first LDM.
        __ ldmia(from, RegisterSet(R3, R6), writeback);
        __ ldmia(from, RegisterSet(R7, R10), writeback);
      } else {
        __ ldmia(from, RegisterSet(R3, R10), writeback);
      }
#endif // AARCH64

      __ subs_32(count, count, count_per_loop);

      if (prefetch_after) {
        prefetch(from, to, pld_offset, bytes_per_loop);
      }

#ifdef AARCH64
      bulk_store_forward(to, data_regs, 8);
#else
      if (split_write) {
        __ stmia(to, RegisterSet(R3, R6), writeback);
        __ stmia(to, RegisterSet(R7, R10), writeback);
      } else {
        __ stmia(to, RegisterSet(R3, R10), writeback);
      }
#endif // AARCH64

      __ b(L_copy_loop, ge);

      if (prefetch_before) {
        // the inner loop may end earlier, allowing to skip PLD for the last iterations
        __ cmn_32(count, (bytes_per_loop + pld_offset)/bytes_per_count);
        __ b(L_skip_pld, ge);
      }
    }
    BLOCK_COMMENT("Remaining bytes:");
    // still 0..bytes_per_loop-1 aligned bytes to copy, count already decreased by (at least) bytes_per_loop bytes

    // __ add(count, count, ...); // addition useless for the bit tests
    assert (pld_offset % bytes_per_loop == 0, "decreasing count by pld_offset before loop must not change tested bits");

#ifdef AARCH64
    assert (bytes_per_loop == 64, "adjust the code below");
    assert (bytes_per_count <= 8, "adjust the code below");

    {
      Label L;
      __ tbz(count, exact_log2(32/bytes_per_count), L);

      bulk_load_forward(from, data_regs, 4);
      bulk_store_forward(to, data_regs, 4);

      __ bind(L);
    }

    {
      Label L;
      __ tbz(count, exact_log2(16/bytes_per_count), L);

      bulk_load_forward(from, data_regs, 2);
      bulk_store_forward(to, data_regs, 2);

      __ bind(L);
    }

    {
      Label L;
      __ tbz(count, exact_log2(8/bytes_per_count), L);

      __ ldr(R3, Address(from, 8, post_indexed));
      __ str(R3, Address(to,   8, post_indexed));

      __ bind(L);
    }

    if (bytes_per_count <= 4) {
      Label L;
      __ tbz(count, exact_log2(4/bytes_per_count), L);

      __ ldr_w(R3, Address(from, 4, post_indexed));
      __ str_w(R3, Address(to,   4, post_indexed));

      __ bind(L);
    }

    if (bytes_per_count <= 2) {
      Label L;
      __ tbz(count, exact_log2(2/bytes_per_count), L);

      __ ldrh(R3, Address(from, 2, post_indexed));
      __ strh(R3, Address(to,   2, post_indexed));

      __ bind(L);
    }

    if (bytes_per_count <= 1) {
      Label L;
      __ tbz(count, 0, L);

      __ ldrb(R3, Address(from, 1, post_indexed));
      __ strb(R3, Address(to,   1, post_indexed));

      __ bind(L);
    }
#else
    __ tst(count, 16 / bytes_per_count);
    __ ldmia(from, RegisterSet(R3, R6), writeback, ne); // copy 16 bytes
    __ stmia(to, RegisterSet(R3, R6), writeback, ne);

    __ tst(count, 8 / bytes_per_count);
    __ ldmia(from, RegisterSet(R3, R4), writeback, ne); // copy 8 bytes
    __ stmia(to, RegisterSet(R3, R4), writeback, ne);

    if (bytes_per_count <= 4) {
      __ tst(count, 4 / bytes_per_count);
      __ ldr(R3, Address(from, 4, post_indexed), ne); // copy 4 bytes
      __ str(R3, Address(to, 4, post_indexed), ne);
    }

    if (bytes_per_count <= 2) {
      __ tst(count, 2 / bytes_per_count);
      __ ldrh(R3, Address(from, 2, post_indexed), ne); // copy 2 bytes
      __ strh(R3, Address(to, 2, post_indexed), ne);
    }

    if (bytes_per_count == 1) {
      __ tst(count, 1);
      __ ldrb(R3, Address(from, 1, post_indexed), ne);
      __ strb(R3, Address(to, 1, post_indexed), ne);
    }

    __ pop(RegisterSet(R4,R10));
#endif // AARCH64

    return count_per_loop;
  }


  // Generate the inner loop for backward aligned array copy
  //
  // Arguments
  //      end_from:      src end address, 64 bits  aligned
  //      end_to:        dst end address, wordSize aligned
  //      count:         number of elements (32-bit int)
  //      bytes_per_count: number of bytes for each unit of 'count'
  //
  // Return the minimum initial value for count
  //
  // Notes:
  // - 'end_from' aligned on 64-bit (recommended for 32-bit ARM in case this speeds up LDMIA, required for AArch64)
  // - 'end_to' aligned on wordSize
  // - 'count' must be greater or equal than the returned value
  //
  // Decreases 'end_from' and 'end_to' by count*bytes_per_count.
  //
  // Scratches 'count', R3.
  // On AArch64 also scratches R4-R10; on 32-bit ARM R4-R10 are preserved (saved/restored).
  //
  int generate_backward_aligned_copy_loop(Register end_from, Register end_to, Register count, int bytes_per_count) {
    assert (end_from == R0 && end_to == R1 && count == R2, "adjust the implementation below");

    const int bytes_per_loop = 8*wordSize; // 8 registers are read and written on every loop iteration
    const int count_per_loop = bytes_per_loop / bytes_per_count;

    arraycopy_loop_config *config=&arraycopy_configurations[ArmCopyPlatform].backward_aligned;
    int pld_offset = config->pld_distance;

#ifndef AARCH64
    bool split_read= config->split_ldm;
    bool split_write= config->split_stm;

    // See the forward copy variant for additional comments.

    __ push(RegisterSet(R4,R10));
#endif // !AARCH64

    __ sub_32(count, count, count_per_loop);

    const bool prefetch_before = pld_offset < 0;
    const bool prefetch_after = pld_offset > 0;

    Label L_skip_pld;

    if (pld_offset != 0) {
      pld_offset = (pld_offset < 0) ? -pld_offset : pld_offset;

      prefetch(end_from, end_to, -wordSize);

      if (prefetch_before) {
        __ subs_32(count, count, (bytes_per_loop + pld_offset) / bytes_per_count);
        __ b(L_skip_pld, lt);
      }

      int offset = ArmCopyCacheLineSize;
      while (offset <= pld_offset) {
        prefetch(end_from, end_to, -(wordSize + offset));
        offset += ArmCopyCacheLineSize;
      };
    }

#ifdef AARCH64
    const Register data_regs[8] = {R3, R4, R5, R6, R7, R8, R9, R10};
#endif // AARCH64
    {
      // LDM (32-bit ARM) / LDP (AArch64) copy of 'bytes_per_loop' bytes

      // 32-bit ARM note: we have tried implementing loop unrolling to skip one
      // PLD with 64 bytes cache line but the gain was not significant.

      Label L_copy_loop;
      __ align(OptoLoopAlignment);
      __ BIND(L_copy_loop);

      if (prefetch_before) {
        prefetch(end_from, end_to, -(wordSize + bytes_per_loop + pld_offset));
        __ BIND(L_skip_pld);
      }

#ifdef AARCH64
      bulk_load_backward(end_from, data_regs, 8);
#else
      if (split_read) {
        __ ldmdb(end_from, RegisterSet(R7, R10), writeback);
        __ ldmdb(end_from, RegisterSet(R3, R6), writeback);
      } else {
        __ ldmdb(end_from, RegisterSet(R3, R10), writeback);
      }
#endif // AARCH64

      __ subs_32(count, count, count_per_loop);

      if (prefetch_after) {
        prefetch(end_from, end_to, -(wordSize + pld_offset), -bytes_per_loop);
      }

#ifdef AARCH64
      bulk_store_backward(end_to, data_regs, 8);
#else
      if (split_write) {
        __ stmdb(end_to, RegisterSet(R7, R10), writeback);
        __ stmdb(end_to, RegisterSet(R3, R6), writeback);
      } else {
        __ stmdb(end_to, RegisterSet(R3, R10), writeback);
      }
#endif // AARCH64

      __ b(L_copy_loop, ge);

      if (prefetch_before) {
        __ cmn_32(count, (bytes_per_loop + pld_offset)/bytes_per_count);
        __ b(L_skip_pld, ge);
      }
    }
    BLOCK_COMMENT("Remaining bytes:");
    // still 0..bytes_per_loop-1 aligned bytes to copy, count already decreased by (at least) bytes_per_loop bytes

    // __ add(count, count, ...); // addition useless for the bit tests
    assert (pld_offset % bytes_per_loop == 0, "decreasing count by pld_offset before loop must not change tested bits");

#ifdef AARCH64
    assert (bytes_per_loop == 64, "adjust the code below");
    assert (bytes_per_count <= 8, "adjust the code below");

    {
      Label L;
      __ tbz(count, exact_log2(32/bytes_per_count), L);

      bulk_load_backward(end_from, data_regs, 4);
      bulk_store_backward(end_to, data_regs, 4);

      __ bind(L);
    }

    {
      Label L;
      __ tbz(count, exact_log2(16/bytes_per_count), L);

      bulk_load_backward(end_from, data_regs, 2);
      bulk_store_backward(end_to, data_regs, 2);

      __ bind(L);
    }

    {
      Label L;
      __ tbz(count, exact_log2(8/bytes_per_count), L);

      __ ldr(R3, Address(end_from, -8, pre_indexed));
      __ str(R3, Address(end_to,   -8, pre_indexed));

      __ bind(L);
    }

    if (bytes_per_count <= 4) {
      Label L;
      __ tbz(count, exact_log2(4/bytes_per_count), L);

      __ ldr_w(R3, Address(end_from, -4, pre_indexed));
      __ str_w(R3, Address(end_to,   -4, pre_indexed));

      __ bind(L);
    }

    if (bytes_per_count <= 2) {
      Label L;
      __ tbz(count, exact_log2(2/bytes_per_count), L);

      __ ldrh(R3, Address(end_from, -2, pre_indexed));
      __ strh(R3, Address(end_to,   -2, pre_indexed));

      __ bind(L);
    }

    if (bytes_per_count <= 1) {
      Label L;
      __ tbz(count, 0, L);

      __ ldrb(R3, Address(end_from, -1, pre_indexed));
      __ strb(R3, Address(end_to,   -1, pre_indexed));

      __ bind(L);
    }
#else
    __ tst(count, 16 / bytes_per_count);
    __ ldmdb(end_from, RegisterSet(R3, R6), writeback, ne); // copy 16 bytes
    __ stmdb(end_to, RegisterSet(R3, R6), writeback, ne);

    __ tst(count, 8 / bytes_per_count);
    __ ldmdb(end_from, RegisterSet(R3, R4), writeback, ne); // copy 8 bytes
    __ stmdb(end_to, RegisterSet(R3, R4), writeback, ne);

    if (bytes_per_count <= 4) {
      __ tst(count, 4 / bytes_per_count);
      __ ldr(R3, Address(end_from, -4, pre_indexed), ne); // copy 4 bytes
      __ str(R3, Address(end_to, -4, pre_indexed), ne);
    }

    if (bytes_per_count <= 2) {
      __ tst(count, 2 / bytes_per_count);
      __ ldrh(R3, Address(end_from, -2, pre_indexed), ne); // copy 2 bytes
      __ strh(R3, Address(end_to, -2, pre_indexed), ne);
    }

    if (bytes_per_count == 1) {
      __ tst(count, 1);
      __ ldrb(R3, Address(end_from, -1, pre_indexed), ne);
      __ strb(R3, Address(end_to, -1, pre_indexed), ne);
    }

    __ pop(RegisterSet(R4,R10));
#endif // AARCH64

    return count_per_loop;
  }


  // Generate the inner loop for shifted forward array copy (unaligned copy).
  // It can be used when bytes_per_count < wordSize, i.e.
  //  byte/short copy on 32-bit ARM, byte/short/int/compressed-oop copy on AArch64.
  //
  // Arguments
  //      from:      start src address, 64 bits aligned
  //      to:        start dst address, (now) wordSize aligned
  //      count:     number of elements (32-bit int)
  //      bytes_per_count: number of bytes for each unit of 'count'
  //      lsr_shift: shift applied to 'old' value to skipped already written bytes
  //      lsl_shift: shift applied to 'new' value to set the high bytes of the next write
  //
  // Return the minimum initial value for count
  //
  // Notes:
  // - 'from' aligned on 64-bit (recommended for 32-bit ARM in case this speeds up LDMIA, required for AArch64)
  // - 'to' aligned on wordSize
  // - 'count' must be greater or equal than the returned value
  // - 'lsr_shift' + 'lsl_shift' = BitsPerWord
  // - 'bytes_per_count' is 1 or 2 on 32-bit ARM; 1, 2 or 4 on AArch64
  //
  // Increases 'to' by count*bytes_per_count.
  //
  // Scratches 'from' and 'count', R3-R10, R12
  //
  // On entry:
  // - R12 is preloaded with the first 'BitsPerWord' bits read just before 'from'
  // - (R12 >> lsr_shift) is the part not yet written (just before 'to')
  // --> (*to) = (R12 >> lsr_shift) | (*from) << lsl_shift); ...
  //
  // This implementation may read more bytes than required.
  // Actually, it always reads exactly all data from the copied region with upper bound aligned up by wordSize,
  // so excessive read do not cross a word bound and is thus harmless.
  //
  int generate_forward_shifted_copy_loop(Register from, Register to, Register count, int bytes_per_count, int lsr_shift, int lsl_shift) {
    assert (from == R0 && to == R1 && count == R2, "adjust the implementation below");

    const int bytes_per_loop = 8*wordSize; // 8 registers are read and written on every loop iter
    const int count_per_loop = bytes_per_loop / bytes_per_count;

    arraycopy_loop_config *config=&arraycopy_configurations[ArmCopyPlatform].forward_shifted;
    int pld_offset = config->pld_distance;

#ifndef AARCH64
    bool split_read= config->split_ldm;
    bool split_write= config->split_stm;
#endif // !AARCH64

    const bool prefetch_before = pld_offset < 0;
    const bool prefetch_after = pld_offset > 0;
    Label L_skip_pld, L_last_read, L_done;
    if (pld_offset != 0) {

      pld_offset = (pld_offset < 0) ? -pld_offset : pld_offset;

      prefetch(from, to, 0);

      if (prefetch_before) {
        __ cmp_32(count, count_per_loop);
        __ b(L_last_read, lt);
        // skip prefetch for small copies
        // warning: count is predecreased by the prefetch distance to optimize the inner loop
        __ subs_32(count, count, ((bytes_per_loop + pld_offset) / bytes_per_count) + count_per_loop);
        __ b(L_skip_pld, lt);
      }

      int offset = ArmCopyCacheLineSize;
      while (offset <= pld_offset) {
        prefetch(from, to, offset);
        offset += ArmCopyCacheLineSize;
      };
    }

    Label L_shifted_loop;

    __ align(OptoLoopAlignment);
    __ BIND(L_shifted_loop);

    if (prefetch_before) {
      // do it early if there might be register locking issues
      prefetch(from, to, bytes_per_loop + pld_offset);
      __ BIND(L_skip_pld);
    } else {
      __ cmp_32(count, count_per_loop);
      __ b(L_last_read, lt);
    }

#ifdef AARCH64
    const Register data_regs[9] = {R3, R4, R5, R6, R7, R8, R9, R10, R12};
    __ logical_shift_right(R3, R12, lsr_shift); // part of R12 not yet written
    __ subs_32(count, count, count_per_loop);
    bulk_load_forward(from, &data_regs[1], 8);
#else
    // read 32 bytes
    if (split_read) {
      // if write is not split, use less registers in first set to reduce locking
      RegisterSet set1 = split_write ? RegisterSet(R4, R7) : RegisterSet(R4, R5);
      RegisterSet set2 = (split_write ? RegisterSet(R8, R10) : RegisterSet(R6, R10)) | R12;
      __ ldmia(from, set1, writeback);
      __ mov(R3, AsmOperand(R12, lsr, lsr_shift)); // part of R12 not yet written
      __ ldmia(from, set2, writeback);
      __ subs(count, count, count_per_loop); // XXX: should it be before the 2nd LDM ? (latency vs locking)
    } else {
      __ mov(R3, AsmOperand(R12, lsr, lsr_shift)); // part of R12 not yet written
      __ ldmia(from, RegisterSet(R4, R10) | R12, writeback); // Note: small latency on R4
      __ subs(count, count, count_per_loop);
    }
#endif // AARCH64

    if (prefetch_after) {
      // do it after the 1st ldm/ldp anyway  (no locking issues with early STM/STP)
      prefetch(from, to, pld_offset, bytes_per_loop);
    }

    // prepare (shift) the values in R3..R10
    __ orr(R3, R3, AsmOperand(R4, lsl, lsl_shift)); // merged below low bytes of next val
    __ logical_shift_right(R4, R4, lsr_shift); // unused part of next val
    __ orr(R4, R4, AsmOperand(R5, lsl, lsl_shift)); // ...
    __ logical_shift_right(R5, R5, lsr_shift);
    __ orr(R5, R5, AsmOperand(R6, lsl, lsl_shift));
    __ logical_shift_right(R6, R6, lsr_shift);
    __ orr(R6, R6, AsmOperand(R7, lsl, lsl_shift));
#ifndef AARCH64
    if (split_write) {
      // write the first half as soon as possible to reduce stm locking
      __ stmia(to, RegisterSet(R3, R6), writeback, prefetch_before ? gt : ge);
    }
#endif // !AARCH64
    __ logical_shift_right(R7, R7, lsr_shift);
    __ orr(R7, R7, AsmOperand(R8, lsl, lsl_shift));
    __ logical_shift_right(R8, R8, lsr_shift);
    __ orr(R8, R8, AsmOperand(R9, lsl, lsl_shift));
    __ logical_shift_right(R9, R9, lsr_shift);
    __ orr(R9, R9, AsmOperand(R10, lsl, lsl_shift));
    __ logical_shift_right(R10, R10, lsr_shift);
    __ orr(R10, R10, AsmOperand(R12, lsl, lsl_shift));

#ifdef AARCH64
    bulk_store_forward(to, data_regs, 8);
#else
    if (split_write) {
      __ stmia(to, RegisterSet(R7, R10), writeback, prefetch_before ? gt : ge);
    } else {
      __ stmia(to, RegisterSet(R3, R10), writeback, prefetch_before ? gt : ge);
    }
#endif // AARCH64
    __ b(L_shifted_loop, gt); // no need to loop if 0 (when count need not be precise modulo bytes_per_loop)

    if (prefetch_before) {
      // the first loop may end earlier, allowing to skip pld at the end
      __ cmn_32(count, (bytes_per_loop + pld_offset)/bytes_per_count);
#ifndef AARCH64
      __ stmia(to, RegisterSet(R3, R10), writeback); // stmia was skipped
#endif // !AARCH64
      __ b(L_skip_pld, ge);
      __ adds_32(count, count, ((bytes_per_loop + pld_offset) / bytes_per_count) + count_per_loop);
    }

    __ BIND(L_last_read);
    __ b(L_done, eq);

#ifdef AARCH64
    assert(bytes_per_count < 8, "adjust the code below");

    __ logical_shift_right(R3, R12, lsr_shift);

    {
      Label L;
      __ tbz(count, exact_log2(32/bytes_per_count), L);
      bulk_load_forward(from, &data_regs[1], 4);
      __ orr(R3, R3, AsmOperand(R4, lsl, lsl_shift));
      __ logical_shift_right(R4, R4, lsr_shift);
      __ orr(R4, R4, AsmOperand(R5, lsl, lsl_shift));
      __ logical_shift_right(R5, R5, lsr_shift);
      __ orr(R5, R5, AsmOperand(R6, lsl, lsl_shift));
      __ logical_shift_right(R6, R6, lsr_shift);
      __ orr(R6, R6, AsmOperand(R7, lsl, lsl_shift));
      bulk_store_forward(to, data_regs, 4);
      __ logical_shift_right(R3, R7, lsr_shift);
      __ bind(L);
    }

    {
      Label L;
      __ tbz(count, exact_log2(16/bytes_per_count), L);
      bulk_load_forward(from, &data_regs[1], 2);
      __ orr(R3, R3, AsmOperand(R4, lsl, lsl_shift));
      __ logical_shift_right(R4, R4, lsr_shift);
      __ orr(R4, R4, AsmOperand(R5, lsl, lsl_shift));
      bulk_store_forward(to, data_regs, 2);
      __ logical_shift_right(R3, R5, lsr_shift);
      __ bind(L);
    }

    {
      Label L;
      __ tbz(count, exact_log2(8/bytes_per_count), L);
      __ ldr(R4, Address(from, 8, post_indexed));
      __ orr(R3, R3, AsmOperand(R4, lsl, lsl_shift));
      __ str(R3, Address(to, 8, post_indexed));
      __ logical_shift_right(R3, R4, lsr_shift);
      __ bind(L);
    }

    const int have_bytes = lsl_shift/BitsPerByte; // number of already read bytes in R3

    // It remains less than wordSize to write.
    // Do not check count if R3 already has maximal number of loaded elements (one less than wordSize).
    if (have_bytes < wordSize - bytes_per_count) {
      Label L;
      __ andr(count, count, (uintx)(8/bytes_per_count-1)); // make count exact
      __ cmp_32(count, have_bytes/bytes_per_count); // do we have enough bytes to store?
      __ b(L, le);
      __ ldr(R4, Address(from, 8, post_indexed));
      __ orr(R3, R3, AsmOperand(R4, lsl, lsl_shift));
      __ bind(L);
    }

    {
      Label L;
      __ tbz(count, exact_log2(4/bytes_per_count), L);
      __ str_w(R3, Address(to, 4, post_indexed));
      if (bytes_per_count < 4) {
        __ logical_shift_right(R3, R3, 4*BitsPerByte);
      }
      __ bind(L);
    }

    if (bytes_per_count <= 2) {
      Label L;
      __ tbz(count, exact_log2(2/bytes_per_count), L);
      __ strh(R3, Address(to, 2, post_indexed));
      if (bytes_per_count < 2) {
        __ logical_shift_right(R3, R3, 2*BitsPerByte);
      }
      __ bind(L);
    }

    if (bytes_per_count <= 1) {
      Label L;
      __ tbz(count, exact_log2(1/bytes_per_count), L);
      __ strb(R3, Address(to, 1, post_indexed));
      __ bind(L);
    }
#else
    switch (bytes_per_count) {
    case 2:
      __ mov(R3, AsmOperand(R12, lsr, lsr_shift));
      __ tst(count, 8);
      __ ldmia(from, RegisterSet(R4, R7), writeback, ne);
      __ orr(R3, R3, AsmOperand(R4, lsl, lsl_shift), ne); // merged below low bytes of next val
      __ mov(R4, AsmOperand(R4, lsr, lsr_shift), ne); // unused part of next val
      __ orr(R4, R4, AsmOperand(R5, lsl, lsl_shift), ne); // ...
      __ mov(R5, AsmOperand(R5, lsr, lsr_shift), ne);
      __ orr(R5, R5, AsmOperand(R6, lsl, lsl_shift), ne);
      __ mov(R6, AsmOperand(R6, lsr, lsr_shift), ne);
      __ orr(R6, R6, AsmOperand(R7, lsl, lsl_shift), ne);
      __ stmia(to, RegisterSet(R3, R6), writeback, ne);
      __ mov(R3, AsmOperand(R7, lsr, lsr_shift), ne);

      __ tst(count, 4);
      __ ldmia(from, RegisterSet(R4, R5), writeback, ne);
      __ orr(R3, R3, AsmOperand(R4, lsl, lsl_shift), ne); // merged below low bytes of next val
      __ mov(R4, AsmOperand(R4, lsr, lsr_shift), ne); // unused part of next val
      __ orr(R4, R4, AsmOperand(R5, lsl, lsl_shift), ne); // ...
      __ stmia(to, RegisterSet(R3, R4), writeback, ne);
      __ mov(R3, AsmOperand(R5, lsr, lsr_shift), ne);

      __ tst(count, 2);
      __ ldr(R4, Address(from, 4, post_indexed), ne);
      __ orr(R3, R3, AsmOperand(R4, lsl, lsl_shift), ne);
      __ str(R3, Address(to, 4, post_indexed), ne);
      __ mov(R3, AsmOperand(R4, lsr, lsr_shift), ne);

      __ tst(count, 1);
      __ strh(R3, Address(to, 2, post_indexed), ne); // one last short
      break;

    case 1:
      __ mov(R3, AsmOperand(R12, lsr, lsr_shift));
      __ tst(count, 16);
      __ ldmia(from, RegisterSet(R4, R7), writeback, ne);
      __ orr(R3, R3, AsmOperand(R4, lsl, lsl_shift), ne); // merged below low bytes of next val
      __ mov(R4, AsmOperand(R4, lsr, lsr_shift), ne); // unused part of next val
      __ orr(R4, R4, AsmOperand(R5, lsl, lsl_shift), ne); // ...
      __ mov(R5, AsmOperand(R5, lsr, lsr_shift), ne);
      __ orr(R5, R5, AsmOperand(R6, lsl, lsl_shift), ne);
      __ mov(R6, AsmOperand(R6, lsr, lsr_shift), ne);
      __ orr(R6, R6, AsmOperand(R7, lsl, lsl_shift), ne);
      __ stmia(to, RegisterSet(R3, R6), writeback, ne);
      __ mov(R3, AsmOperand(R7, lsr, lsr_shift), ne);

      __ tst(count, 8);
      __ ldmia(from, RegisterSet(R4, R5), writeback, ne);
      __ orr(R3, R3, AsmOperand(R4, lsl, lsl_shift), ne); // merged below low bytes of next val
      __ mov(R4, AsmOperand(R4, lsr, lsr_shift), ne); // unused part of next val
      __ orr(R4, R4, AsmOperand(R5, lsl, lsl_shift), ne); // ...
      __ stmia(to, RegisterSet(R3, R4), writeback, ne);
      __ mov(R3, AsmOperand(R5, lsr, lsr_shift), ne);

      __ tst(count, 4);
      __ ldr(R4, Address(from, 4, post_indexed), ne);
      __ orr(R3, R3, AsmOperand(R4, lsl, lsl_shift), ne);
      __ str(R3, Address(to, 4, post_indexed), ne);
      __ mov(R3, AsmOperand(R4, lsr, lsr_shift), ne);

      __ andr(count, count, 3);
      __ cmp(count, 2);

      // Note: R3 might contain enough bytes ready to write (3 needed at most),
      // thus load on lsl_shift==24 is not needed (in fact forces reading
      // beyond source buffer end boundary)
      if (lsl_shift == 8) {
        __ ldr(R4, Address(from, 4, post_indexed), ge);
        __ orr(R3, R3, AsmOperand(R4, lsl, lsl_shift), ge);
      } else if (lsl_shift == 16) {
        __ ldr(R4, Address(from, 4, post_indexed), gt);
        __ orr(R3, R3, AsmOperand(R4, lsl, lsl_shift), gt);
      }

      __ strh(R3, Address(to, 2, post_indexed), ge); // two last bytes
      __ mov(R3, AsmOperand(R3, lsr, 16), gt);

      __ tst(count, 1);
      __ strb(R3, Address(to, 1, post_indexed), ne); // one last byte
      break;
    }
#endif // AARCH64

    __ BIND(L_done);
    return 0; // no minimum
  }

  // Generate the inner loop for shifted backward array copy (unaligned copy).
  // It can be used when bytes_per_count < wordSize, i.e.
  //  byte/short copy on 32-bit ARM, byte/short/int/compressed-oop copy on AArch64.
  //
  // Arguments
  //      end_from:  end src address, 64 bits aligned
  //      end_to:    end dst address, (now) wordSize aligned
  //      count:     number of elements (32-bit int)
  //      bytes_per_count: number of bytes for each unit of 'count'
  //      lsl_shift: shift applied to 'old' value to skipped already written bytes
  //      lsr_shift: shift applied to 'new' value to set the low bytes of the next write
  //
  // Return the minimum initial value for count
  //
  // Notes:
  // - 'end_from' aligned on 64-bit (recommended for 32-bit ARM in case this speeds up LDMIA, required for AArch64)
  // - 'end_to' aligned on wordSize
  // - 'count' must be greater or equal than the returned value
  // - 'lsr_shift' + 'lsl_shift' = 'BitsPerWord'
  // - 'bytes_per_count' is 1 or 2 on 32-bit ARM; 1, 2 or 4 on AArch64
  //
  // Decreases 'end_to' by count*bytes_per_count.
  //
  // Scratches 'end_from', 'count', R3-R10, R12
  //
  // On entry:
  // - R3 is preloaded with the first 'BitsPerWord' bits read just after 'from'
  // - (R3 << lsl_shift) is the part not yet written
  // --> (*--to) = (R3 << lsl_shift) | (*--from) >> lsr_shift); ...
  //
  // This implementation may read more bytes than required.
  // Actually, it always reads exactly all data from the copied region with beginning aligned down by wordSize,
  // so excessive read do not cross a word bound and is thus harmless.
  //
  int generate_backward_shifted_copy_loop(Register end_from, Register end_to, Register count, int bytes_per_count, int lsr_shift, int lsl_shift) {
    assert (end_from == R0 && end_to == R1 && count == R2, "adjust the implementation below");

    const int bytes_per_loop = 8*wordSize; // 8 registers are read and written on every loop iter
    const int count_per_loop = bytes_per_loop / bytes_per_count;

    arraycopy_loop_config *config=&arraycopy_configurations[ArmCopyPlatform].backward_shifted;
    int pld_offset = config->pld_distance;

#ifndef AARCH64
    bool split_read= config->split_ldm;
    bool split_write= config->split_stm;
#endif // !AARCH64


    const bool prefetch_before = pld_offset < 0;
    const bool prefetch_after = pld_offset > 0;

    Label L_skip_pld, L_done, L_last_read;
    if (pld_offset != 0) {

      pld_offset = (pld_offset < 0) ? -pld_offset : pld_offset;

      prefetch(end_from, end_to, -wordSize);

      if (prefetch_before) {
        __ cmp_32(count, count_per_loop);
        __ b(L_last_read, lt);

        // skip prefetch for small copies
        // warning: count is predecreased by the prefetch distance to optimize the inner loop
        __ subs_32(count, count, ((bytes_per_loop + pld_offset)/bytes_per_count) + count_per_loop);
        __ b(L_skip_pld, lt);
      }

      int offset = ArmCopyCacheLineSize;
      while (offset <= pld_offset) {
        prefetch(end_from, end_to, -(wordSize + offset));
        offset += ArmCopyCacheLineSize;
      };
    }

    Label L_shifted_loop;
    __ align(OptoLoopAlignment);
    __ BIND(L_shifted_loop);

    if (prefetch_before) {
      // do the 1st ldm/ldp first anyway (no locking issues with early STM/STP)
      prefetch(end_from, end_to, -(wordSize + bytes_per_loop + pld_offset));
      __ BIND(L_skip_pld);
    } else {
      __ cmp_32(count, count_per_loop);
      __ b(L_last_read, lt);
    }

#ifdef AARCH64
    __ logical_shift_left(R12, R3, lsl_shift);
    const Register data_regs[9] = {R3, R4, R5, R6, R7, R8, R9, R10, R12};
    bulk_load_backward(end_from, data_regs, 8);
#else
    if (split_read) {
      __ ldmdb(end_from, RegisterSet(R7, R10), writeback);
      __ mov(R12, AsmOperand(R3, lsl, lsl_shift)); // part of R3 not yet written
      __ ldmdb(end_from, RegisterSet(R3, R6), writeback);
    } else {
      __ mov(R12, AsmOperand(R3, lsl, lsl_shift)); // part of R3 not yet written
      __ ldmdb(end_from, RegisterSet(R3, R10), writeback);
    }
#endif // AARCH64

    __ subs_32(count, count, count_per_loop);

    if (prefetch_after) { // do prefetch during ldm/ldp latency
      prefetch(end_from, end_to, -(wordSize + pld_offset), -bytes_per_loop);
    }

    // prepare the values in R4..R10,R12
    __ orr(R12, R12, AsmOperand(R10, lsr, lsr_shift)); // merged above high  bytes of prev val
    __ logical_shift_left(R10, R10, lsl_shift); // unused part of prev val
    __ orr(R10, R10, AsmOperand(R9, lsr, lsr_shift)); // ...
    __ logical_shift_left(R9, R9, lsl_shift);
    __ orr(R9, R9, AsmOperand(R8, lsr, lsr_shift));
    __ logical_shift_left(R8, R8, lsl_shift);
    __ orr(R8, R8, AsmOperand(R7, lsr, lsr_shift));
    __ logical_shift_left(R7, R7, lsl_shift);
    __ orr(R7, R7, AsmOperand(R6, lsr, lsr_shift));
    __ logical_shift_left(R6, R6, lsl_shift);
    __ orr(R6, R6, AsmOperand(R5, lsr, lsr_shift));
#ifndef AARCH64
    if (split_write) {
      // store early to reduce locking issues
      __ stmdb(end_to, RegisterSet(R6, R10) | R12, writeback, prefetch_before ? gt : ge);
    }
#endif // !AARCH64
    __ logical_shift_left(R5, R5, lsl_shift);
    __ orr(R5, R5, AsmOperand(R4, lsr, lsr_shift));
    __ logical_shift_left(R4, R4, lsl_shift);
    __ orr(R4, R4, AsmOperand(R3, lsr, lsr_shift));

#ifdef AARCH64
    bulk_store_backward(end_to, &data_regs[1], 8);
#else
    if (split_write) {
      __ stmdb(end_to, RegisterSet(R4, R5), writeback, prefetch_before ? gt : ge);
    } else {
      __ stmdb(end_to, RegisterSet(R4, R10) | R12, writeback, prefetch_before ? gt : ge);
    }
#endif // AARCH64

    __ b(L_shifted_loop, gt); // no need to loop if 0 (when count need not be precise modulo bytes_per_loop)

    if (prefetch_before) {
      // the first loop may end earlier, allowing to skip pld at the end
      __ cmn_32(count, ((bytes_per_loop + pld_offset)/bytes_per_count));
#ifndef AARCH64
      __ stmdb(end_to, RegisterSet(R4, R10) | R12, writeback); // stmdb was skipped
#endif // !AARCH64
      __ b(L_skip_pld, ge);
      __ adds_32(count, count, ((bytes_per_loop + pld_offset) / bytes_per_count) + count_per_loop);
    }

    __ BIND(L_last_read);
    __ b(L_done, eq);

#ifdef AARCH64
    assert(bytes_per_count < 8, "adjust the code below");

    __ logical_shift_left(R12, R3, lsl_shift);

    {
      Label L;
      __ tbz(count, exact_log2(32/bytes_per_count), L);
      bulk_load_backward(end_from, &data_regs[4], 4);

      __ orr(R12, R12, AsmOperand(R10, lsr, lsr_shift));
      __ logical_shift_left(R10, R10, lsl_shift);
      __ orr(R10, R10, AsmOperand(R9, lsr, lsr_shift));
      __ logical_shift_left(R9, R9, lsl_shift);
      __ orr(R9, R9, AsmOperand(R8, lsr, lsr_shift));
      __ logical_shift_left(R8, R8, lsl_shift);
      __ orr(R8, R8, AsmOperand(R7, lsr, lsr_shift));

      bulk_store_backward(end_to, &data_regs[5], 4);
      __ logical_shift_left(R12, R7, lsl_shift);
      __ bind(L);
    }

    {
      Label L;
      __ tbz(count, exact_log2(16/bytes_per_count), L);
      bulk_load_backward(end_from, &data_regs[6], 2);

      __ orr(R12, R12, AsmOperand(R10, lsr, lsr_shift));
      __ logical_shift_left(R10, R10, lsl_shift);
      __ orr(R10, R10, AsmOperand(R9, lsr, lsr_shift));

      bulk_store_backward(end_to, &data_regs[7], 2);
      __ logical_shift_left(R12, R9, lsl_shift);
      __ bind(L);
    }

    {
      Label L;
      __ tbz(count, exact_log2(8/bytes_per_count), L);
      __ ldr(R10, Address(end_from, -8, pre_indexed));
      __ orr(R12, R12, AsmOperand(R10, lsr, lsr_shift));
      __ str(R12, Address(end_to, -8, pre_indexed));
      __ logical_shift_left(R12, R10, lsl_shift);
      __ bind(L);
    }

    const int have_bytes = lsr_shift/BitsPerByte; // number of already read bytes in R12

    // It remains less than wordSize to write.
    // Do not check count if R12 already has maximal number of loaded elements (one less than wordSize).
    if (have_bytes < wordSize - bytes_per_count) {
      Label L;
      __ andr(count, count, (uintx)(8/bytes_per_count-1)); // make count exact
      __ cmp_32(count, have_bytes/bytes_per_count); // do we have enough bytes to store?
      __ b(L, le);
      __ ldr(R10, Address(end_from, -8, pre_indexed));
      __ orr(R12, R12, AsmOperand(R10, lsr, lsr_shift));
      __ bind(L);
    }

    assert (bytes_per_count <= 4, "must be");

    {
      Label L;
      __ tbz(count, exact_log2(4/bytes_per_count), L);
      __ logical_shift_right(R9, R12, (wordSize-4)*BitsPerByte);
      __ str_w(R9, Address(end_to, -4, pre_indexed)); // Write 4 MSB
      if (bytes_per_count < 4) {
        __ logical_shift_left(R12, R12, 4*BitsPerByte); // Promote remaining bytes to MSB
      }
      __ bind(L);
    }

    if (bytes_per_count <= 2) {
      Label L;
      __ tbz(count, exact_log2(2/bytes_per_count), L);
      __ logical_shift_right(R9, R12, (wordSize-2)*BitsPerByte);
      __ strh(R9, Address(end_to, -2, pre_indexed)); // Write 2 MSB
      if (bytes_per_count < 2) {
        __ logical_shift_left(R12, R12, 2*BitsPerByte); // Promote remaining bytes to MSB
      }
      __ bind(L);
    }

    if (bytes_per_count <= 1) {
      Label L;
      __ tbz(count, exact_log2(1/bytes_per_count), L);
      __ logical_shift_right(R9, R12, (wordSize-1)*BitsPerByte);
      __ strb(R9, Address(end_to, -1, pre_indexed)); // Write 1 MSB
      __ bind(L);
    }
#else
      switch(bytes_per_count) {
      case 2:
      __ mov(R12, AsmOperand(R3, lsl, lsl_shift)); // part of R3 not yet written
      __ tst(count, 8);
      __ ldmdb(end_from, RegisterSet(R7,R10), writeback, ne);
      __ orr(R12, R12, AsmOperand(R10, lsr, lsr_shift), ne);
      __ mov(R10, AsmOperand(R10, lsl, lsl_shift),ne); // unused part of prev val
      __ orr(R10, R10, AsmOperand(R9, lsr, lsr_shift),ne); // ...
      __ mov(R9, AsmOperand(R9, lsl, lsl_shift),ne);
      __ orr(R9, R9, AsmOperand(R8, lsr, lsr_shift),ne);
      __ mov(R8, AsmOperand(R8, lsl, lsl_shift),ne);
      __ orr(R8, R8, AsmOperand(R7, lsr, lsr_shift),ne);
      __ stmdb(end_to, RegisterSet(R8,R10)|R12, writeback, ne);
      __ mov(R12, AsmOperand(R7, lsl, lsl_shift), ne);

      __ tst(count, 4);
      __ ldmdb(end_from, RegisterSet(R9, R10), writeback, ne);
      __ orr(R12, R12, AsmOperand(R10, lsr, lsr_shift), ne);
      __ mov(R10, AsmOperand(R10, lsl, lsl_shift),ne); // unused part of prev val
      __ orr(R10, R10, AsmOperand(R9, lsr,lsr_shift),ne); // ...
      __ stmdb(end_to, RegisterSet(R10)|R12, writeback, ne);
      __ mov(R12, AsmOperand(R9, lsl, lsl_shift), ne);

      __ tst(count, 2);
      __ ldr(R10, Address(end_from, -4, pre_indexed), ne);
      __ orr(R12, R12, AsmOperand(R10, lsr, lsr_shift), ne);
      __ str(R12, Address(end_to, -4, pre_indexed), ne);
      __ mov(R12, AsmOperand(R10, lsl, lsl_shift), ne);

      __ tst(count, 1);
      __ mov(R12, AsmOperand(R12, lsr, lsr_shift),ne);
      __ strh(R12, Address(end_to, -2, pre_indexed), ne); // one last short
      break;

      case 1:
      __ mov(R12, AsmOperand(R3, lsl, lsl_shift)); // part of R3 not yet written
      __ tst(count, 16);
      __ ldmdb(end_from, RegisterSet(R7,R10), writeback, ne);
      __ orr(R12, R12, AsmOperand(R10, lsr, lsr_shift), ne);
      __ mov(R10, AsmOperand(R10, lsl, lsl_shift),ne); // unused part of prev val
      __ orr(R10, R10, AsmOperand(R9, lsr, lsr_shift),ne); // ...
      __ mov(R9, AsmOperand(R9, lsl, lsl_shift),ne);
      __ orr(R9, R9, AsmOperand(R8, lsr, lsr_shift),ne);
      __ mov(R8, AsmOperand(R8, lsl, lsl_shift),ne);
      __ orr(R8, R8, AsmOperand(R7, lsr, lsr_shift),ne);
      __ stmdb(end_to, RegisterSet(R8,R10)|R12, writeback, ne);
      __ mov(R12, AsmOperand(R7, lsl, lsl_shift), ne);

      __ tst(count, 8);
      __ ldmdb(end_from, RegisterSet(R9,R10), writeback, ne);
      __ orr(R12, R12, AsmOperand(R10, lsr, lsr_shift), ne);
      __ mov(R10, AsmOperand(R10, lsl, lsl_shift),ne); // unused part of prev val
      __ orr(R10, R10, AsmOperand(R9, lsr, lsr_shift),ne); // ...
      __ stmdb(end_to, RegisterSet(R10)|R12, writeback, ne);
      __ mov(R12, AsmOperand(R9, lsl, lsl_shift), ne);

      __ tst(count, 4);
      __ ldr(R10, Address(end_from, -4, pre_indexed), ne);
      __ orr(R12, R12, AsmOperand(R10, lsr, lsr_shift), ne);
      __ str(R12, Address(end_to, -4, pre_indexed), ne);
      __ mov(R12, AsmOperand(R10, lsl, lsl_shift), ne);

      __ tst(count, 2);
      if (lsr_shift != 24) {
        // avoid useless reading R10 when we already have 3 bytes ready in R12
        __ ldr(R10, Address(end_from, -4, pre_indexed), ne);
        __ orr(R12, R12, AsmOperand(R10, lsr,lsr_shift), ne);
      }

      // Note: R12 contains enough bytes ready to write (3 needed at most)
      // write the 2 MSBs
      __ mov(R9, AsmOperand(R12, lsr, 16), ne);
      __ strh(R9, Address(end_to, -2, pre_indexed), ne);
      // promote remaining to MSB
      __ mov(R12, AsmOperand(R12, lsl, 16), ne);

      __ tst(count, 1);
      // write the MSB of R12
      __ mov(R12, AsmOperand(R12, lsr, 24), ne);
      __ strb(R12, Address(end_to, -1, pre_indexed), ne);

      break;
      }
#endif // AARCH64

    __ BIND(L_done);
    return 0; // no minimum
  }

  // This method is very useful for merging forward/backward implementations
  Address get_addr_with_indexing(Register base, int delta, bool forward) {
    if (forward) {
      return Address(base, delta, post_indexed);
    } else {
      return Address(base, -delta, pre_indexed);
    }
  }

#ifdef AARCH64
  // Loads one 'size_in_bytes'-sized value from 'from' in given direction, i.e.
  //   if forward:  loads value at from and increases from by size
  //   if !forward: loads value at from-size_in_bytes and decreases from by size
  void load_one(Register rd, Register from, int size_in_bytes, bool forward) {
    assert_different_registers(from, rd);
    Address addr = get_addr_with_indexing(from, size_in_bytes, forward);
    __ load_sized_value(rd, addr, size_in_bytes, false);
  }

  // Stores one 'size_in_bytes'-sized value to 'to' in given direction (see load_one)
  void store_one(Register rd, Register to, int size_in_bytes, bool forward) {
    assert_different_registers(to, rd);
    Address addr = get_addr_with_indexing(to, size_in_bytes, forward);
    __ store_sized_value(rd, addr, size_in_bytes);
  }
#else
  // load_one and store_one are the same as for AArch64 except for
  //   *) Support for condition execution
  //   *) Second value register argument for 8-byte values

  void load_one(Register rd, Register from, int size_in_bytes, bool forward, AsmCondition cond = al, Register rd2 = noreg) {
    assert_different_registers(from, rd, rd2);
    if (size_in_bytes < 8) {
      Address addr = get_addr_with_indexing(from, size_in_bytes, forward);
      __ load_sized_value(rd, addr, size_in_bytes, false, cond);
    } else {
      assert (rd2 != noreg, "second value register must be specified");
      assert (rd->encoding() < rd2->encoding(), "wrong value register set");

      if (forward) {
        __ ldmia(from, RegisterSet(rd) | rd2, writeback, cond);
      } else {
        __ ldmdb(from, RegisterSet(rd) | rd2, writeback, cond);
      }
    }
  }

  void store_one(Register rd, Register to, int size_in_bytes, bool forward, AsmCondition cond = al, Register rd2 = noreg) {
    assert_different_registers(to, rd, rd2);
    if (size_in_bytes < 8) {
      Address addr = get_addr_with_indexing(to, size_in_bytes, forward);
      __ store_sized_value(rd, addr, size_in_bytes, cond);
    } else {
      assert (rd2 != noreg, "second value register must be specified");
      assert (rd->encoding() < rd2->encoding(), "wrong value register set");

      if (forward) {
        __ stmia(to, RegisterSet(rd) | rd2, writeback, cond);
      } else {
        __ stmdb(to, RegisterSet(rd) | rd2, writeback, cond);
      }
    }
  }
#endif // AARCH64

  // Copies data from 'from' to 'to' in specified direction to align 'from' by 64 bits.
  // (on 32-bit ARM 64-bit alignment is better for LDM).
  //
  // Arguments:
  //     from:              beginning (if forward) or upper bound (if !forward) of the region to be read
  //     to:                beginning (if forward) or upper bound (if !forward) of the region to be written
  //     count:             32-bit int, maximum number of elements which can be copied
  //     bytes_per_count:   size of an element
  //     forward:           specifies copy direction
  //
  // Notes:
  //   'from' and 'to' must be aligned by 'bytes_per_count'
  //   'count' must not be less than the returned value
  //   shifts 'from' and 'to' by the number of copied bytes in corresponding direction
  //   decreases 'count' by the number of elements copied
  //
  // Returns maximum number of bytes which may be copied.
  int align_src(Register from, Register to, Register count, Register tmp, int bytes_per_count, bool forward) {
    assert_different_registers(from, to, count, tmp);
#ifdef AARCH64
    // TODO-AARCH64: replace by simple loop?
    Label Laligned_by_2, Laligned_by_4, Laligned_by_8;

    if (bytes_per_count == 1) {
      __ tbz(from, 0, Laligned_by_2);
      __ sub_32(count, count, 1);
      load_one(tmp, from, 1, forward);
      store_one(tmp, to, 1, forward);
    }

    __ BIND(Laligned_by_2);

    if (bytes_per_count <= 2) {
      __ tbz(from, 1, Laligned_by_4);
      __ sub_32(count, count, 2/bytes_per_count);
      load_one(tmp, from, 2, forward);
      store_one(tmp, to, 2, forward);
    }

    __ BIND(Laligned_by_4);

    if (bytes_per_count <= 4) {
      __ tbz(from, 2, Laligned_by_8);
      __ sub_32(count, count, 4/bytes_per_count);
      load_one(tmp, from, 4, forward);
      store_one(tmp, to, 4, forward);
    }
    __ BIND(Laligned_by_8);
#else // AARCH64
    if (bytes_per_count < 8) {
      Label L_align_src;
      __ BIND(L_align_src);
      __ tst(from, 7);
      // ne => not aligned: copy one element and (if bytes_per_count < 4) loop
      __ sub(count, count, 1, ne);
      load_one(tmp, from, bytes_per_count, forward, ne);
      store_one(tmp, to, bytes_per_count, forward, ne);
      if (bytes_per_count < 4) {
        __ b(L_align_src, ne); // if bytes_per_count == 4, then 0 or 1 loop iterations are enough
      }
    }
#endif // AARCH64
    return 7/bytes_per_count;
  }

  // Copies 'count' of 'bytes_per_count'-sized elements in the specified direction.
  //
  // Arguments:
  //     from:              beginning (if forward) or upper bound (if !forward) of the region to be read
  //     to:                beginning (if forward) or upper bound (if !forward) of the region to be written
  //     count:             32-bit int, number of elements to be copied
  //     entry:             copy loop entry point
  //     bytes_per_count:   size of an element
  //     forward:           specifies copy direction
  //
  // Notes:
  //     shifts 'from' and 'to'
  void copy_small_array(Register from, Register to, Register count, Register tmp, Register tmp2, int bytes_per_count, bool forward, Label & entry) {
    assert_different_registers(from, to, count, tmp);

    __ align(OptoLoopAlignment);
#ifdef AARCH64
    Label L_small_array_done, L_small_array_loop;
    __ BIND(entry);
    __ cbz_32(count, L_small_array_done);

    __ BIND(L_small_array_loop);
    __ subs_32(count, count, 1);
    load_one(tmp, from, bytes_per_count, forward);
    store_one(tmp, to, bytes_per_count, forward);
    __ b(L_small_array_loop, gt);

    __ BIND(L_small_array_done);
#else
    Label L_small_loop;
    __ BIND(L_small_loop);
    store_one(tmp, to, bytes_per_count, forward, al, tmp2);
    __ BIND(entry); // entry point
    __ subs(count, count, 1);
    load_one(tmp, from, bytes_per_count, forward, ge, tmp2);
    __ b(L_small_loop, ge);
#endif // AARCH64
  }

  // Aligns 'to' by reading one word from 'from' and writting its part to 'to'.
  //
  // Arguments:
  //     to:                beginning (if forward) or upper bound (if !forward) of the region to be written
  //     count:             32-bit int, number of elements allowed to be copied
  //     to_remainder:      remainder of dividing 'to' by wordSize
  //     bytes_per_count:   size of an element
  //     forward:           specifies copy direction
  //     Rval:              contains an already read but not yet written word;
  //                        its' LSBs (if forward) or MSBs (if !forward) are to be written to align 'to'.
  //
  // Notes:
  //     'count' must not be less then the returned value
  //     'to' must be aligned by bytes_per_count but must not be aligned by wordSize
  //     shifts 'to' by the number of written bytes (so that it becomes the bound of memory to be written)
  //     decreases 'count' by the the number of elements written
  //     Rval's MSBs or LSBs remain to be written further by generate_{forward,backward}_shifted_copy_loop
  int align_dst(Register to, Register count, Register Rval, Register tmp,
                                        int to_remainder, int bytes_per_count, bool forward) {
    assert_different_registers(to, count, tmp, Rval);

    assert (0 < to_remainder && to_remainder < wordSize, "to_remainder is not valid");
    assert (to_remainder % bytes_per_count == 0, "to must be aligned by bytes_per_count");

    int bytes_to_write = forward ? (wordSize - to_remainder) : to_remainder;

    int offset = 0;

    for (int l = 0; l < LogBytesPerWord; ++l) {
      int s = (1 << l);
      if (bytes_to_write & s) {
        int new_offset = offset + s*BitsPerByte;
        if (forward) {
          if (offset == 0) {
            store_one(Rval, to, s, forward);
          } else {
            __ logical_shift_right(tmp, Rval, offset);
            store_one(tmp, to, s, forward);
          }
        } else {
          __ logical_shift_right(tmp, Rval, BitsPerWord - new_offset);
          store_one(tmp, to, s, forward);
        }

        offset = new_offset;
      }
    }

    assert (offset == bytes_to_write * BitsPerByte, "all bytes must be copied");

    __ sub_32(count, count, bytes_to_write/bytes_per_count);

    return bytes_to_write / bytes_per_count;
  }

  // Copies 'count' of elements using shifted copy loop
  //
  // Arguments:
  //     from:              beginning (if forward) or upper bound (if !forward) of the region to be read
  //     to:                beginning (if forward) or upper bound (if !forward) of the region to be written
  //     count:             32-bit int, number of elements to be copied
  //     to_remainder:      remainder of dividing 'to' by wordSize
  //     bytes_per_count:   size of an element
  //     forward:           specifies copy direction
  //     Rval:              contains an already read but not yet written word
  //
  //
  // Notes:
  //     'count' must not be less then the returned value
  //     'from' must be aligned by wordSize
  //     'to' must be aligned by bytes_per_count but must not be aligned by wordSize
  //     shifts 'to' by the number of copied bytes
  //
  // Scratches R3-R10, R12
  int align_dst_and_generate_shifted_copy_loop(Register from, Register to, Register count, Register Rval,
                                                        int to_remainder, int bytes_per_count, bool forward) {

    assert (0 < to_remainder && to_remainder < wordSize, "to_remainder is invalid");

    const Register tmp  = forward ? R3 : R12; // TODO-AARCH64: on cojoint_short R4 was used for tmp
    assert_different_registers(from, to, count, Rval, tmp);

    int required_to_align = align_dst(to, count, Rval, tmp, to_remainder, bytes_per_count, forward);

    int lsr_shift = (wordSize - to_remainder) * BitsPerByte;
    int lsl_shift = to_remainder * BitsPerByte;

    int min_copy;
    if (forward) {
      min_copy = generate_forward_shifted_copy_loop(from, to, count, bytes_per_count, lsr_shift, lsl_shift);
    } else {
      min_copy = generate_backward_shifted_copy_loop(from, to, count, bytes_per_count, lsr_shift, lsl_shift);
    }

    return min_copy + required_to_align;
  }

  // Copies 'count' of elements using shifted copy loop
  //
  // Arguments:
  //     from:              beginning (if forward) or upper bound (if !forward) of the region to be read
  //     to:                beginning (if forward) or upper bound (if !forward) of the region to be written
  //     count:             32-bit int, number of elements to be copied
  //     bytes_per_count:   size of an element
  //     forward:           specifies copy direction
  //
  // Notes:
  //     'count' must not be less then the returned value
  //     'from' must be aligned by wordSize
  //     'to' must be aligned by bytes_per_count but must not be aligned by wordSize
  //     shifts 'to' by the number of copied bytes
  //
  // Scratches 'from', 'count', R3 and R12.
  // On AArch64 also scratches R4-R10, on 32-bit ARM saves them to use.
  int align_dst_and_generate_shifted_copy_loop(Register from, Register to, Register count, int bytes_per_count, bool forward) {

    const Register Rval = forward ? R12 : R3; // as generate_{forward,backward}_shifted_copy_loop expect

    int min_copy = 0;

    // Note: if {seq} is a sequence of numbers, L{seq} means that if the execution reaches this point,
    // then the remainder of 'to' divided by wordSize is one of elements of {seq}.

#ifdef AARCH64
    // TODO-AARCH64: simplify, tune

    load_one(Rval, from, wordSize, forward);

    Label L_loop_finished;

    switch (bytes_per_count) {
      case 4:
        min_copy = align_dst_and_generate_shifted_copy_loop(from, to, count, Rval, 4, bytes_per_count, forward);
        break;
      case 2:
      {
        Label L2, L4, L6;

        __ tbz(to, 1, L4);
        __ tbz(to, 2, L2);

        __ BIND(L6);
        int min_copy6 = align_dst_and_generate_shifted_copy_loop(from, to, count, Rval, 6, bytes_per_count, forward);
        __ b(L_loop_finished);

        __ BIND(L2);
        int min_copy2 = align_dst_and_generate_shifted_copy_loop(from, to, count, Rval, 2, bytes_per_count, forward);
        __ b(L_loop_finished);

        __ BIND(L4);
        int min_copy4 = align_dst_and_generate_shifted_copy_loop(from, to, count, Rval, 4, bytes_per_count, forward);

        min_copy = MAX2(MAX2(min_copy2, min_copy4), min_copy6);
        break;
      }
      case 1:
      {
        Label L1, L2, L3, L4, L5, L6, L7;
        Label L15, L26;
        Label L246;

        __ tbz(to, 0, L246);
        __ tbz(to, 1, L15);
        __ tbz(to, 2, L3);

        __ BIND(L7);
        int min_copy7 = align_dst_and_generate_shifted_copy_loop(from, to, count, Rval, 7, bytes_per_count, forward);
        __ b(L_loop_finished);

        __ BIND(L246);
        __ tbnz(to, 1, L26);

        __ BIND(L4);
        int min_copy4 = align_dst_and_generate_shifted_copy_loop(from, to, count, Rval, 4, bytes_per_count, forward);
        __ b(L_loop_finished);

        __ BIND(L15);
        __ tbz(to, 2, L1);

        __ BIND(L5);
        int min_copy5 = align_dst_and_generate_shifted_copy_loop(from, to, count, Rval, 5, bytes_per_count, forward);
        __ b(L_loop_finished);

        __ BIND(L3);
        int min_copy3 = align_dst_and_generate_shifted_copy_loop(from, to, count, Rval, 3, bytes_per_count, forward);
        __ b(L_loop_finished);

        __ BIND(L26);
        __ tbz(to, 2, L2);

        __ BIND(L6);
        int min_copy6 = align_dst_and_generate_shifted_copy_loop(from, to, count, Rval, 6, bytes_per_count, forward);
        __ b(L_loop_finished);

        __ BIND(L1);
        int min_copy1 = align_dst_and_generate_shifted_copy_loop(from, to, count, Rval, 1, bytes_per_count, forward);
        __ b(L_loop_finished);

        __ BIND(L2);
        int min_copy2 = align_dst_and_generate_shifted_copy_loop(from, to, count, Rval, 2, bytes_per_count, forward);


        min_copy = MAX2(min_copy1, min_copy2);
        min_copy = MAX2(min_copy,  min_copy3);
        min_copy = MAX2(min_copy,  min_copy4);
        min_copy = MAX2(min_copy,  min_copy5);
        min_copy = MAX2(min_copy,  min_copy6);
        min_copy = MAX2(min_copy,  min_copy7);
        break;
      }
      default:
        ShouldNotReachHere();
        break;
    }
    __ BIND(L_loop_finished);

#else
    __ push(RegisterSet(R4,R10));
    load_one(Rval, from, wordSize, forward);

    switch (bytes_per_count) {
      case 2:
        min_copy = align_dst_and_generate_shifted_copy_loop(from, to, count, Rval, 2, bytes_per_count, forward);
        break;
      case 1:
      {
        Label L1, L2, L3;
        int min_copy1, min_copy2, min_copy3;

        Label L_loop_finished;

        if (forward) {
            __ tbz(to, 0, L2);
            __ tbz(to, 1, L1);

            __ BIND(L3);
            min_copy3 = align_dst_and_generate_shifted_copy_loop(from, to, count, Rval, 3, bytes_per_count, forward);
            __ b(L_loop_finished);

            __ BIND(L1);
            min_copy1 = align_dst_and_generate_shifted_copy_loop(from, to, count, Rval, 1, bytes_per_count, forward);
            __ b(L_loop_finished);

            __ BIND(L2);
            min_copy2 = align_dst_and_generate_shifted_copy_loop(from, to, count, Rval, 2, bytes_per_count, forward);
        } else {
            __ tbz(to, 0, L2);
            __ tbnz(to, 1, L3);

            __ BIND(L1);
            min_copy1 = align_dst_and_generate_shifted_copy_loop(from, to, count, Rval, 1, bytes_per_count, forward);
            __ b(L_loop_finished);

             __ BIND(L3);
            min_copy3 = align_dst_and_generate_shifted_copy_loop(from, to, count, Rval, 3, bytes_per_count, forward);
            __ b(L_loop_finished);

           __ BIND(L2);
            min_copy2 = align_dst_and_generate_shifted_copy_loop(from, to, count, Rval, 2, bytes_per_count, forward);
        }

        min_copy = MAX2(MAX2(min_copy1, min_copy2), min_copy3);

        __ BIND(L_loop_finished);

        break;
      }
      default:
        ShouldNotReachHere();
        break;
    }

    __ pop(RegisterSet(R4,R10));
#endif // AARCH64

    return min_copy;
  }

#ifndef PRODUCT
  int * get_arraycopy_counter(int bytes_per_count) {
    switch (bytes_per_count) {
      case 1:
        return &SharedRuntime::_jbyte_array_copy_ctr;
      case 2:
        return &SharedRuntime::_jshort_array_copy_ctr;
      case 4:
        return &SharedRuntime::_jint_array_copy_ctr;
      case 8:
        return &SharedRuntime::_jlong_array_copy_ctr;
      default:
        ShouldNotReachHere();
        return NULL;
    }
  }
#endif // !PRODUCT

  //
  //  Generate stub for primitive array copy.  If "aligned" is true, the
  //  "from" and "to" addresses are assumed to be heapword aligned.
  //
  //  If "disjoint" is true, arrays are assumed to be disjoint, otherwise they may overlap and
  //  "nooverlap_target" must be specified as the address to jump if they don't.
  //
  // Arguments for generated stub:
  //      from:  R0
  //      to:    R1
  //      count: R2 treated as signed 32-bit int
  //
  address generate_primitive_copy(bool aligned, const char * name, bool status, int bytes_per_count, bool disjoint, address nooverlap_target = NULL) {
    __ align(CodeEntryAlignment);
    StubCodeMark mark(this, "StubRoutines", name);
    address start = __ pc();

    const Register from  = R0;   // source array address
    const Register to    = R1;   // destination array address
    const Register count = R2;   // elements count
    const Register tmp1  = R3;
    const Register tmp2  = R12;

    if (!aligned)  {
      BLOCK_COMMENT("Entry:");
    }

    __ zap_high_non_significant_bits(R2);

    if (!disjoint) {
      assert (nooverlap_target != NULL, "must be specified for conjoint case");
      array_overlap_test(nooverlap_target, exact_log2(bytes_per_count), tmp1, tmp2);
    }

    inc_counter_np(*get_arraycopy_counter(bytes_per_count), tmp1, tmp2);

    // Conjoint case: since execution reaches this point, the arrays overlap, so performing backward copy
    // Disjoint case: perform forward copy
    bool forward = disjoint;


    if (!forward) {
      // Set 'from' and 'to' to upper bounds
      int log_bytes_per_count = exact_log2(bytes_per_count);
      __ add_ptr_scaled_int32(to,   to,   count, log_bytes_per_count);
      __ add_ptr_scaled_int32(from, from, count, log_bytes_per_count);
    }

    // There are two main copy loop implementations:
    //  *) The huge and complex one applicable only for large enough arrays
    //  *) The small and simple one applicable for any array (but not efficient for large arrays).
    // Currently "small" implementation is used if and only if the "large" one could not be used.
    // XXX optim: tune the limit higher ?
    // Large implementation lower applicability bound is actually determined by
    // aligned copy loop which require <=7 bytes for src alignment, and 8 words for aligned copy loop.
    const int small_copy_limit = (8*wordSize + 7) / bytes_per_count;

    Label L_small_array;
    __ cmp_32(count, small_copy_limit);
    __ b(L_small_array, le); // TODO-AARCH64: le vs lt

    // Otherwise proceed with large implementation.

    bool from_is_aligned = (bytes_per_count >= 8);
    if (aligned && forward && (HeapWordSize % 8 == 0)) {
        // if 'from' is heapword aligned and HeapWordSize is divisible by 8,
        //  then from is aligned by 8
        from_is_aligned = true;
    }

    int count_required_to_align = from_is_aligned ? 0 : align_src(from, to, count, tmp1, bytes_per_count, forward);
    assert (small_copy_limit >= count_required_to_align, "alignment could exhaust count");

    // now 'from' is aligned

    bool to_is_aligned = false;

    if (bytes_per_count >= wordSize) {
      // 'to' is aligned by bytes_per_count, so it is aligned by wordSize
      to_is_aligned = true;
    } else {
      if (aligned && (8 % HeapWordSize == 0) && (HeapWordSize % wordSize == 0)) {
        // Originally 'from' and 'to' were heapword aligned;
        // (from - to) has not been changed, so since now 'from' is 8-byte aligned, then it is also heapword aligned,
        //  so 'to' is also heapword aligned and thus aligned by wordSize.
        to_is_aligned = true;
      }
    }

    Label L_unaligned_dst;

    if (!to_is_aligned) {
      BLOCK_COMMENT("Check dst alignment:");
      __ tst(to, wordSize - 1);
      __ b(L_unaligned_dst, ne); // 'to' is not aligned
    }

    // 'from' and 'to' are properly aligned

    int min_copy;
    if (forward) {
      min_copy = generate_forward_aligned_copy_loop (from, to, count, bytes_per_count);
    } else {
      min_copy = generate_backward_aligned_copy_loop(from, to, count, bytes_per_count);
    }
    assert(small_copy_limit >= count_required_to_align + min_copy, "first loop might exhaust count");

    if (status) {
      __ mov(R0, 0); // OK
    }

    __ ret();

    {
      copy_small_array(from, to, count, tmp1, tmp2, bytes_per_count, forward, L_small_array /* entry */);

      if (status) {
        __ mov(R0, 0); // OK
      }

      __ ret();
    }

    if (! to_is_aligned) {
      __ BIND(L_unaligned_dst);
      int min_copy_shifted = align_dst_and_generate_shifted_copy_loop(from, to, count, bytes_per_count, forward);
      assert (small_copy_limit >= count_required_to_align + min_copy_shifted, "first loop might exhaust count");

      if (status) {
        __ mov(R0, 0); // OK
      }

      __ ret();
    }

    return start;
  }

#if INCLUDE_ALL_GCS
  //
  //  Generate pre-write barrier for array.
  //
  //  Input:
  //     addr     - register containing starting address
  //     count    - register containing element count, 32-bit int
  //     callee_saved_regs -
  //                the call must preserve this number of registers: R0, R1, ..., R[callee_saved_regs-1]
  //
  //  callee_saved_regs must include addr and count
  //  Blows all volatile registers (R0-R3 on 32-bit ARM, R0-R18 on AArch64, Rtemp, LR) except for callee_saved_regs.
  void gen_write_ref_array_pre_barrier(Register addr, Register count, int callee_saved_regs) {
    BarrierSet* bs = Universe::heap()->barrier_set();
    switch (bs->kind()) {
    case BarrierSet::G1SATBCTLogging:
      {
        assert( addr->encoding() < callee_saved_regs, "addr must be saved");
        assert(count->encoding() < callee_saved_regs, "count must be saved");

        BLOCK_COMMENT("PreBarrier");

#ifdef AARCH64
        callee_saved_regs = align_up(callee_saved_regs, 2);
        for (int i = 0; i < callee_saved_regs; i += 2) {
          __ raw_push(as_Register(i), as_Register(i+1));
        }
#else
        RegisterSet saved_regs = RegisterSet(R0, as_Register(callee_saved_regs-1));
        __ push(saved_regs | R9ifScratched);
#endif // AARCH64

        if (addr != R0) {
          assert_different_registers(count, R0);
          __ mov(R0, addr);
        }
#ifdef AARCH64
        __ zero_extend(R1, count, 32); // BarrierSet::static_write_ref_array_pre takes size_t
#else
        if (count != R1) {
          __ mov(R1, count);
        }
#endif // AARCH64

        __ call(CAST_FROM_FN_PTR(address, BarrierSet::static_write_ref_array_pre));

#ifdef AARCH64
        for (int i = callee_saved_regs - 2; i >= 0; i -= 2) {
          __ raw_pop(as_Register(i), as_Register(i+1));
        }
#else
        __ pop(saved_regs | R9ifScratched);
#endif // AARCH64
      }
    case BarrierSet::CardTableModRef:
      break;
    default:
      ShouldNotReachHere();
    }
  }
#endif // INCLUDE_ALL_GCS

  //
  //  Generate post-write barrier for array.
  //
  //  Input:
  //     addr     - register containing starting address (can be scratched)
  //     count    - register containing element count, 32-bit int (can be scratched)
  //     tmp      - scratch register
  //
  //  Note: LR can be scratched but might be equal to addr, count or tmp
  //  Blows all volatile registers (R0-R3 on 32-bit ARM, R0-R18 on AArch64, Rtemp, LR).
  void gen_write_ref_array_post_barrier(Register addr, Register count, Register tmp) {
    assert_different_registers(addr, count, tmp);
    BarrierSet* bs = Universe::heap()->barrier_set();

    switch (bs->kind()) {
    case BarrierSet::G1SATBCTLogging:
      {
        BLOCK_COMMENT("G1PostBarrier");
        if (addr != R0) {
          assert_different_registers(count, R0);
          __ mov(R0, addr);
        }
#ifdef AARCH64
        __ zero_extend(R1, count, 32); // BarrierSet::static_write_ref_array_post takes size_t
#else
        if (count != R1) {
          __ mov(R1, count);
        }
#if R9_IS_SCRATCHED
        // Safer to save R9 here since callers may have been written
        // assuming R9 survives. This is suboptimal but is not in
        // general worth optimizing for the few platforms where R9
        // is scratched. Note that the optimization might not be to
        // difficult for this particular call site.
        __ push(R9);
#endif
#endif // !AARCH64
        __ call(CAST_FROM_FN_PTR(address, BarrierSet::static_write_ref_array_post));
#ifndef AARCH64
#if R9_IS_SCRATCHED
        __ pop(R9);
#endif
#endif // !AARCH64
      }
      break;
    case BarrierSet::CardTableModRef:
      {
        BLOCK_COMMENT("CardTablePostBarrier");
        CardTableModRefBS* ctbs = barrier_set_cast<CardTableModRefBS>(bs);
        CardTable* ct = ctbs->card_table();
        assert(sizeof(*ct->byte_map_base()) == sizeof(jbyte), "adjust this code");

        Label L_cardtable_loop, L_done;

        __ cbz_32(count, L_done); // zero count - nothing to do

        __ add_ptr_scaled_int32(count, addr, count, LogBytesPerHeapOop);
        __ sub(count, count, BytesPerHeapOop);                            // last addr

        __ logical_shift_right(addr, addr, CardTable::card_shift);
        __ logical_shift_right(count, count, CardTable::card_shift);
        __ sub(count, count, addr); // nb of cards

        // warning: Rthread has not been preserved
        __ mov_address(tmp, (address) ct->byte_map_base(), symbolic_Relocation::card_table_reference);
        __ add(addr,tmp, addr);

        Register zero = __ zero_register(tmp);

        __ BIND(L_cardtable_loop);
        __ strb(zero, Address(addr, 1, post_indexed));
        __ subs(count, count, 1);
        __ b(L_cardtable_loop, ge);
        __ BIND(L_done);
      }
      break;
<<<<<<< HEAD
    case BarrierSet::ModRef:
    case BarrierSet::Epsilon:
      break;
=======
>>>>>>> 54b1510a
    default:
      ShouldNotReachHere();
    }
  }

  // Generates pattern of code to be placed after raw data copying in generate_oop_copy
  // Includes return from arraycopy stub.
  //
  // Arguments:
  //     to:       destination pointer after copying.
  //               if 'forward' then 'to' == upper bound, else 'to' == beginning of the modified region
  //     count:    total number of copied elements, 32-bit int
  //
  // Blows all volatile (R0-R3 on 32-bit ARM, R0-R18 on AArch64, Rtemp, LR) and 'to', 'count', 'tmp' registers.
  void oop_arraycopy_stub_epilogue_helper(Register to, Register count, Register tmp, bool status, bool forward) {
    assert_different_registers(to, count, tmp);

    if (forward) {
      // 'to' is upper bound of the modified region
      // restore initial dst:
      __ sub_ptr_scaled_int32(to, to, count, LogBytesPerHeapOop);
    }

    // 'to' is the beginning of the region

    gen_write_ref_array_post_barrier(to, count, tmp);

    if (status) {
      __ mov(R0, 0); // OK
    }

#ifdef AARCH64
    __ raw_pop(LR, ZR);
    __ ret();
#else
    __ pop(PC);
#endif // AARCH64
  }


  //  Generate stub for assign-compatible oop copy.  If "aligned" is true, the
  //  "from" and "to" addresses are assumed to be heapword aligned.
  //
  //  If "disjoint" is true, arrays are assumed to be disjoint, otherwise they may overlap and
  //  "nooverlap_target" must be specified as the address to jump if they don't.
  //
  // Arguments for generated stub:
  //      from:  R0
  //      to:    R1
  //      count: R2 treated as signed 32-bit int
  //
  address generate_oop_copy(bool aligned, const char * name, bool status, bool disjoint, address nooverlap_target = NULL) {
    __ align(CodeEntryAlignment);
    StubCodeMark mark(this, "StubRoutines", name);
    address start = __ pc();

    Register from  = R0;
    Register to    = R1;
    Register count = R2;
    Register tmp1  = R3;
    Register tmp2  = R12;


    if (!aligned) {
      BLOCK_COMMENT("Entry:");
    }

    __ zap_high_non_significant_bits(R2);

    if (!disjoint) {
      assert (nooverlap_target != NULL, "must be specified for conjoint case");
      array_overlap_test(nooverlap_target, LogBytesPerHeapOop, tmp1, tmp2);
    }

    inc_counter_np(SharedRuntime::_oop_array_copy_ctr, tmp1, tmp2);

    // Conjoint case: since execution reaches this point, the arrays overlap, so performing backward copy
    // Disjoint case: perform forward copy
    bool forward = disjoint;

    const int bytes_per_count = BytesPerHeapOop;
    const int log_bytes_per_count = LogBytesPerHeapOop;

    const Register saved_count = LR;
    const int callee_saved_regs = 3; // R0-R2

    // LR is used later to save barrier args
#ifdef AARCH64
    __ raw_push(LR, ZR);
#else
    __ push(LR);
#endif // AARCH64

#if INCLUDE_ALL_GCS
    gen_write_ref_array_pre_barrier(to, count, callee_saved_regs);
#endif // INCLUDE_ALL_GCS

    // save arguments for barrier generation (after the pre barrier)
    __ mov(saved_count, count);

    if (!forward) {
      __ add_ptr_scaled_int32(to,   to,   count, log_bytes_per_count);
      __ add_ptr_scaled_int32(from, from, count, log_bytes_per_count);
    }

    // for short arrays, just do single element copy
    Label L_small_array;
    const int small_copy_limit = (8*wordSize + 7)/bytes_per_count; // XXX optim: tune the limit higher ?
    __ cmp_32(count, small_copy_limit);
    __ b(L_small_array, le);

    bool from_is_aligned = (bytes_per_count >= 8);
    if (aligned && forward && (HeapWordSize % 8 == 0)) {
        // if 'from' is heapword aligned and HeapWordSize is divisible by 8,
        //  then from is aligned by 8
        from_is_aligned = true;
    }

    int count_required_to_align = from_is_aligned ? 0 : align_src(from, to, count, tmp1, bytes_per_count, forward);
    assert (small_copy_limit >= count_required_to_align, "alignment could exhaust count");

    // now 'from' is aligned

    bool to_is_aligned = false;

    if (bytes_per_count >= wordSize) {
      // 'to' is aligned by bytes_per_count, so it is aligned by wordSize
      to_is_aligned = true;
    } else {
      if (aligned && (8 % HeapWordSize == 0) && (HeapWordSize % wordSize == 0)) {
        // Originally 'from' and 'to' were heapword aligned;
        // (from - to) has not been changed, so since now 'from' is 8-byte aligned, then it is also heapword aligned,
        //  so 'to' is also heapword aligned and thus aligned by wordSize.
        to_is_aligned = true;
      }
    }

    Label L_unaligned_dst;

    if (!to_is_aligned) {
      BLOCK_COMMENT("Check dst alignment:");
      __ tst(to, wordSize - 1);
      __ b(L_unaligned_dst, ne); // 'to' is not aligned
    }

    int min_copy;
    if (forward) {
      min_copy = generate_forward_aligned_copy_loop(from, to, count, bytes_per_count);
    } else {
      min_copy = generate_backward_aligned_copy_loop(from, to, count, bytes_per_count);
    }
    assert(small_copy_limit >= count_required_to_align + min_copy, "first loop might exhaust count");

    oop_arraycopy_stub_epilogue_helper(to, saved_count, /* tmp */ tmp1, status, forward);

    {
      copy_small_array(from, to, count, tmp1, noreg, bytes_per_count, forward, L_small_array);

      oop_arraycopy_stub_epilogue_helper(to, saved_count, /* tmp */ tmp1, status, forward);
    }

    if (!to_is_aligned) {
      // !to_is_aligned <=> UseCompressedOops && AArch64
      __ BIND(L_unaligned_dst);
#ifdef AARCH64
      assert (UseCompressedOops, "unaligned oop array copy may be requested only with UseCompressedOops");
#else
      ShouldNotReachHere();
#endif // AARCH64
      int min_copy_shifted = align_dst_and_generate_shifted_copy_loop(from, to, count, bytes_per_count, forward);
      assert (small_copy_limit >= count_required_to_align + min_copy_shifted, "first loop might exhaust count");

      oop_arraycopy_stub_epilogue_helper(to, saved_count, /* tmp */ tmp1, status, forward);
    }

    return start;
  }

  //  Generate 'unsafe' array copy stub
  //  Though just as safe as the other stubs, it takes an unscaled
  //  size_t argument instead of an element count.
  //
  // Arguments for generated stub:
  //      from:  R0
  //      to:    R1
  //      count: R2 byte count, treated as ssize_t, can be zero
  //
  // Examines the alignment of the operands and dispatches
  // to a long, int, short, or byte copy loop.
  //
  address generate_unsafe_copy(const char* name) {

    const Register R0_from   = R0;      // source array address
    const Register R1_to     = R1;      // destination array address
    const Register R2_count  = R2;      // elements count

    const Register R3_bits   = R3;      // test copy of low bits

    __ align(CodeEntryAlignment);
    StubCodeMark mark(this, "StubRoutines", name);
    address start = __ pc();
#ifdef AARCH64
    __ NOT_IMPLEMENTED();
    start = NULL;
#else
    const Register tmp = Rtemp;

    // bump this on entry, not on exit:
    inc_counter_np(SharedRuntime::_unsafe_array_copy_ctr, R3, tmp);

    __ orr(R3_bits, R0_from, R1_to);
    __ orr(R3_bits, R2_count, R3_bits);

    __ tst(R3_bits, BytesPerLong-1);
    __ mov(R2_count,AsmOperand(R2_count,asr,LogBytesPerLong), eq);
    __ jump(StubRoutines::_jlong_arraycopy, relocInfo::runtime_call_type, tmp, eq);

    __ tst(R3_bits, BytesPerInt-1);
    __ mov(R2_count,AsmOperand(R2_count,asr,LogBytesPerInt), eq);
    __ jump(StubRoutines::_jint_arraycopy, relocInfo::runtime_call_type, tmp, eq);

    __ tst(R3_bits, BytesPerShort-1);
    __ mov(R2_count,AsmOperand(R2_count,asr,LogBytesPerShort), eq);
    __ jump(StubRoutines::_jshort_arraycopy, relocInfo::runtime_call_type, tmp, eq);

    __ jump(StubRoutines::_jbyte_arraycopy, relocInfo::runtime_call_type, tmp);
#endif
    return start;
  }

  // Helper for generating a dynamic type check.
  // Smashes only the given temp registers.
  void generate_type_check(Register sub_klass,
                           Register super_check_offset,
                           Register super_klass,
                           Register tmp1,
                           Register tmp2,
                           Register tmp3,
                           Label& L_success) {
    assert_different_registers(sub_klass, super_check_offset, super_klass, tmp1, tmp2, tmp3);

    BLOCK_COMMENT("type_check:");

    // If the pointers are equal, we are done (e.g., String[] elements).

    __ cmp(super_klass, sub_klass);
    __ b(L_success, eq); // fast success


    Label L_loop, L_fail;

    int sc_offset = in_bytes(Klass::secondary_super_cache_offset());

    // Check the supertype display:
    __ ldr(tmp1, Address(sub_klass, super_check_offset));
    __ cmp(tmp1, super_klass);
    __ b(L_success, eq);

    __ cmp(super_check_offset, sc_offset);
    __ b(L_fail, ne); // failure

    BLOCK_COMMENT("type_check_slow_path:");

    // a couple of useful fields in sub_klass:
    int ss_offset = in_bytes(Klass::secondary_supers_offset());

    // Do a linear scan of the secondary super-klass chain.

#ifndef PRODUCT
    int* pst_counter = &SharedRuntime::_partial_subtype_ctr;
    __ inc_counter((address) pst_counter, tmp1, tmp2);
#endif

    Register scan_temp = tmp1;
    Register count_temp = tmp2;

    // We will consult the secondary-super array.
    __ ldr(scan_temp, Address(sub_klass, ss_offset));

    Register search_key = super_klass;

    // Load the array length.
    __ ldr_s32(count_temp, Address(scan_temp, Array<Klass*>::length_offset_in_bytes()));
    __ add(scan_temp, scan_temp, Array<Klass*>::base_offset_in_bytes());

    __ add(count_temp, count_temp, 1);

    // Top of search loop
    __ bind(L_loop);
    // Notes:
    //  scan_temp starts at the array elements
    //  count_temp is 1+size

    __ subs(count_temp, count_temp, 1);
    __ b(L_fail, eq); // not found

    // Load next super to check
    // In the array of super classes elements are pointer sized.
    int element_size = wordSize;
    __ ldr(tmp3, Address(scan_temp, element_size, post_indexed));

    // Look for Rsuper_klass on Rsub_klass's secondary super-class-overflow list
    __ cmp(tmp3, search_key);

    // A miss means we are NOT a subtype and need to keep looping
    __ b(L_loop, ne);

    // Falling out the bottom means we found a hit; we ARE a subtype

    // Success.  Cache the super we found and proceed in triumph.
    __ str(super_klass, Address(sub_klass, sc_offset));

    // Jump to success
    __ b(L_success);

    // Fall through on failure!
    __ bind(L_fail);
  }

  //  Generate stub for checked oop copy.
  //
  // Arguments for generated stub:
  //      from:  R0
  //      to:    R1
  //      count: R2 treated as signed 32-bit int
  //      ckoff: R3 (super_check_offset)
  //      ckval: R4 (AArch64) / SP[0] (32-bit ARM) (super_klass)
  //      ret:   R0 zero for success; (-1^K) where K is partial transfer count (32-bit)
  //
  address generate_checkcast_copy(const char * name) {
    __ align(CodeEntryAlignment);
    StubCodeMark mark(this, "StubRoutines", name);
    address start = __ pc();

    const Register from  = R0;  // source array address
    const Register to    = R1;  // destination array address
    const Register count = R2;  // elements count

    const Register R3_ckoff  = R3;      // super_check_offset
    const Register R4_ckval  = R4;      // super_klass

    const int callee_saved_regs = AARCH64_ONLY(5) NOT_AARCH64(4); // LR saved differently

    Label load_element, store_element, do_card_marks, fail;

    BLOCK_COMMENT("Entry:");

    __ zap_high_non_significant_bits(R2);

#ifdef AARCH64
    __ raw_push(LR, ZR);
    __ raw_push(R19, R20);
#else
    int pushed = 0;
    __ push(LR);
    pushed+=1;
#endif // AARCH64

#if INCLUDE_ALL_GCS
    gen_write_ref_array_pre_barrier(to, count, callee_saved_regs);
#endif // INCLUDE_ALL_GCS

#ifndef AARCH64
    const RegisterSet caller_saved_regs = RegisterSet(R4,R6) | RegisterSet(R8,R9) | altFP_7_11;
    __ push(caller_saved_regs);
    assert(caller_saved_regs.size() == 6, "check the count");
    pushed+=6;

    __ ldr(R4_ckval,Address(SP, wordSize*pushed)); // read the argument that was on the stack
#endif // !AARCH64

    // Save arguments for barrier generation (after the pre barrier):
    // - must be a caller saved register and not LR
    // - ARM32: avoid R10 in case RThread is needed
    const Register saved_count = AARCH64_ONLY(R19) NOT_AARCH64(altFP_7_11);
#ifdef AARCH64
    __ mov_w(saved_count, count);
    __ cbnz_w(count, load_element); // and test count
#else
    __ movs(saved_count, count); // and test count
    __ b(load_element,ne);
#endif // AARCH64

    // nothing to copy
    __ mov(R0, 0);

#ifdef AARCH64
    __ raw_pop(R19, R20);
    __ raw_pop(LR, ZR);
    __ ret();
#else
    __ pop(caller_saved_regs);
    __ pop(PC);
#endif // AARCH64

    // ======== begin loop ========
    // (Loop is rotated; its entry is load_element.)
    __ align(OptoLoopAlignment);
    __ BIND(store_element);
    if (UseCompressedOops) {
      __ store_heap_oop(R5, Address(to, BytesPerHeapOop, post_indexed));  // store the oop, changes flags
      __ subs_32(count,count,1);
    } else {
      __ subs_32(count,count,1);
      __ str(R5, Address(to, BytesPerHeapOop, post_indexed));             // store the oop
    }
    __ b(do_card_marks, eq); // count exhausted

    // ======== loop entry is here ========
    __ BIND(load_element);
    __ load_heap_oop(R5, Address(from, BytesPerHeapOop, post_indexed));  // load the oop
    __ cbz(R5, store_element); // NULL

    __ load_klass(R6, R5);

    generate_type_check(R6, R3_ckoff, R4_ckval, /*tmps*/ R12, R8, R9,
                        // branch to this on success:
                        store_element);
    // ======== end loop ========

    // It was a real error; we must depend on the caller to finish the job.
    // Register count has number of *remaining* oops, saved_count number of *total* oops.
    // Emit GC store barriers for the oops we have copied
    // and report their number to the caller (0 or (-1^n))
    __ BIND(fail);

    // Note: fail marked by the fact that count differs from saved_count

    __ BIND(do_card_marks);

    Register copied = AARCH64_ONLY(R20) NOT_AARCH64(R4); // saved
    Label L_not_copied;

    __ subs_32(copied, saved_count, count); // copied count (in saved reg)
    __ b(L_not_copied, eq); // nothing was copied, skip post barrier
    __ sub(to, to, AsmOperand(copied, lsl, LogBytesPerHeapOop)); // initial to value
    __ mov(R12, copied); // count arg scratched by post barrier

    gen_write_ref_array_post_barrier(to, R12, R3);

    assert_different_registers(R3,R12,LR,copied,saved_count);
    inc_counter_np(SharedRuntime::_checkcast_array_copy_ctr, R3, R12);

    __ BIND(L_not_copied);
    __ cmp_32(copied, saved_count); // values preserved in saved registers

#ifdef AARCH64
    __ csinv(R0, ZR, copied, eq); // 0 if all copied else NOT(copied)
    __ raw_pop(R19, R20);
    __ raw_pop(LR, ZR);
    __ ret();
#else
    __ mov(R0, 0, eq); // 0 if all copied
    __ mvn(R0, copied, ne); // else NOT(copied)
    __ pop(caller_saved_regs);
    __ pop(PC);
#endif // AARCH64

    return start;
  }

  // Perform range checks on the proposed arraycopy.
  // Kills the two temps, but nothing else.
  void arraycopy_range_checks(Register src,     // source array oop
                              Register src_pos, // source position (32-bit int)
                              Register dst,     // destination array oop
                              Register dst_pos, // destination position (32-bit int)
                              Register length,  // length of copy (32-bit int)
                              Register temp1, Register temp2,
                              Label& L_failed) {

    BLOCK_COMMENT("arraycopy_range_checks:");

    //  if (src_pos + length > arrayOop(src)->length() ) FAIL;

    const Register array_length = temp1;  // scratch
    const Register end_pos      = temp2;  // scratch

    __ add_32(end_pos, length, src_pos);  // src_pos + length
    __ ldr_s32(array_length, Address(src, arrayOopDesc::length_offset_in_bytes()));
    __ cmp_32(end_pos, array_length);
    __ b(L_failed, hi);

    //  if (dst_pos + length > arrayOop(dst)->length() ) FAIL;
    __ add_32(end_pos, length, dst_pos); // dst_pos + length
    __ ldr_s32(array_length, Address(dst, arrayOopDesc::length_offset_in_bytes()));
    __ cmp_32(end_pos, array_length);
    __ b(L_failed, hi);

    BLOCK_COMMENT("arraycopy_range_checks done");
  }

  //
  //  Generate generic array copy stubs
  //
  //  Input:
  //    R0    -  src oop
  //    R1    -  src_pos (32-bit int)
  //    R2    -  dst oop
  //    R3    -  dst_pos (32-bit int)
  //    R4 (AArch64) / SP[0] (32-bit ARM) -  element count (32-bit int)
  //
  //  Output: (32-bit int)
  //    R0 ==  0  -  success
  //    R0 <   0  -  need to call System.arraycopy
  //
  address generate_generic_copy(const char *name) {
    Label L_failed, L_objArray;

    // Input registers
    const Register src      = R0;  // source array oop
    const Register src_pos  = R1;  // source position
    const Register dst      = R2;  // destination array oop
    const Register dst_pos  = R3;  // destination position

    // registers used as temp
    const Register R5_src_klass = R5; // source array klass
    const Register R6_dst_klass = R6; // destination array klass
    const Register R_lh         = AARCH64_ONLY(R7) NOT_AARCH64(altFP_7_11); // layout handler
    const Register R8_temp      = R8;

    __ align(CodeEntryAlignment);
    StubCodeMark mark(this, "StubRoutines", name);
    address start = __ pc();

    __ zap_high_non_significant_bits(R1);
    __ zap_high_non_significant_bits(R3);
    __ zap_high_non_significant_bits(R4);

#ifndef AARCH64
    int pushed = 0;
    const RegisterSet saved_regs = RegisterSet(R4,R6) | RegisterSet(R8,R9) | altFP_7_11;
    __ push(saved_regs);
    assert(saved_regs.size() == 6, "check the count");
    pushed+=6;
#endif // !AARCH64

    // bump this on entry, not on exit:
    inc_counter_np(SharedRuntime::_generic_array_copy_ctr, R5, R12);

    const Register length   = R4;  // elements count
#ifndef AARCH64
    __ ldr(length, Address(SP,4*pushed));
#endif // !AARCH64


    //-----------------------------------------------------------------------
    // Assembler stubs will be used for this call to arraycopy
    // if the following conditions are met:
    //
    // (1) src and dst must not be null.
    // (2) src_pos must not be negative.
    // (3) dst_pos must not be negative.
    // (4) length  must not be negative.
    // (5) src klass and dst klass should be the same and not NULL.
    // (6) src and dst should be arrays.
    // (7) src_pos + length must not exceed length of src.
    // (8) dst_pos + length must not exceed length of dst.
    BLOCK_COMMENT("arraycopy initial argument checks");

    //  if (src == NULL) return -1;
    __ cbz(src, L_failed);

    //  if (src_pos < 0) return -1;
    __ cmp_32(src_pos, 0);
    __ b(L_failed, lt);

    //  if (dst == NULL) return -1;
    __ cbz(dst, L_failed);

    //  if (dst_pos < 0) return -1;
    __ cmp_32(dst_pos, 0);
    __ b(L_failed, lt);

    //  if (length < 0) return -1;
    __ cmp_32(length, 0);
    __ b(L_failed, lt);

    BLOCK_COMMENT("arraycopy argument klass checks");
    //  get src->klass()
    __ load_klass(R5_src_klass, src);

    // Load layout helper
    //
    //  |array_tag|     | header_size | element_type |     |log2_element_size|
    // 32        30    24            16              8     2                 0
    //
    //   array_tag: typeArray = 0x3, objArray = 0x2, non-array = 0x0
    //

    int lh_offset = in_bytes(Klass::layout_helper_offset());
    __ ldr_u32(R_lh, Address(R5_src_klass, lh_offset));

    __ load_klass(R6_dst_klass, dst);

    // Handle objArrays completely differently...
    juint objArray_lh = Klass::array_layout_helper(T_OBJECT);
    __ mov_slow(R8_temp, objArray_lh);
    __ cmp_32(R_lh, R8_temp);
    __ b(L_objArray,eq);

    //  if (src->klass() != dst->klass()) return -1;
    __ cmp(R5_src_klass, R6_dst_klass);
    __ b(L_failed, ne);

    //  if (!src->is_Array()) return -1;
    __ cmp_32(R_lh, Klass::_lh_neutral_value); // < 0
    __ b(L_failed, ge);

    arraycopy_range_checks(src, src_pos, dst, dst_pos, length,
                           R8_temp, R6_dst_klass, L_failed);

    {
      // TypeArrayKlass
      //
      // src_addr = (src + array_header_in_bytes()) + (src_pos << log2elemsize);
      // dst_addr = (dst + array_header_in_bytes()) + (dst_pos << log2elemsize);
      //

      const Register R6_offset = R6_dst_klass;    // array offset
      const Register R12_elsize = R12;            // log2 element size

      __ logical_shift_right(R6_offset, R_lh, Klass::_lh_header_size_shift);
      __ andr(R6_offset, R6_offset, (unsigned int)Klass::_lh_header_size_mask); // array_offset
      __ add(src, src, R6_offset);       // src array offset
      __ add(dst, dst, R6_offset);       // dst array offset
      __ andr(R12_elsize, R_lh, (unsigned int)Klass::_lh_log2_element_size_mask); // log2 element size

      // next registers should be set before the jump to corresponding stub
      const Register from     = R0;  // source array address
      const Register to       = R1;  // destination array address
      const Register count    = R2;  // elements count

      // 'from', 'to', 'count' registers should be set in this order
      // since they are the same as 'src', 'src_pos', 'dst'.

#ifdef AARCH64

      BLOCK_COMMENT("choose copy loop based on element size and scale indexes");
      Label Lbyte, Lshort, Lint, Llong;

      __ cbz(R12_elsize, Lbyte);

      assert (LogBytesPerShort < LogBytesPerInt && LogBytesPerInt < LogBytesPerLong, "must be");
      __ cmp(R12_elsize, LogBytesPerInt);
      __ b(Lint,  eq);
      __ b(Llong, gt);

      __ BIND(Lshort);
      __ add_ptr_scaled_int32(from, src, src_pos, LogBytesPerShort);
      __ add_ptr_scaled_int32(to,   dst, dst_pos, LogBytesPerShort);
      __ mov(count, length);
      __ b(StubRoutines::_jshort_arraycopy);

      __ BIND(Lint);
      __ add_ptr_scaled_int32(from, src, src_pos, LogBytesPerInt);
      __ add_ptr_scaled_int32(to,   dst, dst_pos, LogBytesPerInt);
      __ mov(count, length);
      __ b(StubRoutines::_jint_arraycopy);

      __ BIND(Lbyte);
      __ add_ptr_scaled_int32(from, src, src_pos, 0);
      __ add_ptr_scaled_int32(to,   dst, dst_pos, 0);
      __ mov(count, length);
      __ b(StubRoutines::_jbyte_arraycopy);

      __ BIND(Llong);
      __ add_ptr_scaled_int32(from, src, src_pos, LogBytesPerLong);
      __ add_ptr_scaled_int32(to,   dst, dst_pos, LogBytesPerLong);
      __ mov(count, length);
      __ b(StubRoutines::_jlong_arraycopy);

#else // AARCH64

      BLOCK_COMMENT("scale indexes to element size");
      __ add(from, src, AsmOperand(src_pos, lsl, R12_elsize));       // src_addr
      __ add(to, dst, AsmOperand(dst_pos, lsl, R12_elsize));         // dst_addr

      __ mov(count, length);  // length

      // XXX optim: avoid later push in arraycopy variants ?

      __ pop(saved_regs);

      BLOCK_COMMENT("choose copy loop based on element size");
      __ cmp(R12_elsize, 0);
      __ b(StubRoutines::_jbyte_arraycopy,eq);

      __ cmp(R12_elsize, LogBytesPerShort);
      __ b(StubRoutines::_jshort_arraycopy,eq);

      __ cmp(R12_elsize, LogBytesPerInt);
      __ b(StubRoutines::_jint_arraycopy,eq);

      __ b(StubRoutines::_jlong_arraycopy);

#endif // AARCH64
    }

    // ObjArrayKlass
    __ BIND(L_objArray);
    // live at this point:  R5_src_klass, R6_dst_klass, src[_pos], dst[_pos], length

    Label L_plain_copy, L_checkcast_copy;
    //  test array classes for subtyping
    __ cmp(R5_src_klass, R6_dst_klass);         // usual case is exact equality
    __ b(L_checkcast_copy, ne);

    BLOCK_COMMENT("Identically typed arrays");
    {
      // Identically typed arrays can be copied without element-wise checks.
      arraycopy_range_checks(src, src_pos, dst, dst_pos, length,
                             R8_temp, R_lh, L_failed);

      // next registers should be set before the jump to corresponding stub
      const Register from     = R0;  // source array address
      const Register to       = R1;  // destination array address
      const Register count    = R2;  // elements count

      __ add(src, src, arrayOopDesc::base_offset_in_bytes(T_OBJECT)); //src offset
      __ add(dst, dst, arrayOopDesc::base_offset_in_bytes(T_OBJECT)); //dst offset
      __ add_ptr_scaled_int32(from, src, src_pos, LogBytesPerHeapOop);         // src_addr
      __ add_ptr_scaled_int32(to, dst, dst_pos, LogBytesPerHeapOop);           // dst_addr
      __ BIND(L_plain_copy);
      __ mov(count, length);

#ifndef AARCH64
      __ pop(saved_regs); // XXX optim: avoid later push in oop_arraycopy ?
#endif // !AARCH64
      __ b(StubRoutines::_oop_arraycopy);
    }

    {
      __ BIND(L_checkcast_copy);
      // live at this point:  R5_src_klass, R6_dst_klass

      // Before looking at dst.length, make sure dst is also an objArray.
      __ ldr_u32(R8_temp, Address(R6_dst_klass, lh_offset));
      __ cmp_32(R_lh, R8_temp);
      __ b(L_failed, ne);

      // It is safe to examine both src.length and dst.length.

      arraycopy_range_checks(src, src_pos, dst, dst_pos, length,
                             R8_temp, R_lh, L_failed);

      // next registers should be set before the jump to corresponding stub
      const Register from     = R0;  // source array address
      const Register to       = R1;  // destination array address
      const Register count    = R2;  // elements count

      // Marshal the base address arguments now, freeing registers.
      __ add(src, src, arrayOopDesc::base_offset_in_bytes(T_OBJECT)); //src offset
      __ add(dst, dst, arrayOopDesc::base_offset_in_bytes(T_OBJECT)); //dst offset
      __ add_ptr_scaled_int32(from, src, src_pos, LogBytesPerHeapOop);         // src_addr
      __ add_ptr_scaled_int32(to, dst, dst_pos, LogBytesPerHeapOop);           // dst_addr

      __ mov(count, length); // length (reloaded)

      Register sco_temp = R3;                   // this register is free now
      assert_different_registers(from, to, count, sco_temp,
                                 R6_dst_klass, R5_src_klass);

      // Generate the type check.
      int sco_offset = in_bytes(Klass::super_check_offset_offset());
      __ ldr_u32(sco_temp, Address(R6_dst_klass, sco_offset));
      generate_type_check(R5_src_klass, sco_temp, R6_dst_klass,
                          R8_temp, R9,
                          AARCH64_ONLY(R10) NOT_AARCH64(R12),
                          L_plain_copy);

      // Fetch destination element klass from the ObjArrayKlass header.
      int ek_offset = in_bytes(ObjArrayKlass::element_klass_offset());

      // the checkcast_copy loop needs two extra arguments:
      const Register Rdst_elem_klass = AARCH64_ONLY(R4) NOT_AARCH64(R3);
      __ ldr(Rdst_elem_klass, Address(R6_dst_klass, ek_offset));   // dest elem klass
#ifndef AARCH64
      __ pop(saved_regs); // XXX optim: avoid later push in oop_arraycopy ?
      __ str(Rdst_elem_klass, Address(SP,0));    // dest elem klass argument
#endif // !AARCH64
      __ ldr_u32(R3, Address(Rdst_elem_klass, sco_offset));  // sco of elem klass
      __ b(StubRoutines::_checkcast_arraycopy);
    }

    __ BIND(L_failed);

#ifndef AARCH64
    __ pop(saved_regs);
#endif // !AARCH64
    __ mvn(R0, 0); // failure, with 0 copied
    __ ret();

    return start;
  }

  // Safefetch stubs.
  void generate_safefetch(const char* name, int size, address* entry, address* fault_pc, address* continuation_pc) {
    // safefetch signatures:
    //   int      SafeFetch32(int*      adr, int      errValue);
    //   intptr_t SafeFetchN (intptr_t* adr, intptr_t errValue);
    //
    // arguments:
    //   R0 = adr
    //   R1 = errValue
    //
    // result:
    //   R0  = *adr or errValue

    StubCodeMark mark(this, "StubRoutines", name);

    // Entry point, pc or function descriptor.
    *entry = __ pc();

    // Load *adr into c_rarg2, may fault.
    *fault_pc = __ pc();

    switch (size) {
      case 4: // int32_t
        __ ldr_s32(R1, Address(R0));
        break;

      case 8: // int64_t
#ifdef AARCH64
        __ ldr(R1, Address(R0));
#else
        Unimplemented();
#endif // AARCH64
        break;

      default:
        ShouldNotReachHere();
    }

    // return errValue or *adr
    *continuation_pc = __ pc();
    __ mov(R0, R1);
    __ ret();
  }

  void generate_arraycopy_stubs() {

    // Note:  the disjoint stubs must be generated first, some of
    //        the conjoint stubs use them.

    bool status = false; // non failing C2 stubs need not return a status in R0

#ifdef TEST_C2_GENERIC_ARRAYCOPY /* Internal development flag */
    // With this flag, the C2 stubs are tested by generating calls to
    // generic_arraycopy instead of Runtime1::arraycopy

    // Runtime1::arraycopy return a status in R0 (0 if OK, else ~copied)
    // and the result is tested to see whether the arraycopy stub should
    // be called.

    // When we test arraycopy this way, we must generate extra code in the
    // arraycopy methods callable from C2 generic_arraycopy to set the
    // status to 0 for those who always succeed (calling the slow path stub might
    // lead to errors since the copy has already been performed).

    status = true; // generate a status compatible with C1 calls
#endif

    // these need always status in case they are called from generic_arraycopy
    StubRoutines::_jbyte_disjoint_arraycopy  = generate_primitive_copy(false, "jbyte_disjoint_arraycopy",  true, 1, true);
    StubRoutines::_jshort_disjoint_arraycopy = generate_primitive_copy(false, "jshort_disjoint_arraycopy", true, 2, true);
    StubRoutines::_jint_disjoint_arraycopy   = generate_primitive_copy(false, "jint_disjoint_arraycopy",   true, 4, true);
    StubRoutines::_jlong_disjoint_arraycopy  = generate_primitive_copy(false, "jlong_disjoint_arraycopy",  true, 8, true);
    StubRoutines::_oop_disjoint_arraycopy    = generate_oop_copy      (false, "oop_disjoint_arraycopy",    true,    true);

    StubRoutines::_arrayof_jbyte_disjoint_arraycopy  = generate_primitive_copy(true, "arrayof_jbyte_disjoint_arraycopy", status, 1, true);
    StubRoutines::_arrayof_jshort_disjoint_arraycopy = generate_primitive_copy(true, "arrayof_jshort_disjoint_arraycopy",status, 2, true);
    StubRoutines::_arrayof_jint_disjoint_arraycopy   = generate_primitive_copy(true, "arrayof_jint_disjoint_arraycopy",  status, 4, true);
    StubRoutines::_arrayof_jlong_disjoint_arraycopy  = generate_primitive_copy(true, "arrayof_jlong_disjoint_arraycopy", status, 8, true);
    StubRoutines::_arrayof_oop_disjoint_arraycopy    = generate_oop_copy      (true, "arrayof_oop_disjoint_arraycopy",   status,    true);

    // these need always status in case they are called from generic_arraycopy
    StubRoutines::_jbyte_arraycopy  = generate_primitive_copy(false, "jbyte_arraycopy",  true, 1, false, StubRoutines::_jbyte_disjoint_arraycopy);
    StubRoutines::_jshort_arraycopy = generate_primitive_copy(false, "jshort_arraycopy", true, 2, false, StubRoutines::_jshort_disjoint_arraycopy);
    StubRoutines::_jint_arraycopy   = generate_primitive_copy(false, "jint_arraycopy",   true, 4, false, StubRoutines::_jint_disjoint_arraycopy);
    StubRoutines::_jlong_arraycopy  = generate_primitive_copy(false, "jlong_arraycopy",  true, 8, false, StubRoutines::_jlong_disjoint_arraycopy);
    StubRoutines::_oop_arraycopy    = generate_oop_copy      (false, "oop_arraycopy",    true,    false, StubRoutines::_oop_disjoint_arraycopy);

    StubRoutines::_arrayof_jbyte_arraycopy    = generate_primitive_copy(true, "arrayof_jbyte_arraycopy",  status, 1, false, StubRoutines::_arrayof_jbyte_disjoint_arraycopy);
    StubRoutines::_arrayof_jshort_arraycopy   = generate_primitive_copy(true, "arrayof_jshort_arraycopy", status, 2, false, StubRoutines::_arrayof_jshort_disjoint_arraycopy);
#ifdef _LP64
    // since sizeof(jint) < sizeof(HeapWord), there's a different flavor:
    StubRoutines::_arrayof_jint_arraycopy     = generate_primitive_copy(true, "arrayof_jint_arraycopy",   status, 4, false, StubRoutines::_arrayof_jint_disjoint_arraycopy);
#else
    StubRoutines::_arrayof_jint_arraycopy     = StubRoutines::_jint_arraycopy;
#endif
    if (BytesPerHeapOop < HeapWordSize) {
      StubRoutines::_arrayof_oop_arraycopy    = generate_oop_copy      (true, "arrayof_oop_arraycopy",    status,    false, StubRoutines::_arrayof_oop_disjoint_arraycopy);
    } else {
      StubRoutines::_arrayof_oop_arraycopy    = StubRoutines::_oop_arraycopy;
    }
    StubRoutines::_arrayof_jlong_arraycopy    = StubRoutines::_jlong_arraycopy;

    StubRoutines::_checkcast_arraycopy = generate_checkcast_copy("checkcast_arraycopy");
    StubRoutines::_unsafe_arraycopy    = generate_unsafe_copy("unsafe_arraycopy");
    StubRoutines::_generic_arraycopy   = generate_generic_copy("generic_arraycopy");


  }

#ifndef AARCH64
#define COMPILE_CRYPTO
#include "stubRoutinesCrypto_arm.cpp"
#else

#ifdef COMPILER2
  // Arguments:
  //
  // Inputs:
  //   c_rarg0   - source byte array address
  //   c_rarg1   - destination byte array address
  //   c_rarg2   - K (key) in little endian int array
  //
  address generate_aescrypt_encryptBlock() {
    __ align(CodeEntryAlignment);
    StubCodeMark mark(this, "StubRoutines", "aescrypt_encryptBlock");

    Label L_doLast;

    const Register from        = c_rarg0;  // source array address
    const Register to          = c_rarg1;  // destination array address
    const Register key         = c_rarg2;  // key array address
    const Register keylen      = R8;

    address start = __ pc();
    __ stp(FP, LR, Address(SP, -2 * wordSize, pre_indexed));
    __ mov(FP, SP);

    __ ldr_w(keylen, Address(key, arrayOopDesc::length_offset_in_bytes() - arrayOopDesc::base_offset_in_bytes(T_INT)));

    __ vld1(V0, Address(from), MacroAssembler::VELEM_SIZE_8, 128); // get 16 bytes of input

    __ vld1(V1, V2, V3, V4, Address(key, 64, post_indexed), MacroAssembler::VELEM_SIZE_8, 128);

    int quad = 1;
    __ rev32(V1, V1, MacroAssembler::VELEM_SIZE_8, quad);
    __ rev32(V2, V2, MacroAssembler::VELEM_SIZE_8, quad);
    __ rev32(V3, V3, MacroAssembler::VELEM_SIZE_8, quad);
    __ rev32(V4, V4, MacroAssembler::VELEM_SIZE_8, quad);
    __ aese(V0, V1);
    __ aesmc(V0, V0);
    __ aese(V0, V2);
    __ aesmc(V0, V0);
    __ aese(V0, V3);
    __ aesmc(V0, V0);
    __ aese(V0, V4);
    __ aesmc(V0, V0);

    __ vld1(V1, V2, V3, V4, Address(key, 64, post_indexed), MacroAssembler::VELEM_SIZE_8, 128);
    __ rev32(V1, V1, MacroAssembler::VELEM_SIZE_8, quad);
    __ rev32(V2, V2, MacroAssembler::VELEM_SIZE_8, quad);
    __ rev32(V3, V3, MacroAssembler::VELEM_SIZE_8, quad);
    __ rev32(V4, V4, MacroAssembler::VELEM_SIZE_8, quad);
    __ aese(V0, V1);
    __ aesmc(V0, V0);
    __ aese(V0, V2);
    __ aesmc(V0, V0);
    __ aese(V0, V3);
    __ aesmc(V0, V0);
    __ aese(V0, V4);
    __ aesmc(V0, V0);

    __ vld1(V1, V2, Address(key, 32, post_indexed), MacroAssembler::VELEM_SIZE_8, 128);
    __ rev32(V1, V1, MacroAssembler::VELEM_SIZE_8, quad);
    __ rev32(V2, V2, MacroAssembler::VELEM_SIZE_8, quad);

    __ cmp_w(keylen, 44);
    __ b(L_doLast, eq);

    __ aese(V0, V1);
    __ aesmc(V0, V0);
    __ aese(V0, V2);
    __ aesmc(V0, V0);

    __ vld1(V1, V2, Address(key, 32, post_indexed), MacroAssembler::VELEM_SIZE_8, 128);
    __ rev32(V1, V1, MacroAssembler::VELEM_SIZE_8, quad);
    __ rev32(V2, V2, MacroAssembler::VELEM_SIZE_8, quad);

    __ cmp_w(keylen, 52);
    __ b(L_doLast, eq);

    __ aese(V0, V1);
    __ aesmc(V0, V0);
    __ aese(V0, V2);
    __ aesmc(V0, V0);

    __ vld1(V1, V2, Address(key, 32, post_indexed), MacroAssembler::VELEM_SIZE_8, 128);
    __ rev32(V1, V1, MacroAssembler::VELEM_SIZE_8, quad);
    __ rev32(V2, V2, MacroAssembler::VELEM_SIZE_8, quad);

    __ BIND(L_doLast);

    __ aese(V0, V1);
    __ aesmc(V0, V0);
    __ aese(V0, V2);

    __ vld1(V1, Address(key), MacroAssembler::VELEM_SIZE_8, 128);
    __ rev32(V1, V1, MacroAssembler::VELEM_SIZE_8, quad);
    __ eor(V0, V0, V1, MacroAssembler::VELEM_SIZE_8, quad);

    __ vst1(V0, Address(to), MacroAssembler::VELEM_SIZE_8, 128);

    __ mov(R0, 0);

    __ mov(SP, FP);
    __ ldp(FP, LR, Address(SP, 2 * wordSize, post_indexed));
    __ ret(LR);

    return start;
  }

  // Arguments:
  //
  // Inputs:
  //   c_rarg0   - source byte array address
  //   c_rarg1   - destination byte array address
  //   c_rarg2   - K (key) in little endian int array
  //
  address generate_aescrypt_decryptBlock() {
    assert(UseAES, "need AES instructions and misaligned SSE support");
    __ align(CodeEntryAlignment);
    StubCodeMark mark(this, "StubRoutines", "aescrypt_decryptBlock");
    Label L_doLast;

    const Register from        = c_rarg0;  // source array address
    const Register to          = c_rarg1;  // destination array address
    const Register key         = c_rarg2;  // key array address
    const Register keylen      = R8;

    address start = __ pc();
    __ stp(FP, LR, Address(SP, -2 * wordSize, pre_indexed));
    __ mov(FP, SP);

    __ ldr_w(keylen, Address(key, arrayOopDesc::length_offset_in_bytes() - arrayOopDesc::base_offset_in_bytes(T_INT)));

    __ vld1(V0, Address(from), MacroAssembler::VELEM_SIZE_8, 128); // get 16 bytes of input

    __ vld1(V5, Address(key, 16, post_indexed), MacroAssembler::VELEM_SIZE_8, 128);

    int quad = 1;
    __ rev32(V5, V5, MacroAssembler::VELEM_SIZE_8, quad);

    __ vld1(V1, V2, V3, V4, Address(key, 64, post_indexed), MacroAssembler::VELEM_SIZE_8, 128);
    __ rev32(V1, V1, MacroAssembler::VELEM_SIZE_8, quad);
    __ rev32(V2, V2, MacroAssembler::VELEM_SIZE_8, quad);
    __ rev32(V3, V3, MacroAssembler::VELEM_SIZE_8, quad);
    __ rev32(V4, V4, MacroAssembler::VELEM_SIZE_8, quad);
    __ aesd(V0, V1);
    __ aesimc(V0, V0);
    __ aesd(V0, V2);
    __ aesimc(V0, V0);
    __ aesd(V0, V3);
    __ aesimc(V0, V0);
    __ aesd(V0, V4);
    __ aesimc(V0, V0);

    __ vld1(V1, V2, V3, V4, Address(key, 64, post_indexed), MacroAssembler::VELEM_SIZE_8, 128);
    __ rev32(V1, V1, MacroAssembler::VELEM_SIZE_8, quad);
    __ rev32(V2, V2, MacroAssembler::VELEM_SIZE_8, quad);
    __ rev32(V3, V3, MacroAssembler::VELEM_SIZE_8, quad);
    __ rev32(V4, V4, MacroAssembler::VELEM_SIZE_8, quad);
    __ aesd(V0, V1);
    __ aesimc(V0, V0);
    __ aesd(V0, V2);
    __ aesimc(V0, V0);
    __ aesd(V0, V3);
    __ aesimc(V0, V0);
    __ aesd(V0, V4);
    __ aesimc(V0, V0);

    __ vld1(V1, V2, Address(key, 32, post_indexed), MacroAssembler::VELEM_SIZE_8, 128);
    __ rev32(V1, V1, MacroAssembler::VELEM_SIZE_8, quad);
    __ rev32(V2, V2, MacroAssembler::VELEM_SIZE_8, quad);

    __ cmp_w(keylen, 44);
    __ b(L_doLast, eq);

    __ aesd(V0, V1);
    __ aesimc(V0, V0);
    __ aesd(V0, V2);
    __ aesimc(V0, V0);

    __ vld1(V1, V2, Address(key, 32, post_indexed), MacroAssembler::VELEM_SIZE_8, 128);
    __ rev32(V1, V1, MacroAssembler::VELEM_SIZE_8, quad);
    __ rev32(V2, V2, MacroAssembler::VELEM_SIZE_8, quad);

    __ cmp_w(keylen, 52);
    __ b(L_doLast, eq);

    __ aesd(V0, V1);
    __ aesimc(V0, V0);
    __ aesd(V0, V2);
    __ aesimc(V0, V0);

    __ vld1(V1, V2, Address(key, 32, post_indexed), MacroAssembler::VELEM_SIZE_8, 128);
    __ rev32(V1, V1, MacroAssembler::VELEM_SIZE_8, quad);
    __ rev32(V2, V2, MacroAssembler::VELEM_SIZE_8, quad);

    __ BIND(L_doLast);

    __ aesd(V0, V1);
    __ aesimc(V0, V0);
    __ aesd(V0, V2);

    __ eor(V0, V0, V5, MacroAssembler::VELEM_SIZE_8, quad);

    __ vst1(V0, Address(to), MacroAssembler::VELEM_SIZE_8, 128);

    __ mov(R0, 0);

    __ mov(SP, FP);
    __ ldp(FP, LR, Address(SP, 2 * wordSize, post_indexed));
    __ ret(LR);


    return start;
  }

  // Arguments:
  //
  // Inputs:
  //   c_rarg0   - source byte array address
  //   c_rarg1   - destination byte array address
  //   c_rarg2   - K (key) in little endian int array
  //   c_rarg3   - r vector byte array address
  //   c_rarg4   - input length
  //
  // Output:
  //   x0        - input length
  //
  address generate_cipherBlockChaining_encryptAESCrypt() {
    assert(UseAES, "need AES instructions and misaligned SSE support");
    __ align(CodeEntryAlignment);
    StubCodeMark mark(this, "StubRoutines", "cipherBlockChaining_encryptAESCrypt");

    Label L_loadkeys_44, L_loadkeys_52, L_aes_loop, L_rounds_44, L_rounds_52;

    const Register from        = c_rarg0;  // source array address
    const Register to          = c_rarg1;  // destination array address
    const Register key         = c_rarg2;  // key array address
    const Register rvec        = c_rarg3;  // r byte array initialized from initvector array address
                                           // and left with the results of the last encryption block
    const Register len_reg     = c_rarg4;  // src len (must be multiple of blocksize 16)
    const Register keylen      = R8;

    address start = __ pc();
    __ stp(FP, LR, Address(SP, -2 * wordSize, pre_indexed));
    __ mov(FP, SP);

    __ mov(R9, len_reg);
    __ ldr_w(keylen, Address(key, arrayOopDesc::length_offset_in_bytes() - arrayOopDesc::base_offset_in_bytes(T_INT)));

    __ vld1(V0, Address(rvec), MacroAssembler::VELEM_SIZE_8, 128);

    __ cmp_w(keylen, 52);
    __ b(L_loadkeys_44, cc);
    __ b(L_loadkeys_52, eq);

    __ vld1(V17, V18, Address(key, 32, post_indexed), MacroAssembler::VELEM_SIZE_8, 128);

    int quad = 1;
    __ rev32(V17, V17, MacroAssembler::VELEM_SIZE_8, quad);
    __ rev32(V18, V18, MacroAssembler::VELEM_SIZE_8, quad);
    __ BIND(L_loadkeys_52);
    __ vld1(V19, V20, Address(key, 32, post_indexed), MacroAssembler::VELEM_SIZE_8, 128);
    __ rev32(V19, V19, MacroAssembler::VELEM_SIZE_8, quad);
    __ rev32(V20, V20, MacroAssembler::VELEM_SIZE_8, quad);
    __ BIND(L_loadkeys_44);
    __ vld1(V21, V22, V23, V24, Address(key, 64, post_indexed), MacroAssembler::VELEM_SIZE_8, 128);
    __ rev32(V21, V21, MacroAssembler::VELEM_SIZE_8, quad);
    __ rev32(V22, V22, MacroAssembler::VELEM_SIZE_8, quad);
    __ rev32(V23, V23, MacroAssembler::VELEM_SIZE_8, quad);
    __ rev32(V24, V24, MacroAssembler::VELEM_SIZE_8, quad);
    __ vld1(V25, V26, V27, V28, Address(key, 64, post_indexed), MacroAssembler::VELEM_SIZE_8, 128);
    __ rev32(V25, V25, MacroAssembler::VELEM_SIZE_8, quad);
    __ rev32(V26, V26, MacroAssembler::VELEM_SIZE_8, quad);
    __ rev32(V27, V27, MacroAssembler::VELEM_SIZE_8, quad);
    __ rev32(V28, V28, MacroAssembler::VELEM_SIZE_8, quad);
    __ vld1(V29, V30, V31, Address(key), MacroAssembler::VELEM_SIZE_8, 128);
    __ rev32(V29, V29, MacroAssembler::VELEM_SIZE_8, quad);
    __ rev32(V30, V30, MacroAssembler::VELEM_SIZE_8, quad);
    __ rev32(V31, V31, MacroAssembler::VELEM_SIZE_8, quad);

    __ BIND(L_aes_loop);
    __ vld1(V1, Address(from, 16, post_indexed), MacroAssembler::VELEM_SIZE_8, 128);
    __ eor(V0, V0, V1, MacroAssembler::VELEM_SIZE_8, quad);

    __ b(L_rounds_44, cc);
    __ b(L_rounds_52, eq);

    __ aese(V0, V17);
    __ aesmc(V0, V0);
    __ aese(V0, V18);
    __ aesmc(V0, V0);
    __ BIND(L_rounds_52);
    __ aese(V0, V19);
    __ aesmc(V0, V0);
    __ aese(V0, V20);
    __ aesmc(V0, V0);
    __ BIND(L_rounds_44);
    __ aese(V0, V21);
    __ aesmc(V0, V0);
    __ aese(V0, V22);
    __ aesmc(V0, V0);
    __ aese(V0, V23);
    __ aesmc(V0, V0);
    __ aese(V0, V24);
    __ aesmc(V0, V0);
    __ aese(V0, V25);
    __ aesmc(V0, V0);
    __ aese(V0, V26);
    __ aesmc(V0, V0);
    __ aese(V0, V27);
    __ aesmc(V0, V0);
    __ aese(V0, V28);
    __ aesmc(V0, V0);
    __ aese(V0, V29);
    __ aesmc(V0, V0);
    __ aese(V0, V30);
    __ eor(V0, V0, V31, MacroAssembler::VELEM_SIZE_8, quad);

    __ vst1(V0, Address(to, 16, post_indexed), MacroAssembler::VELEM_SIZE_8, 128);
    __ sub(len_reg, len_reg, 16);
    __ cbnz(len_reg, L_aes_loop);

    __ vst1(V0, Address(rvec), MacroAssembler::VELEM_SIZE_8, 128);

    __ mov(R0, R9);

    __ mov(SP, FP);
    __ ldp(FP, LR, Address(SP, 2 * wordSize, post_indexed));
    __ ret(LR);

    return start;
  }

  // Arguments:
  //
  // Inputs:
  //   c_rarg0   - source byte array address
  //   c_rarg1   - destination byte array address
  //   c_rarg2   - K (key) in little endian int array
  //   c_rarg3   - r vector byte array address
  //   c_rarg4   - input length
  //
  // Output:
  //   rax       - input length
  //
  address generate_cipherBlockChaining_decryptAESCrypt() {
    assert(UseAES, "need AES instructions and misaligned SSE support");
    __ align(CodeEntryAlignment);
    StubCodeMark mark(this, "StubRoutines", "cipherBlockChaining_decryptAESCrypt");

    Label L_loadkeys_44, L_loadkeys_52, L_aes_loop, L_rounds_44, L_rounds_52;

    const Register from        = c_rarg0;  // source array address
    const Register to          = c_rarg1;  // destination array address
    const Register key         = c_rarg2;  // key array address
    const Register rvec        = c_rarg3;  // r byte array initialized from initvector array address
                                           // and left with the results of the last encryption block
    const Register len_reg     = c_rarg4;  // src len (must be multiple of blocksize 16)
    const Register keylen      = R8;

    address start = __ pc();
    __ stp(FP, LR, Address(SP, -2 * wordSize, pre_indexed));
    __ mov(FP, SP);

    __ mov(R9, len_reg);
    __ ldr_w(keylen, Address(key, arrayOopDesc::length_offset_in_bytes() - arrayOopDesc::base_offset_in_bytes(T_INT)));

    __ vld1(V2, Address(rvec), MacroAssembler::VELEM_SIZE_8, 128);

    __ vld1(V31, Address(key, 16, post_indexed), MacroAssembler::VELEM_SIZE_8, 128);

    int quad = 1;
    __ rev32(V31, V31, MacroAssembler::VELEM_SIZE_8, quad);

    __ cmp_w(keylen, 52);
    __ b(L_loadkeys_44, cc);
    __ b(L_loadkeys_52, eq);

    __ vld1(V17, V18, Address(key, 32, post_indexed), MacroAssembler::VELEM_SIZE_8, 128);
    __ rev32(V17, V17, MacroAssembler::VELEM_SIZE_8, quad);
    __ rev32(V18, V18, MacroAssembler::VELEM_SIZE_8, quad);
    __ BIND(L_loadkeys_52);
    __ vld1(V19, V20, Address(key, 32, post_indexed), MacroAssembler::VELEM_SIZE_8, 128);
    __ rev32(V19, V19, MacroAssembler::VELEM_SIZE_8, quad);
    __ rev32(V20, V20, MacroAssembler::VELEM_SIZE_8, quad);
    __ BIND(L_loadkeys_44);
    __ vld1(V21, V22, V23, V24, Address(key, 64, post_indexed), MacroAssembler::VELEM_SIZE_8, 128);
    __ rev32(V21, V21, MacroAssembler::VELEM_SIZE_8, quad);
    __ rev32(V22, V22, MacroAssembler::VELEM_SIZE_8, quad);
    __ rev32(V23, V23, MacroAssembler::VELEM_SIZE_8, quad);
    __ rev32(V24, V24, MacroAssembler::VELEM_SIZE_8, quad);
    __ vld1(V25, V26, V27, V28, Address(key, 64, post_indexed), MacroAssembler::VELEM_SIZE_8, 128);
    __ rev32(V25, V25, MacroAssembler::VELEM_SIZE_8, quad);
    __ rev32(V26, V26, MacroAssembler::VELEM_SIZE_8, quad);
    __ rev32(V27, V27, MacroAssembler::VELEM_SIZE_8, quad);
    __ rev32(V28, V28, MacroAssembler::VELEM_SIZE_8, quad);
    __ vld1(V29, V30, Address(key), MacroAssembler::VELEM_SIZE_8, 128);
    __ rev32(V29, V29, MacroAssembler::VELEM_SIZE_8, quad);
    __ rev32(V30, V30, MacroAssembler::VELEM_SIZE_8, quad);

    __ BIND(L_aes_loop);
    __ vld1(V0, Address(from, 16, post_indexed), MacroAssembler::VELEM_SIZE_8, 128);
    __ orr(V1, V0, V0, MacroAssembler::VELEM_SIZE_8, quad);

    __ b(L_rounds_44, cc);
    __ b(L_rounds_52, eq);

    __ aesd(V0, V17);
    __ aesimc(V0, V0);
    __ aesd(V0, V17);
    __ aesimc(V0, V0);
    __ BIND(L_rounds_52);
    __ aesd(V0, V19);
    __ aesimc(V0, V0);
    __ aesd(V0, V20);
    __ aesimc(V0, V0);
    __ BIND(L_rounds_44);
    __ aesd(V0, V21);
    __ aesimc(V0, V0);
    __ aesd(V0, V22);
    __ aesimc(V0, V0);
    __ aesd(V0, V23);
    __ aesimc(V0, V0);
    __ aesd(V0, V24);
    __ aesimc(V0, V0);
    __ aesd(V0, V25);
    __ aesimc(V0, V0);
    __ aesd(V0, V26);
    __ aesimc(V0, V0);
    __ aesd(V0, V27);
    __ aesimc(V0, V0);
    __ aesd(V0, V28);
    __ aesimc(V0, V0);
    __ aesd(V0, V29);
    __ aesimc(V0, V0);
    __ aesd(V0, V30);
    __ eor(V0, V0, V31, MacroAssembler::VELEM_SIZE_8, quad);
    __ eor(V0, V0, V2, MacroAssembler::VELEM_SIZE_8, quad);

    __ vst1(V0, Address(to, 16, post_indexed), MacroAssembler::VELEM_SIZE_8, 128);
    __ orr(V2, V1, V1, MacroAssembler::VELEM_SIZE_8, quad);

    __ sub(len_reg, len_reg, 16);
    __ cbnz(len_reg, L_aes_loop);

    __ vst1(V2, Address(rvec), MacroAssembler::VELEM_SIZE_8, 128);

    __ mov(R0, R9);

    __ mov(SP, FP);
    __ ldp(FP, LR, Address(SP, 2 * wordSize, post_indexed));
    __ ret(LR);

    return start;
  }

#endif // COMPILER2
#endif // AARCH64

 private:

#undef  __
#define __ masm->

  //------------------------------------------------------------------------------------------------------------------------
  // Continuation point for throwing of implicit exceptions that are not handled in
  // the current activation. Fabricates an exception oop and initiates normal
  // exception dispatching in this frame.
  address generate_throw_exception(const char* name, address runtime_entry) {
    int insts_size = 128;
    int locs_size  = 32;
    CodeBuffer code(name, insts_size, locs_size);
    OopMapSet* oop_maps;
    int frame_size;
    int frame_complete;

    oop_maps = new OopMapSet();
    MacroAssembler* masm = new MacroAssembler(&code);

    address start = __ pc();

    frame_size = 2;
    __ mov(Rexception_pc, LR);
    __ raw_push(FP, LR);

    frame_complete = __ pc() - start;

    // Any extra arguments are already supposed to be R1 and R2
    __ mov(R0, Rthread);

    int pc_offset = __ set_last_Java_frame(SP, FP, false, Rtemp);
    assert(((__ pc()) - start) == __ offset(), "warning: start differs from code_begin");
    __ call(runtime_entry);
    if (pc_offset == -1) {
      pc_offset = __ offset();
    }

    // Generate oop map
    OopMap* map =  new OopMap(frame_size*VMRegImpl::slots_per_word, 0);
    oop_maps->add_gc_map(pc_offset, map);
    __ reset_last_Java_frame(Rtemp); // Rtemp free since scratched by far call

    __ raw_pop(FP, LR);
    __ jump(StubRoutines::forward_exception_entry(), relocInfo::runtime_call_type, Rtemp);

    RuntimeStub* stub = RuntimeStub::new_runtime_stub(name, &code, frame_complete,
                                                      frame_size, oop_maps, false);
    return stub->entry_point();
  }

  //---------------------------------------------------------------------------
  // Initialization

  void generate_initial() {
    // Generates all stubs and initializes the entry points

    //------------------------------------------------------------------------------------------------------------------------
    // entry points that exist in all platforms
    // Note: This is code that could be shared among different platforms - however the benefit seems to be smaller than
    //       the disadvantage of having a much more complicated generator structure. See also comment in stubRoutines.hpp.
    StubRoutines::_forward_exception_entry      = generate_forward_exception();

    StubRoutines::_call_stub_entry              =
      generate_call_stub(StubRoutines::_call_stub_return_address);
    // is referenced by megamorphic call
    StubRoutines::_catch_exception_entry        = generate_catch_exception();

    // stub for throwing stack overflow error used both by interpreter and compiler
    StubRoutines::_throw_StackOverflowError_entry  = generate_throw_exception("StackOverflowError throw_exception", CAST_FROM_FN_PTR(address, SharedRuntime::throw_StackOverflowError));

#ifndef AARCH64
    // integer division used both by interpreter and compiler
    StubRoutines::Arm::_idiv_irem_entry = generate_idiv_irem();

    StubRoutines::_atomic_add_entry = generate_atomic_add();
    StubRoutines::_atomic_xchg_entry = generate_atomic_xchg();
    StubRoutines::_atomic_cmpxchg_entry = generate_atomic_cmpxchg();
    StubRoutines::_atomic_cmpxchg_long_entry = generate_atomic_cmpxchg_long();
    StubRoutines::_atomic_load_long_entry = generate_atomic_load_long();
    StubRoutines::_atomic_store_long_entry = generate_atomic_store_long();
#endif // !AARCH64
  }

  void generate_all() {
    // Generates all stubs and initializes the entry points

#ifdef COMPILER2
    // Generate partial_subtype_check first here since its code depends on
    // UseZeroBaseCompressedOops which is defined after heap initialization.
    StubRoutines::Arm::_partial_subtype_check                = generate_partial_subtype_check();
#endif
    // These entry points require SharedInfo::stack0 to be set up in non-core builds
    // and need to be relocatable, so they each fabricate a RuntimeStub internally.
    StubRoutines::_throw_AbstractMethodError_entry         = generate_throw_exception("AbstractMethodError throw_exception",          CAST_FROM_FN_PTR(address, SharedRuntime::throw_AbstractMethodError));
    StubRoutines::_throw_IncompatibleClassChangeError_entry= generate_throw_exception("IncompatibleClassChangeError throw_exception", CAST_FROM_FN_PTR(address, SharedRuntime::throw_IncompatibleClassChangeError));
    StubRoutines::_throw_NullPointerException_at_call_entry= generate_throw_exception("NullPointerException at call throw_exception", CAST_FROM_FN_PTR(address, SharedRuntime::throw_NullPointerException_at_call));

    //------------------------------------------------------------------------------------------------------------------------
    // entry points that are platform specific

    // support for verify_oop (must happen after universe_init)
    StubRoutines::_verify_oop_subroutine_entry     = generate_verify_oop();

    // arraycopy stubs used by compilers
    generate_arraycopy_stubs();

    // Safefetch stubs.
    generate_safefetch("SafeFetch32", sizeof(int), &StubRoutines::_safefetch32_entry,
                                                   &StubRoutines::_safefetch32_fault_pc,
                                                   &StubRoutines::_safefetch32_continuation_pc);
#ifdef AARCH64
    generate_safefetch("SafeFetchN", wordSize, &StubRoutines::_safefetchN_entry,
                                               &StubRoutines::_safefetchN_fault_pc,
                                               &StubRoutines::_safefetchN_continuation_pc);
#ifdef COMPILER2
    if (UseAESIntrinsics) {
      StubRoutines::_aescrypt_encryptBlock = generate_aescrypt_encryptBlock();
      StubRoutines::_aescrypt_decryptBlock = generate_aescrypt_decryptBlock();
      StubRoutines::_cipherBlockChaining_encryptAESCrypt = generate_cipherBlockChaining_encryptAESCrypt();
      StubRoutines::_cipherBlockChaining_decryptAESCrypt = generate_cipherBlockChaining_decryptAESCrypt();
    }
#endif
#else
    assert (sizeof(int) == wordSize, "32-bit architecture");
    StubRoutines::_safefetchN_entry           = StubRoutines::_safefetch32_entry;
    StubRoutines::_safefetchN_fault_pc        = StubRoutines::_safefetch32_fault_pc;
    StubRoutines::_safefetchN_continuation_pc = StubRoutines::_safefetch32_continuation_pc;
#endif // AARCH64

#ifdef COMPILE_CRYPTO
    // generate AES intrinsics code
    if (UseAESIntrinsics) {
      aes_init();
      StubRoutines::_aescrypt_encryptBlock = generate_aescrypt_encryptBlock();
      StubRoutines::_aescrypt_decryptBlock = generate_aescrypt_decryptBlock();
      StubRoutines::_cipherBlockChaining_encryptAESCrypt = generate_cipherBlockChaining_encryptAESCrypt();
      StubRoutines::_cipherBlockChaining_decryptAESCrypt = generate_cipherBlockChaining_decryptAESCrypt();
    }
#endif // COMPILE_CRYPTO
  }


 public:
  StubGenerator(CodeBuffer* code, bool all) : StubCodeGenerator(code) {
    if (all) {
      generate_all();
    } else {
      generate_initial();
    }
  }
}; // end class declaration

void StubGenerator_generate(CodeBuffer* code, bool all) {
  StubGenerator g(code, all);
}<|MERGE_RESOLUTION|>--- conflicted
+++ resolved
@@ -2993,12 +2993,8 @@
         __ BIND(L_done);
       }
       break;
-<<<<<<< HEAD
-    case BarrierSet::ModRef:
     case BarrierSet::Epsilon:
       break;
-=======
->>>>>>> 54b1510a
     default:
       ShouldNotReachHere();
     }
