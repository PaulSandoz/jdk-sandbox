/*
 * Copyright (c) 2005, 2020, Oracle and/or its affiliates. All rights reserved.
 * DO NOT ALTER OR REMOVE COPYRIGHT NOTICES OR THIS FILE HEADER.
 *
 * This code is free software; you can redistribute it and/or modify it
 * under the terms of the GNU General Public License version 2 only, as
 * published by the Free Software Foundation.
 *
 * This code is distributed in the hope that it will be useful, but WITHOUT
 * ANY WARRANTY; without even the implied warranty of MERCHANTABILITY or
 * FITNESS FOR A PARTICULAR PURPOSE.  See the GNU General Public License
 * version 2 for more details (a copy is included in the LICENSE file that
 * accompanied this code).
 *
 * You should have received a copy of the GNU General Public License version
 * 2 along with this work; if not, write to the Free Software Foundation,
 * Inc., 51 Franklin St, Fifth Floor, Boston, MA 02110-1301 USA.
 *
 * Please contact Oracle, 500 Oracle Parkway, Redwood Shores, CA 94065 USA
 * or visit www.oracle.com if you need additional information or have any
 * questions.
 *
 */

#include "precompiled.hpp"
#include "c1/c1_Compilation.hpp"
#include "c1/c1_Defs.hpp"
#include "c1/c1_FrameMap.hpp"
#include "c1/c1_Instruction.hpp"
#include "c1/c1_LIRAssembler.hpp"
#include "c1/c1_LIRGenerator.hpp"
#include "c1/c1_ValueStack.hpp"
#include "ci/ciArrayKlass.hpp"
#include "ci/ciInstance.hpp"
#include "ci/ciObjArray.hpp"
#include "ci/ciUtilities.hpp"
#include "gc/shared/barrierSet.hpp"
#include "gc/shared/c1/barrierSetC1.hpp"
#include "oops/klass.inline.hpp"
#include "runtime/arguments.hpp"
#include "runtime/sharedRuntime.hpp"
#include "runtime/stubRoutines.hpp"
#include "runtime/vm_version.hpp"
#include "utilities/bitMap.inline.hpp"
#include "utilities/macros.hpp"
#include "utilities/powerOfTwo.hpp"

#ifdef ASSERT
#define __ gen()->lir(__FILE__, __LINE__)->
#else
#define __ gen()->lir()->
#endif

#ifndef PATCHED_ADDR
#define PATCHED_ADDR  (max_jint)
#endif

void PhiResolverState::reset() {
  _virtual_operands.clear();
  _other_operands.clear();
  _vreg_table.clear();
}


//--------------------------------------------------------------
// PhiResolver

// Resolves cycles:
//
//  r1 := r2  becomes  temp := r1
//  r2 := r1           r1 := r2
//                     r2 := temp
// and orders moves:
//
//  r2 := r3  becomes  r1 := r2
//  r1 := r2           r2 := r3

PhiResolver::PhiResolver(LIRGenerator* gen)
 : _gen(gen)
 , _state(gen->resolver_state())
 , _temp(LIR_OprFact::illegalOpr)
{
  // reinitialize the shared state arrays
  _state.reset();
}


void PhiResolver::emit_move(LIR_Opr src, LIR_Opr dest) {
  assert(src->is_valid(), "");
  assert(dest->is_valid(), "");
  __ move(src, dest);
}


void PhiResolver::move_temp_to(LIR_Opr dest) {
  assert(_temp->is_valid(), "");
  emit_move(_temp, dest);
  NOT_PRODUCT(_temp = LIR_OprFact::illegalOpr);
}


void PhiResolver::move_to_temp(LIR_Opr src) {
  assert(_temp->is_illegal(), "");
  _temp = _gen->new_register(src->type());
  emit_move(src, _temp);
}


// Traverse assignment graph in depth first order and generate moves in post order
// ie. two assignments: b := c, a := b start with node c:
// Call graph: move(NULL, c) -> move(c, b) -> move(b, a)
// Generates moves in this order: move b to a and move c to b
// ie. cycle a := b, b := a start with node a
// Call graph: move(NULL, a) -> move(a, b) -> move(b, a)
// Generates moves in this order: move b to temp, move a to b, move temp to a
void PhiResolver::move(ResolveNode* src, ResolveNode* dest) {
  if (!dest->visited()) {
    dest->set_visited();
    for (int i = dest->no_of_destinations()-1; i >= 0; i --) {
      move(dest, dest->destination_at(i));
    }
  } else if (!dest->start_node()) {
    // cylce in graph detected
    assert(_loop == NULL, "only one loop valid!");
    _loop = dest;
    move_to_temp(src->operand());
    return;
  } // else dest is a start node

  if (!dest->assigned()) {
    if (_loop == dest) {
      move_temp_to(dest->operand());
      dest->set_assigned();
    } else if (src != NULL) {
      emit_move(src->operand(), dest->operand());
      dest->set_assigned();
    }
  }
}


PhiResolver::~PhiResolver() {
  int i;
  // resolve any cycles in moves from and to virtual registers
  for (i = virtual_operands().length() - 1; i >= 0; i --) {
    ResolveNode* node = virtual_operands().at(i);
    if (!node->visited()) {
      _loop = NULL;
      move(NULL, node);
      node->set_start_node();
      assert(_temp->is_illegal(), "move_temp_to() call missing");
    }
  }

  // generate move for move from non virtual register to abitrary destination
  for (i = other_operands().length() - 1; i >= 0; i --) {
    ResolveNode* node = other_operands().at(i);
    for (int j = node->no_of_destinations() - 1; j >= 0; j --) {
      emit_move(node->operand(), node->destination_at(j)->operand());
    }
  }
}


ResolveNode* PhiResolver::create_node(LIR_Opr opr, bool source) {
  ResolveNode* node;
  if (opr->is_virtual()) {
    int vreg_num = opr->vreg_number();
    node = vreg_table().at_grow(vreg_num, NULL);
    assert(node == NULL || node->operand() == opr, "");
    if (node == NULL) {
      node = new ResolveNode(opr);
      vreg_table().at_put(vreg_num, node);
    }
    // Make sure that all virtual operands show up in the list when
    // they are used as the source of a move.
    if (source && !virtual_operands().contains(node)) {
      virtual_operands().append(node);
    }
  } else {
    assert(source, "");
    node = new ResolveNode(opr);
    other_operands().append(node);
  }
  return node;
}


void PhiResolver::move(LIR_Opr src, LIR_Opr dest) {
  assert(dest->is_virtual(), "");
  // tty->print("move "); src->print(); tty->print(" to "); dest->print(); tty->cr();
  assert(src->is_valid(), "");
  assert(dest->is_valid(), "");
  ResolveNode* source = source_node(src);
  source->append(destination_node(dest));
}


//--------------------------------------------------------------
// LIRItem

void LIRItem::set_result(LIR_Opr opr) {
  assert(value()->operand()->is_illegal() || value()->operand()->is_constant(), "operand should never change");
  value()->set_operand(opr);

  if (opr->is_virtual()) {
    _gen->_instruction_for_operand.at_put_grow(opr->vreg_number(), value(), NULL);
  }

  _result = opr;
}

void LIRItem::load_item() {
  if (result()->is_illegal()) {
    // update the items result
    _result = value()->operand();
  }
  if (!result()->is_register()) {
    LIR_Opr reg = _gen->new_register(value()->type());
    __ move(result(), reg);
    if (result()->is_constant()) {
      _result = reg;
    } else {
      set_result(reg);
    }
  }
}


void LIRItem::load_for_store(BasicType type) {
  if (_gen->can_store_as_constant(value(), type)) {
    _result = value()->operand();
    if (!_result->is_constant()) {
      _result = LIR_OprFact::value_type(value()->type());
    }
  } else if (type == T_BYTE || type == T_BOOLEAN) {
    load_byte_item();
  } else {
    load_item();
  }
}

void LIRItem::load_item_force(LIR_Opr reg) {
  LIR_Opr r = result();
  if (r != reg) {
#if !defined(ARM) && !defined(E500V2)
    if (r->type() != reg->type()) {
      // moves between different types need an intervening spill slot
      r = _gen->force_to_spill(r, reg->type());
    }
#endif
    __ move(r, reg);
    _result = reg;
  }
}

ciObject* LIRItem::get_jobject_constant() const {
  ObjectType* oc = type()->as_ObjectType();
  if (oc) {
    return oc->constant_value();
  }
  return NULL;
}


jint LIRItem::get_jint_constant() const {
  assert(is_constant() && value() != NULL, "");
  assert(type()->as_IntConstant() != NULL, "type check");
  return type()->as_IntConstant()->value();
}


jint LIRItem::get_address_constant() const {
  assert(is_constant() && value() != NULL, "");
  assert(type()->as_AddressConstant() != NULL, "type check");
  return type()->as_AddressConstant()->value();
}


jfloat LIRItem::get_jfloat_constant() const {
  assert(is_constant() && value() != NULL, "");
  assert(type()->as_FloatConstant() != NULL, "type check");
  return type()->as_FloatConstant()->value();
}


jdouble LIRItem::get_jdouble_constant() const {
  assert(is_constant() && value() != NULL, "");
  assert(type()->as_DoubleConstant() != NULL, "type check");
  return type()->as_DoubleConstant()->value();
}


jlong LIRItem::get_jlong_constant() const {
  assert(is_constant() && value() != NULL, "");
  assert(type()->as_LongConstant() != NULL, "type check");
  return type()->as_LongConstant()->value();
}



//--------------------------------------------------------------


void LIRGenerator::block_do_prolog(BlockBegin* block) {
#ifndef PRODUCT
  if (PrintIRWithLIR) {
    block->print();
  }
#endif

  // set up the list of LIR instructions
  assert(block->lir() == NULL, "LIR list already computed for this block");
  _lir = new LIR_List(compilation(), block);
  block->set_lir(_lir);

  __ branch_destination(block->label());

  if (LIRTraceExecution &&
      Compilation::current()->hir()->start()->block_id() != block->block_id() &&
      !block->is_set(BlockBegin::exception_entry_flag)) {
    assert(block->lir()->instructions_list()->length() == 1, "should come right after br_dst");
    trace_block_entry(block);
  }
}


void LIRGenerator::block_do_epilog(BlockBegin* block) {
#ifndef PRODUCT
  if (PrintIRWithLIR) {
    tty->cr();
  }
#endif

  // LIR_Opr for unpinned constants shouldn't be referenced by other
  // blocks so clear them out after processing the block.
  for (int i = 0; i < _unpinned_constants.length(); i++) {
    _unpinned_constants.at(i)->clear_operand();
  }
  _unpinned_constants.trunc_to(0);

  // clear our any registers for other local constants
  _constants.trunc_to(0);
  _reg_for_constants.trunc_to(0);
}


void LIRGenerator::block_do(BlockBegin* block) {
  CHECK_BAILOUT();

  block_do_prolog(block);
  set_block(block);

  for (Instruction* instr = block; instr != NULL; instr = instr->next()) {
    if (instr->is_pinned()) do_root(instr);
  }

  set_block(NULL);
  block_do_epilog(block);
}


//-------------------------LIRGenerator-----------------------------

// This is where the tree-walk starts; instr must be root;
void LIRGenerator::do_root(Value instr) {
  CHECK_BAILOUT();

  InstructionMark im(compilation(), instr);

  assert(instr->is_pinned(), "use only with roots");
  assert(instr->subst() == instr, "shouldn't have missed substitution");

  instr->visit(this);

  assert(!instr->has_uses() || instr->operand()->is_valid() ||
         instr->as_Constant() != NULL || bailed_out(), "invalid item set");
}


// This is called for each node in tree; the walk stops if a root is reached
void LIRGenerator::walk(Value instr) {
  InstructionMark im(compilation(), instr);
  //stop walk when encounter a root
  if ((instr->is_pinned() && instr->as_Phi() == NULL) || instr->operand()->is_valid()) {
    assert(instr->operand() != LIR_OprFact::illegalOpr || instr->as_Constant() != NULL, "this root has not yet been visited");
  } else {
    assert(instr->subst() == instr, "shouldn't have missed substitution");
    instr->visit(this);
    // assert(instr->use_count() > 0 || instr->as_Phi() != NULL, "leaf instruction must have a use");
  }
}


CodeEmitInfo* LIRGenerator::state_for(Instruction* x, ValueStack* state, bool ignore_xhandler) {
  assert(state != NULL, "state must be defined");

#ifndef PRODUCT
  state->verify();
#endif

  ValueStack* s = state;
  for_each_state(s) {
    if (s->kind() == ValueStack::EmptyExceptionState) {
      assert(s->stack_size() == 0 && s->locals_size() == 0 && (s->locks_size() == 0 || s->locks_size() == 1), "state must be empty");
      continue;
    }

    int index;
    Value value;
    for_each_stack_value(s, index, value) {
      assert(value->subst() == value, "missed substitution");
      if (!value->is_pinned() && value->as_Constant() == NULL && value->as_Local() == NULL) {
        walk(value);
        assert(value->operand()->is_valid(), "must be evaluated now");
      }
    }

    int bci = s->bci();
    IRScope* scope = s->scope();
    ciMethod* method = scope->method();

    MethodLivenessResult liveness = method->liveness_at_bci(bci);
    if (bci == SynchronizationEntryBCI) {
      if (x->as_ExceptionObject() || x->as_Throw()) {
        // all locals are dead on exit from the synthetic unlocker
        liveness.clear();
      } else {
        assert(x->as_MonitorEnter() || x->as_ProfileInvoke(), "only other cases are MonitorEnter and ProfileInvoke");
      }
    }
    if (!liveness.is_valid()) {
      // Degenerate or breakpointed method.
      bailout("Degenerate or breakpointed method");
    } else {
      assert((int)liveness.size() == s->locals_size(), "error in use of liveness");
      for_each_local_value(s, index, value) {
        assert(value->subst() == value, "missed substition");
        if (liveness.at(index) && !value->type()->is_illegal()) {
          if (!value->is_pinned() && value->as_Constant() == NULL && value->as_Local() == NULL) {
            walk(value);
            assert(value->operand()->is_valid(), "must be evaluated now");
          }
        } else {
          // NULL out this local so that linear scan can assume that all non-NULL values are live.
          s->invalidate_local(index);
        }
      }
    }
  }

  return new CodeEmitInfo(state, ignore_xhandler ? NULL : x->exception_handlers(), x->check_flag(Instruction::DeoptimizeOnException));
}


CodeEmitInfo* LIRGenerator::state_for(Instruction* x) {
  return state_for(x, x->exception_state());
}


void LIRGenerator::klass2reg_with_patching(LIR_Opr r, ciMetadata* obj, CodeEmitInfo* info, bool need_resolve) {
  /* C2 relies on constant pool entries being resolved (ciTypeFlow), so if TieredCompilation
   * is active and the class hasn't yet been resolved we need to emit a patch that resolves
   * the class. */
  if ((TieredCompilation && need_resolve) || !obj->is_loaded() || PatchALot) {
    assert(info != NULL, "info must be set if class is not loaded");
    __ klass2reg_patch(NULL, r, info);
  } else {
    // no patching needed
    __ metadata2reg(obj->constant_encoding(), r);
  }
}


void LIRGenerator::array_range_check(LIR_Opr array, LIR_Opr index,
                                    CodeEmitInfo* null_check_info, CodeEmitInfo* range_check_info) {
  CodeStub* stub = new RangeCheckStub(range_check_info, index, array);
  if (index->is_constant()) {
    cmp_mem_int(lir_cond_belowEqual, array, arrayOopDesc::length_offset_in_bytes(),
                index->as_jint(), null_check_info);
    __ branch(lir_cond_belowEqual, stub); // forward branch
  } else {
    cmp_reg_mem(lir_cond_aboveEqual, index, array,
                arrayOopDesc::length_offset_in_bytes(), T_INT, null_check_info);
    __ branch(lir_cond_aboveEqual, stub); // forward branch
  }
}


void LIRGenerator::nio_range_check(LIR_Opr buffer, LIR_Opr index, LIR_Opr result, CodeEmitInfo* info) {
  CodeStub* stub = new RangeCheckStub(info, index);
  if (index->is_constant()) {
    cmp_mem_int(lir_cond_belowEqual, buffer, java_nio_Buffer::limit_offset(), index->as_jint(), info);
    __ branch(lir_cond_belowEqual, stub); // forward branch
  } else {
    cmp_reg_mem(lir_cond_aboveEqual, index, buffer,
                java_nio_Buffer::limit_offset(), T_INT, info);
    __ branch(lir_cond_aboveEqual, stub); // forward branch
  }
  __ move(index, result);
}



void LIRGenerator::arithmetic_op(Bytecodes::Code code, LIR_Opr result, LIR_Opr left, LIR_Opr right, bool is_strictfp, LIR_Opr tmp_op, CodeEmitInfo* info) {
  LIR_Opr result_op = result;
  LIR_Opr left_op   = left;
  LIR_Opr right_op  = right;

  if (TwoOperandLIRForm && left_op != result_op) {
    assert(right_op != result_op, "malformed");
    __ move(left_op, result_op);
    left_op = result_op;
  }

  switch(code) {
    case Bytecodes::_dadd:
    case Bytecodes::_fadd:
    case Bytecodes::_ladd:
    case Bytecodes::_iadd:  __ add(left_op, right_op, result_op); break;
    case Bytecodes::_fmul:
    case Bytecodes::_lmul:  __ mul(left_op, right_op, result_op); break;

    case Bytecodes::_dmul:
      {
        if (is_strictfp) {
          __ mul_strictfp(left_op, right_op, result_op, tmp_op); break;
        } else {
          __ mul(left_op, right_op, result_op); break;
        }
      }
      break;

    case Bytecodes::_imul:
      {
        bool did_strength_reduce = false;

        if (right->is_constant()) {
          jint c = right->as_jint();
          if (c > 0 && is_power_of_2(c)) {
            // do not need tmp here
            __ shift_left(left_op, exact_log2(c), result_op);
            did_strength_reduce = true;
          } else {
            did_strength_reduce = strength_reduce_multiply(left_op, c, result_op, tmp_op);
          }
        }
        // we couldn't strength reduce so just emit the multiply
        if (!did_strength_reduce) {
          __ mul(left_op, right_op, result_op);
        }
      }
      break;

    case Bytecodes::_dsub:
    case Bytecodes::_fsub:
    case Bytecodes::_lsub:
    case Bytecodes::_isub: __ sub(left_op, right_op, result_op); break;

    case Bytecodes::_fdiv: __ div (left_op, right_op, result_op); break;
    // ldiv and lrem are implemented with a direct runtime call

    case Bytecodes::_ddiv:
      {
        if (is_strictfp) {
          __ div_strictfp (left_op, right_op, result_op, tmp_op); break;
        } else {
          __ div (left_op, right_op, result_op); break;
        }
      }
      break;

    case Bytecodes::_drem:
    case Bytecodes::_frem: __ rem (left_op, right_op, result_op); break;

    default: ShouldNotReachHere();
  }
}


void LIRGenerator::arithmetic_op_int(Bytecodes::Code code, LIR_Opr result, LIR_Opr left, LIR_Opr right, LIR_Opr tmp) {
  arithmetic_op(code, result, left, right, false, tmp);
}


void LIRGenerator::arithmetic_op_long(Bytecodes::Code code, LIR_Opr result, LIR_Opr left, LIR_Opr right, CodeEmitInfo* info) {
  arithmetic_op(code, result, left, right, false, LIR_OprFact::illegalOpr, info);
}


void LIRGenerator::arithmetic_op_fpu(Bytecodes::Code code, LIR_Opr result, LIR_Opr left, LIR_Opr right, bool is_strictfp, LIR_Opr tmp) {
  arithmetic_op(code, result, left, right, is_strictfp, tmp);
}


void LIRGenerator::shift_op(Bytecodes::Code code, LIR_Opr result_op, LIR_Opr value, LIR_Opr count, LIR_Opr tmp) {

  if (TwoOperandLIRForm && value != result_op
      // Only 32bit right shifts require two operand form on S390.
      S390_ONLY(&& (code == Bytecodes::_ishr || code == Bytecodes::_iushr))) {
    assert(count != result_op, "malformed");
    __ move(value, result_op);
    value = result_op;
  }

  assert(count->is_constant() || count->is_register(), "must be");
  switch(code) {
  case Bytecodes::_ishl:
  case Bytecodes::_lshl: __ shift_left(value, count, result_op, tmp); break;
  case Bytecodes::_ishr:
  case Bytecodes::_lshr: __ shift_right(value, count, result_op, tmp); break;
  case Bytecodes::_iushr:
  case Bytecodes::_lushr: __ unsigned_shift_right(value, count, result_op, tmp); break;
  default: ShouldNotReachHere();
  }
}


void LIRGenerator::logic_op (Bytecodes::Code code, LIR_Opr result_op, LIR_Opr left_op, LIR_Opr right_op) {
  if (TwoOperandLIRForm && left_op != result_op) {
    assert(right_op != result_op, "malformed");
    __ move(left_op, result_op);
    left_op = result_op;
  }

  switch(code) {
    case Bytecodes::_iand:
    case Bytecodes::_land:  __ logical_and(left_op, right_op, result_op); break;

    case Bytecodes::_ior:
    case Bytecodes::_lor:   __ logical_or(left_op, right_op, result_op);  break;

    case Bytecodes::_ixor:
    case Bytecodes::_lxor:  __ logical_xor(left_op, right_op, result_op); break;

    default: ShouldNotReachHere();
  }
}


void LIRGenerator::monitor_enter(LIR_Opr object, LIR_Opr lock, LIR_Opr hdr, LIR_Opr scratch, int monitor_no, CodeEmitInfo* info_for_exception, CodeEmitInfo* info) {
  if (!GenerateSynchronizationCode) return;
  // for slow path, use debug info for state after successful locking
  CodeStub* slow_path = new MonitorEnterStub(object, lock, info);
  __ load_stack_address_monitor(monitor_no, lock);
  // for handling NullPointerException, use debug info representing just the lock stack before this monitorenter
  __ lock_object(hdr, object, lock, scratch, slow_path, info_for_exception);
}


void LIRGenerator::monitor_exit(LIR_Opr object, LIR_Opr lock, LIR_Opr new_hdr, LIR_Opr scratch, int monitor_no) {
  if (!GenerateSynchronizationCode) return;
  // setup registers
  LIR_Opr hdr = lock;
  lock = new_hdr;
  CodeStub* slow_path = new MonitorExitStub(lock, UseFastLocking, monitor_no);
  __ load_stack_address_monitor(monitor_no, lock);
  __ unlock_object(hdr, object, lock, scratch, slow_path);
}

#ifndef PRODUCT
void LIRGenerator::print_if_not_loaded(const NewInstance* new_instance) {
  if (PrintNotLoaded && !new_instance->klass()->is_loaded()) {
    tty->print_cr("   ###class not loaded at new bci %d", new_instance->printable_bci());
  } else if (PrintNotLoaded && (TieredCompilation && new_instance->is_unresolved())) {
    tty->print_cr("   ###class not resolved at new bci %d", new_instance->printable_bci());
  }
}
#endif

void LIRGenerator::new_instance(LIR_Opr dst, ciInstanceKlass* klass, bool is_unresolved, LIR_Opr scratch1, LIR_Opr scratch2, LIR_Opr scratch3, LIR_Opr scratch4, LIR_Opr klass_reg, CodeEmitInfo* info) {
  klass2reg_with_patching(klass_reg, klass, info, is_unresolved);
  // If klass is not loaded we do not know if the klass has finalizers:
  if (UseFastNewInstance && klass->is_loaded()
      && !Klass::layout_helper_needs_slow_path(klass->layout_helper())) {

    Runtime1::StubID stub_id = klass->is_initialized() ? Runtime1::fast_new_instance_id : Runtime1::fast_new_instance_init_check_id;

    CodeStub* slow_path = new NewInstanceStub(klass_reg, dst, klass, info, stub_id);

    assert(klass->is_loaded(), "must be loaded");
    // allocate space for instance
    assert(klass->size_helper() >= 0, "illegal instance size");
    const int instance_size = align_object_size(klass->size_helper());
    __ allocate_object(dst, scratch1, scratch2, scratch3, scratch4,
                       oopDesc::header_size(), instance_size, klass_reg, !klass->is_initialized(), slow_path);
  } else {
    CodeStub* slow_path = new NewInstanceStub(klass_reg, dst, klass, info, Runtime1::new_instance_id);
    __ branch(lir_cond_always, slow_path);
    __ branch_destination(slow_path->continuation());
  }
}


static bool is_constant_zero(Instruction* inst) {
  IntConstant* c = inst->type()->as_IntConstant();
  if (c) {
    return (c->value() == 0);
  }
  return false;
}


static bool positive_constant(Instruction* inst) {
  IntConstant* c = inst->type()->as_IntConstant();
  if (c) {
    return (c->value() >= 0);
  }
  return false;
}


static ciArrayKlass* as_array_klass(ciType* type) {
  if (type != NULL && type->is_array_klass() && type->is_loaded()) {
    return (ciArrayKlass*)type;
  } else {
    return NULL;
  }
}

static ciType* phi_declared_type(Phi* phi) {
  ciType* t = phi->operand_at(0)->declared_type();
  if (t == NULL) {
    return NULL;
  }
  for(int i = 1; i < phi->operand_count(); i++) {
    if (t != phi->operand_at(i)->declared_type()) {
      return NULL;
    }
  }
  return t;
}

void LIRGenerator::arraycopy_helper(Intrinsic* x, int* flagsp, ciArrayKlass** expected_typep) {
  Instruction* src     = x->argument_at(0);
  Instruction* src_pos = x->argument_at(1);
  Instruction* dst     = x->argument_at(2);
  Instruction* dst_pos = x->argument_at(3);
  Instruction* length  = x->argument_at(4);

  // first try to identify the likely type of the arrays involved
  ciArrayKlass* expected_type = NULL;
  bool is_exact = false, src_objarray = false, dst_objarray = false;
  {
    ciArrayKlass* src_exact_type    = as_array_klass(src->exact_type());
    ciArrayKlass* src_declared_type = as_array_klass(src->declared_type());
    Phi* phi;
    if (src_declared_type == NULL && (phi = src->as_Phi()) != NULL) {
      src_declared_type = as_array_klass(phi_declared_type(phi));
    }
    ciArrayKlass* dst_exact_type    = as_array_klass(dst->exact_type());
    ciArrayKlass* dst_declared_type = as_array_klass(dst->declared_type());
    if (dst_declared_type == NULL && (phi = dst->as_Phi()) != NULL) {
      dst_declared_type = as_array_klass(phi_declared_type(phi));
    }

    if (src_exact_type != NULL && src_exact_type == dst_exact_type) {
      // the types exactly match so the type is fully known
      is_exact = true;
      expected_type = src_exact_type;
    } else if (dst_exact_type != NULL && dst_exact_type->is_obj_array_klass()) {
      ciArrayKlass* dst_type = (ciArrayKlass*) dst_exact_type;
      ciArrayKlass* src_type = NULL;
      if (src_exact_type != NULL && src_exact_type->is_obj_array_klass()) {
        src_type = (ciArrayKlass*) src_exact_type;
      } else if (src_declared_type != NULL && src_declared_type->is_obj_array_klass()) {
        src_type = (ciArrayKlass*) src_declared_type;
      }
      if (src_type != NULL) {
        if (src_type->element_type()->is_subtype_of(dst_type->element_type())) {
          is_exact = true;
          expected_type = dst_type;
        }
      }
    }
    // at least pass along a good guess
    if (expected_type == NULL) expected_type = dst_exact_type;
    if (expected_type == NULL) expected_type = src_declared_type;
    if (expected_type == NULL) expected_type = dst_declared_type;

    src_objarray = (src_exact_type && src_exact_type->is_obj_array_klass()) || (src_declared_type && src_declared_type->is_obj_array_klass());
    dst_objarray = (dst_exact_type && dst_exact_type->is_obj_array_klass()) || (dst_declared_type && dst_declared_type->is_obj_array_klass());
  }

  // if a probable array type has been identified, figure out if any
  // of the required checks for a fast case can be elided.
  int flags = LIR_OpArrayCopy::all_flags;

  if (!src_objarray)
    flags &= ~LIR_OpArrayCopy::src_objarray;
  if (!dst_objarray)
    flags &= ~LIR_OpArrayCopy::dst_objarray;

  if (!x->arg_needs_null_check(0))
    flags &= ~LIR_OpArrayCopy::src_null_check;
  if (!x->arg_needs_null_check(2))
    flags &= ~LIR_OpArrayCopy::dst_null_check;


  if (expected_type != NULL) {
    Value length_limit = NULL;

    IfOp* ifop = length->as_IfOp();
    if (ifop != NULL) {
      // look for expressions like min(v, a.length) which ends up as
      //   x > y ? y : x  or  x >= y ? y : x
      if ((ifop->cond() == If::gtr || ifop->cond() == If::geq) &&
          ifop->x() == ifop->fval() &&
          ifop->y() == ifop->tval()) {
        length_limit = ifop->y();
      }
    }

    // try to skip null checks and range checks
    NewArray* src_array = src->as_NewArray();
    if (src_array != NULL) {
      flags &= ~LIR_OpArrayCopy::src_null_check;
      if (length_limit != NULL &&
          src_array->length() == length_limit &&
          is_constant_zero(src_pos)) {
        flags &= ~LIR_OpArrayCopy::src_range_check;
      }
    }

    NewArray* dst_array = dst->as_NewArray();
    if (dst_array != NULL) {
      flags &= ~LIR_OpArrayCopy::dst_null_check;
      if (length_limit != NULL &&
          dst_array->length() == length_limit &&
          is_constant_zero(dst_pos)) {
        flags &= ~LIR_OpArrayCopy::dst_range_check;
      }
    }

    // check from incoming constant values
    if (positive_constant(src_pos))
      flags &= ~LIR_OpArrayCopy::src_pos_positive_check;
    if (positive_constant(dst_pos))
      flags &= ~LIR_OpArrayCopy::dst_pos_positive_check;
    if (positive_constant(length))
      flags &= ~LIR_OpArrayCopy::length_positive_check;

    // see if the range check can be elided, which might also imply
    // that src or dst is non-null.
    ArrayLength* al = length->as_ArrayLength();
    if (al != NULL) {
      if (al->array() == src) {
        // it's the length of the source array
        flags &= ~LIR_OpArrayCopy::length_positive_check;
        flags &= ~LIR_OpArrayCopy::src_null_check;
        if (is_constant_zero(src_pos))
          flags &= ~LIR_OpArrayCopy::src_range_check;
      }
      if (al->array() == dst) {
        // it's the length of the destination array
        flags &= ~LIR_OpArrayCopy::length_positive_check;
        flags &= ~LIR_OpArrayCopy::dst_null_check;
        if (is_constant_zero(dst_pos))
          flags &= ~LIR_OpArrayCopy::dst_range_check;
      }
    }
    if (is_exact) {
      flags &= ~LIR_OpArrayCopy::type_check;
    }
  }

  IntConstant* src_int = src_pos->type()->as_IntConstant();
  IntConstant* dst_int = dst_pos->type()->as_IntConstant();
  if (src_int && dst_int) {
    int s_offs = src_int->value();
    int d_offs = dst_int->value();
    if (src_int->value() >= dst_int->value()) {
      flags &= ~LIR_OpArrayCopy::overlapping;
    }
    if (expected_type != NULL) {
      BasicType t = expected_type->element_type()->basic_type();
      int element_size = type2aelembytes(t);
      if (((arrayOopDesc::base_offset_in_bytes(t) + s_offs * element_size) % HeapWordSize == 0) &&
          ((arrayOopDesc::base_offset_in_bytes(t) + d_offs * element_size) % HeapWordSize == 0)) {
        flags &= ~LIR_OpArrayCopy::unaligned;
      }
    }
  } else if (src_pos == dst_pos || is_constant_zero(dst_pos)) {
    // src and dest positions are the same, or dst is zero so assume
    // nonoverlapping copy.
    flags &= ~LIR_OpArrayCopy::overlapping;
  }

  if (src == dst) {
    // moving within a single array so no type checks are needed
    if (flags & LIR_OpArrayCopy::type_check) {
      flags &= ~LIR_OpArrayCopy::type_check;
    }
  }
  *flagsp = flags;
  *expected_typep = (ciArrayKlass*)expected_type;
}


LIR_Opr LIRGenerator::round_item(LIR_Opr opr) {
  assert(opr->is_register(), "why spill if item is not register?");

  if (strict_fp_requires_explicit_rounding) {
#ifdef IA32
    if (UseSSE < 1 && opr->is_single_fpu()) {
      LIR_Opr result = new_register(T_FLOAT);
      set_vreg_flag(result, must_start_in_memory);
      assert(opr->is_register(), "only a register can be spilled");
      assert(opr->value_type()->is_float(), "rounding only for floats available");
      __ roundfp(opr, LIR_OprFact::illegalOpr, result);
      return result;
    }
#else
    Unimplemented();
#endif // IA32
  }
  return opr;
}


LIR_Opr LIRGenerator::force_to_spill(LIR_Opr value, BasicType t) {
  assert(type2size[t] == type2size[value->type()],
         "size mismatch: t=%s, value->type()=%s", type2name(t), type2name(value->type()));
  if (!value->is_register()) {
    // force into a register
    LIR_Opr r = new_register(value->type());
    __ move(value, r);
    value = r;
  }

  // create a spill location
  LIR_Opr tmp = new_register(t);
  set_vreg_flag(tmp, LIRGenerator::must_start_in_memory);

  // move from register to spill
  __ move(value, tmp);
  return tmp;
}

void LIRGenerator::profile_branch(If* if_instr, If::Condition cond) {
  if (if_instr->should_profile()) {
    ciMethod* method = if_instr->profiled_method();
    assert(method != NULL, "method should be set if branch is profiled");
    ciMethodData* md = method->method_data_or_null();
    assert(md != NULL, "Sanity");
    ciProfileData* data = md->bci_to_data(if_instr->profiled_bci());
    assert(data != NULL, "must have profiling data");
    assert(data->is_BranchData(), "need BranchData for two-way branches");
    int taken_count_offset     = md->byte_offset_of_slot(data, BranchData::taken_offset());
    int not_taken_count_offset = md->byte_offset_of_slot(data, BranchData::not_taken_offset());
    if (if_instr->is_swapped()) {
      int t = taken_count_offset;
      taken_count_offset = not_taken_count_offset;
      not_taken_count_offset = t;
    }

    LIR_Opr md_reg = new_register(T_METADATA);
    __ metadata2reg(md->constant_encoding(), md_reg);

    LIR_Opr data_offset_reg = new_pointer_register();
    __ cmove(lir_cond(cond),
             LIR_OprFact::intptrConst(taken_count_offset),
             LIR_OprFact::intptrConst(not_taken_count_offset),
             data_offset_reg, as_BasicType(if_instr->x()->type()));

    // MDO cells are intptr_t, so the data_reg width is arch-dependent.
    LIR_Opr data_reg = new_pointer_register();
    LIR_Address* data_addr = new LIR_Address(md_reg, data_offset_reg, data_reg->type());
    __ move(data_addr, data_reg);
    // Use leal instead of add to avoid destroying condition codes on x86
    LIR_Address* fake_incr_value = new LIR_Address(data_reg, DataLayout::counter_increment, T_INT);
    __ leal(LIR_OprFact::address(fake_incr_value), data_reg);
    __ move(data_reg, data_addr);
  }
}

// Phi technique:
// This is about passing live values from one basic block to the other.
// In code generated with Java it is rather rare that more than one
// value is on the stack from one basic block to the other.
// We optimize our technique for efficient passing of one value
// (of type long, int, double..) but it can be extended.
// When entering or leaving a basic block, all registers and all spill
// slots are release and empty. We use the released registers
// and spill slots to pass the live values from one block
// to the other. The topmost value, i.e., the value on TOS of expression
// stack is passed in registers. All other values are stored in spilling
// area. Every Phi has an index which designates its spill slot
// At exit of a basic block, we fill the register(s) and spill slots.
// At entry of a basic block, the block_prolog sets up the content of phi nodes
// and locks necessary registers and spilling slots.


// move current value to referenced phi function
void LIRGenerator::move_to_phi(PhiResolver* resolver, Value cur_val, Value sux_val) {
  Phi* phi = sux_val->as_Phi();
  // cur_val can be null without phi being null in conjunction with inlining
  if (phi != NULL && cur_val != NULL && cur_val != phi && !phi->is_illegal()) {
    Phi* cur_phi = cur_val->as_Phi();
    if (cur_phi != NULL && cur_phi->is_illegal()) {
      // Phi and local would need to get invalidated
      // (which is unexpected for Linear Scan).
      // But this case is very rare so we simply bail out.
      bailout("propagation of illegal phi");
      return;
    }
    LIR_Opr operand = cur_val->operand();
    if (operand->is_illegal()) {
      assert(cur_val->as_Constant() != NULL || cur_val->as_Local() != NULL,
             "these can be produced lazily");
      operand = operand_for_instruction(cur_val);
    }
    resolver->move(operand, operand_for_instruction(phi));
  }
}


// Moves all stack values into their PHI position
void LIRGenerator::move_to_phi(ValueStack* cur_state) {
  BlockBegin* bb = block();
  if (bb->number_of_sux() == 1) {
    BlockBegin* sux = bb->sux_at(0);
    assert(sux->number_of_preds() > 0, "invalid CFG");

    // a block with only one predecessor never has phi functions
    if (sux->number_of_preds() > 1) {
      PhiResolver resolver(this);

      ValueStack* sux_state = sux->state();
      Value sux_value;
      int index;

      assert(cur_state->scope() == sux_state->scope(), "not matching");
      assert(cur_state->locals_size() == sux_state->locals_size(), "not matching");
      assert(cur_state->stack_size() == sux_state->stack_size(), "not matching");

      for_each_stack_value(sux_state, index, sux_value) {
        move_to_phi(&resolver, cur_state->stack_at(index), sux_value);
      }

      for_each_local_value(sux_state, index, sux_value) {
        move_to_phi(&resolver, cur_state->local_at(index), sux_value);
      }

      assert(cur_state->caller_state() == sux_state->caller_state(), "caller states must be equal");
    }
  }
}


LIR_Opr LIRGenerator::new_register(BasicType type) {
  int vreg = _virtual_register_number;
  // add a little fudge factor for the bailout, since the bailout is
  // only checked periodically.  This gives a few extra registers to
  // hand out before we really run out, which helps us keep from
  // tripping over assertions.
  if (vreg + 20 >= LIR_OprDesc::vreg_max) {
    bailout("out of virtual registers");
    if (vreg + 2 >= LIR_OprDesc::vreg_max) {
      // wrap it around
      _virtual_register_number = LIR_OprDesc::vreg_base;
    }
  }
  _virtual_register_number += 1;
  return LIR_OprFact::virtual_register(vreg, type);
}


// Try to lock using register in hint
LIR_Opr LIRGenerator::rlock(Value instr) {
  return new_register(instr->type());
}


// does an rlock and sets result
LIR_Opr LIRGenerator::rlock_result(Value x) {
  LIR_Opr reg = rlock(x);
  set_result(x, reg);
  return reg;
}


// does an rlock and sets result
LIR_Opr LIRGenerator::rlock_result(Value x, BasicType type) {
  LIR_Opr reg;
  switch (type) {
  case T_BYTE:
  case T_BOOLEAN:
    reg = rlock_byte(type);
    break;
  default:
    reg = rlock(x);
    break;
  }

  set_result(x, reg);
  return reg;
}


//---------------------------------------------------------------------
ciObject* LIRGenerator::get_jobject_constant(Value value) {
  ObjectType* oc = value->type()->as_ObjectType();
  if (oc) {
    return oc->constant_value();
  }
  return NULL;
}


void LIRGenerator::do_ExceptionObject(ExceptionObject* x) {
  assert(block()->is_set(BlockBegin::exception_entry_flag), "ExceptionObject only allowed in exception handler block");
  assert(block()->next() == x, "ExceptionObject must be first instruction of block");

  // no moves are created for phi functions at the begin of exception
  // handlers, so assign operands manually here
  for_each_phi_fun(block(), phi,
                   if (!phi->is_illegal()) { operand_for_instruction(phi); });

  LIR_Opr thread_reg = getThreadPointer();
  __ move_wide(new LIR_Address(thread_reg, in_bytes(JavaThread::exception_oop_offset()), T_OBJECT),
               exceptionOopOpr());
  __ move_wide(LIR_OprFact::oopConst(NULL),
               new LIR_Address(thread_reg, in_bytes(JavaThread::exception_oop_offset()), T_OBJECT));
  __ move_wide(LIR_OprFact::oopConst(NULL),
               new LIR_Address(thread_reg, in_bytes(JavaThread::exception_pc_offset()), T_OBJECT));

  LIR_Opr result = new_register(T_OBJECT);
  __ move(exceptionOopOpr(), result);
  set_result(x, result);
}


//----------------------------------------------------------------------
//----------------------------------------------------------------------
//----------------------------------------------------------------------
//----------------------------------------------------------------------
//                        visitor functions
//----------------------------------------------------------------------
//----------------------------------------------------------------------
//----------------------------------------------------------------------
//----------------------------------------------------------------------

void LIRGenerator::do_Phi(Phi* x) {
  // phi functions are never visited directly
  ShouldNotReachHere();
}


// Code for a constant is generated lazily unless the constant is frequently used and can't be inlined.
void LIRGenerator::do_Constant(Constant* x) {
  if (x->state_before() != NULL) {
    // Any constant with a ValueStack requires patching so emit the patch here
    LIR_Opr reg = rlock_result(x);
    CodeEmitInfo* info = state_for(x, x->state_before());
    __ oop2reg_patch(NULL, reg, info);
  } else if (x->use_count() > 1 && !can_inline_as_constant(x)) {
    if (!x->is_pinned()) {
      // unpinned constants are handled specially so that they can be
      // put into registers when they are used multiple times within a
      // block.  After the block completes their operand will be
      // cleared so that other blocks can't refer to that register.
      set_result(x, load_constant(x));
    } else {
      LIR_Opr res = x->operand();
      if (!res->is_valid()) {
        res = LIR_OprFact::value_type(x->type());
      }
      if (res->is_constant()) {
        LIR_Opr reg = rlock_result(x);
        __ move(res, reg);
      } else {
        set_result(x, res);
      }
    }
  } else {
    set_result(x, LIR_OprFact::value_type(x->type()));
  }
}


void LIRGenerator::do_Local(Local* x) {
  // operand_for_instruction has the side effect of setting the result
  // so there's no need to do it here.
  operand_for_instruction(x);
}


void LIRGenerator::do_IfInstanceOf(IfInstanceOf* x) {
  Unimplemented();
}


void LIRGenerator::do_Return(Return* x) {
  if (compilation()->env()->dtrace_method_probes()) {
    BasicTypeList signature;
    signature.append(LP64_ONLY(T_LONG) NOT_LP64(T_INT));    // thread
    signature.append(T_METADATA); // Method*
    LIR_OprList* args = new LIR_OprList();
    args->append(getThreadPointer());
    LIR_Opr meth = new_register(T_METADATA);
    __ metadata2reg(method()->constant_encoding(), meth);
    args->append(meth);
    call_runtime(&signature, args, CAST_FROM_FN_PTR(address, SharedRuntime::dtrace_method_exit), voidType, NULL);
  }

  if (x->type()->is_void()) {
    __ return_op(LIR_OprFact::illegalOpr);
  } else {
    LIR_Opr reg = result_register_for(x->type(), /*callee=*/true);
    LIRItem result(x->result(), this);

    result.load_item_force(reg);
    __ return_op(result.result());
  }
  set_no_result(x);
}

// Examble: ref.get()
// Combination of LoadField and g1 pre-write barrier
void LIRGenerator::do_Reference_get(Intrinsic* x) {

  const int referent_offset = java_lang_ref_Reference::referent_offset();

  assert(x->number_of_arguments() == 1, "wrong type");

  LIRItem reference(x->argument_at(0), this);
  reference.load_item();

  // need to perform the null check on the reference objecy
  CodeEmitInfo* info = NULL;
  if (x->needs_null_check()) {
    info = state_for(x);
  }

  LIR_Opr result = rlock_result(x, T_OBJECT);
  access_load_at(IN_HEAP | ON_WEAK_OOP_REF, T_OBJECT,
                 reference, LIR_OprFact::intConst(referent_offset), result);
}

// Example: clazz.isInstance(object)
void LIRGenerator::do_isInstance(Intrinsic* x) {
  assert(x->number_of_arguments() == 2, "wrong type");

  // TODO could try to substitute this node with an equivalent InstanceOf
  // if clazz is known to be a constant Class. This will pick up newly found
  // constants after HIR construction. I'll leave this to a future change.

  // as a first cut, make a simple leaf call to runtime to stay platform independent.
  // could follow the aastore example in a future change.

  LIRItem clazz(x->argument_at(0), this);
  LIRItem object(x->argument_at(1), this);
  clazz.load_item();
  object.load_item();
  LIR_Opr result = rlock_result(x);

  // need to perform null check on clazz
  if (x->needs_null_check()) {
    CodeEmitInfo* info = state_for(x);
    __ null_check(clazz.result(), info);
  }

  LIR_Opr call_result = call_runtime(clazz.value(), object.value(),
                                     CAST_FROM_FN_PTR(address, Runtime1::is_instance_of),
                                     x->type(),
                                     NULL); // NULL CodeEmitInfo results in a leaf call
  __ move(call_result, result);
}

// Example: object.getClass ()
void LIRGenerator::do_getClass(Intrinsic* x) {
  assert(x->number_of_arguments() == 1, "wrong type");

  LIRItem rcvr(x->argument_at(0), this);
  rcvr.load_item();
  LIR_Opr temp = new_register(T_METADATA);
  LIR_Opr result = rlock_result(x);

  // need to perform the null check on the rcvr
  CodeEmitInfo* info = NULL;
  if (x->needs_null_check()) {
    info = state_for(x);
  }

  // FIXME T_ADDRESS should actually be T_METADATA but it can't because the
  // meaning of these two is mixed up (see JDK-8026837).
  __ move(new LIR_Address(rcvr.result(), oopDesc::klass_offset_in_bytes(), T_ADDRESS), temp, info);
  __ move_wide(new LIR_Address(temp, in_bytes(Klass::java_mirror_offset()), T_ADDRESS), temp);
  // mirror = ((OopHandle)mirror)->resolve();
  access_load(IN_NATIVE, T_OBJECT,
              LIR_OprFact::address(new LIR_Address(temp, T_OBJECT)), result);
}

// java.lang.Class::isPrimitive()
void LIRGenerator::do_isPrimitive(Intrinsic* x) {
  assert(x->number_of_arguments() == 1, "wrong type");

  LIRItem rcvr(x->argument_at(0), this);
  rcvr.load_item();
  LIR_Opr temp = new_register(T_METADATA);
  LIR_Opr result = rlock_result(x);

  CodeEmitInfo* info = NULL;
  if (x->needs_null_check()) {
    info = state_for(x);
  }

  __ move(new LIR_Address(rcvr.result(), java_lang_Class::klass_offset(), T_ADDRESS), temp, info);
  __ cmp(lir_cond_notEqual, temp, LIR_OprFact::metadataConst(0));
  __ cmove(lir_cond_notEqual, LIR_OprFact::intConst(0), LIR_OprFact::intConst(1), result, T_BOOLEAN);
}


// Example: Thread.currentThread()
void LIRGenerator::do_currentThread(Intrinsic* x) {
  assert(x->number_of_arguments() == 0, "wrong type");
  LIR_Opr temp = new_register(T_ADDRESS);
  LIR_Opr reg = rlock_result(x);
  __ move(new LIR_Address(getThreadPointer(), in_bytes(JavaThread::threadObj_offset()), T_ADDRESS), temp);
  // threadObj = ((OopHandle)_threadObj)->resolve();
  access_load(IN_NATIVE, T_OBJECT,
              LIR_OprFact::address(new LIR_Address(temp, T_OBJECT)), reg);
}

<<<<<<< HEAD
void LIRGenerator::do_getReferencedObjects(Intrinsic* x) {
  BasicTypeList signature;
  signature.append(T_OBJECT); // obj
  signature.append(T_ARRAY);  // reference buffer

  LIRItem a0(x->argument_at(0), this);
  LIRItem a1(x->argument_at(1), this);
  a0.load_item();
  a1.load_item();

  LIR_OprList* args = new LIR_OprList();
  args->append(a0.result());
  args->append(a1.result());

  LIR_Opr result = call_runtime(&signature, args, CAST_FROM_FN_PTR(address, SharedRuntime::get_referenced_objects), intType, NULL);
  __ move(result, rlock_result(x), NULL);
}

void LIRGenerator::do_addressOf(Intrinsic* x) {
  assert(x->number_of_arguments() == 1, "wrong type");
  LIR_Opr reg = rlock_result(x);

  if (!RuntimeAddressOf) {
    __ move(LIR_OprFact::longConst(-1), reg, NULL);
    return;
  }

  LIRItem value(x->argument_at(0), this);
  value.load_item();

#ifdef _LP64
  __ move(value.result(), reg, NULL);
  __ add(reg, LIR_OprFact::intptrConst(Universe::non_heap_offset()), reg);
#else
  LIR_Opr res = new_register(T_INT);
  __ move(value.result(), res, NULL);
  __ add(res, LIR_OprFact::intptrConst(Universe::non_heap_offset()), res);
  __ convert(Bytecodes::_i2l, res, reg);
#endif
}

void LIRGenerator::do_sizeOf(Intrinsic* x) {
  assert(x->number_of_arguments() == 1, "wrong type");
  LIR_Opr result_reg = rlock_result(x);

  if (!RuntimeSizeOf) {
    __ move(LIR_OprFact::longConst(-1), result_reg);
    return;
  }

  LIRItem value(x->argument_at(0), this);
=======
void LIRGenerator::do_getObjectSize(Intrinsic* x) {
  assert(x->number_of_arguments() == 3, "wrong type");
  LIR_Opr result_reg = rlock_result(x);

  LIRItem value(x->argument_at(2), this);
>>>>>>> f2f3ba92
  value.load_item();

  LIR_Opr klass = new_register(T_METADATA);
  __ move(new LIR_Address(value.result(), oopDesc::klass_offset_in_bytes(), T_ADDRESS), klass, NULL);
  LIR_Opr layout = new_register(T_INT);
  __ move(new LIR_Address(klass, in_bytes(Klass::layout_helper_offset()), T_INT), layout);

  LabelObj* L_done = new LabelObj();
  LabelObj* L_array = new LabelObj();

  __ cmp(lir_cond_lessEqual, layout, 0);
  __ branch(lir_cond_lessEqual, L_array->label());

  // Instance case: the layout helper gives us instance size almost directly,
  // but we need to mask out the _lh_instance_slow_path_bit.
  __ convert(Bytecodes::_i2l, layout, result_reg);

  assert((int) Klass::_lh_instance_slow_path_bit < BytesPerLong, "clear bit");
  jlong mask = ~(jlong) right_n_bits(LogBytesPerLong);
  __ logical_and(result_reg, LIR_OprFact::longConst(mask), result_reg);

  __ branch(lir_cond_always, L_done->label());

  // Array case: size is round(header + element_size*arraylength).
  // Since arraylength is different for every array instance, we have to
  // compute the whole thing at runtime.

  __ branch_destination(L_array->label());

  int round_mask = MinObjAlignmentInBytes - 1;

  // Figure out header sizes first.
  LIR_Opr hss = LIR_OprFact::intConst(Klass::_lh_header_size_shift);
  LIR_Opr hsm = LIR_OprFact::intConst(Klass::_lh_header_size_mask);

  LIR_Opr header_size = new_register(T_INT);
  __ move(layout, header_size);
  LIR_Opr tmp = new_register(T_INT);
  __ unsigned_shift_right(header_size, hss, header_size, tmp);
  __ logical_and(header_size, hsm, header_size);
  __ add(header_size, LIR_OprFact::intConst(round_mask), header_size);

  // Figure out the array length in bytes
  assert(Klass::_lh_log2_element_size_shift == 0, "use shift in place");
  LIR_Opr l2esm = LIR_OprFact::intConst(Klass::_lh_log2_element_size_mask);
  __ logical_and(layout, l2esm, layout);

  LIR_Opr length_int = new_register(T_INT);
  __ move(new LIR_Address(value.result(), arrayOopDesc::length_offset_in_bytes(), T_INT), length_int);

#ifdef _LP64
  LIR_Opr length = new_register(T_LONG);
  __ convert(Bytecodes::_i2l, length_int, length);
#endif

  // Shift-left awkwardness. Normally it is just:
  //   __ shift_left(length, layout, length);
  // But C1 cannot perform shift_left with non-constant count, so we end up
  // doing the per-bit loop dance here. x86_32 also does not know how to shift
  // longs, so we have to act on ints.
  LabelObj* L_shift_loop = new LabelObj();
  LabelObj* L_shift_exit = new LabelObj();

  __ branch_destination(L_shift_loop->label());
  __ cmp(lir_cond_equal, layout, 0);
  __ branch(lir_cond_equal, L_shift_exit->label());

#ifdef _LP64
  __ shift_left(length, 1, length);
#else
  __ shift_left(length_int, 1, length_int);
#endif

  __ sub(layout, LIR_OprFact::intConst(1), layout);

  __ branch(lir_cond_always, L_shift_loop->label());
  __ branch_destination(L_shift_exit->label());

  // Mix all up, round, and push to the result.
#ifdef _LP64
  LIR_Opr header_size_long = new_register(T_LONG);
  __ convert(Bytecodes::_i2l, header_size, header_size_long);
  __ add(length, header_size_long, length);
  if (round_mask != 0) {
    __ logical_and(length, LIR_OprFact::longConst(~round_mask), length);
  }
  __ move(length, result_reg);
#else
  __ add(length_int, header_size, length_int);
  if (round_mask != 0) {
    __ logical_and(length_int, LIR_OprFact::intConst(~round_mask), length_int);
  }
  __ convert(Bytecodes::_i2l, length_int, result_reg);
#endif

  __ branch_destination(L_done->label());
}

void LIRGenerator::do_RegisterFinalizer(Intrinsic* x) {
  assert(x->number_of_arguments() == 1, "wrong type");
  LIRItem receiver(x->argument_at(0), this);

  receiver.load_item();
  BasicTypeList signature;
  signature.append(T_OBJECT); // receiver
  LIR_OprList* args = new LIR_OprList();
  args->append(receiver.result());
  CodeEmitInfo* info = state_for(x, x->state());
  call_runtime(&signature, args,
               CAST_FROM_FN_PTR(address, Runtime1::entry_for(Runtime1::register_finalizer_id)),
               voidType, info);

  set_no_result(x);
}


//------------------------local access--------------------------------------

LIR_Opr LIRGenerator::operand_for_instruction(Instruction* x) {
  if (x->operand()->is_illegal()) {
    Constant* c = x->as_Constant();
    if (c != NULL) {
      x->set_operand(LIR_OprFact::value_type(c->type()));
    } else {
      assert(x->as_Phi() || x->as_Local() != NULL, "only for Phi and Local");
      // allocate a virtual register for this local or phi
      x->set_operand(rlock(x));
      _instruction_for_operand.at_put_grow(x->operand()->vreg_number(), x, NULL);
    }
  }
  return x->operand();
}


Instruction* LIRGenerator::instruction_for_opr(LIR_Opr opr) {
  if (opr->is_virtual()) {
    return instruction_for_vreg(opr->vreg_number());
  }
  return NULL;
}


Instruction* LIRGenerator::instruction_for_vreg(int reg_num) {
  if (reg_num < _instruction_for_operand.length()) {
    return _instruction_for_operand.at(reg_num);
  }
  return NULL;
}


void LIRGenerator::set_vreg_flag(int vreg_num, VregFlag f) {
  if (_vreg_flags.size_in_bits() == 0) {
    BitMap2D temp(100, num_vreg_flags);
    _vreg_flags = temp;
  }
  _vreg_flags.at_put_grow(vreg_num, f, true);
}

bool LIRGenerator::is_vreg_flag_set(int vreg_num, VregFlag f) {
  if (!_vreg_flags.is_valid_index(vreg_num, f)) {
    return false;
  }
  return _vreg_flags.at(vreg_num, f);
}


// Block local constant handling.  This code is useful for keeping
// unpinned constants and constants which aren't exposed in the IR in
// registers.  Unpinned Constant instructions have their operands
// cleared when the block is finished so that other blocks can't end
// up referring to their registers.

LIR_Opr LIRGenerator::load_constant(Constant* x) {
  assert(!x->is_pinned(), "only for unpinned constants");
  _unpinned_constants.append(x);
  return load_constant(LIR_OprFact::value_type(x->type())->as_constant_ptr());
}


LIR_Opr LIRGenerator::load_constant(LIR_Const* c) {
  BasicType t = c->type();
  for (int i = 0; i < _constants.length(); i++) {
    LIR_Const* other = _constants.at(i);
    if (t == other->type()) {
      switch (t) {
      case T_INT:
      case T_FLOAT:
        if (c->as_jint_bits() != other->as_jint_bits()) continue;
        break;
      case T_LONG:
      case T_DOUBLE:
        if (c->as_jint_hi_bits() != other->as_jint_hi_bits()) continue;
        if (c->as_jint_lo_bits() != other->as_jint_lo_bits()) continue;
        break;
      case T_OBJECT:
        if (c->as_jobject() != other->as_jobject()) continue;
        break;
      default:
        break;
      }
      return _reg_for_constants.at(i);
    }
  }

  LIR_Opr result = new_register(t);
  __ move((LIR_Opr)c, result);
  _constants.append(c);
  _reg_for_constants.append(result);
  return result;
}

//------------------------field access--------------------------------------

void LIRGenerator::do_CompareAndSwap(Intrinsic* x, ValueType* type) {
  assert(x->number_of_arguments() == 4, "wrong type");
  LIRItem obj   (x->argument_at(0), this);  // object
  LIRItem offset(x->argument_at(1), this);  // offset of field
  LIRItem cmp   (x->argument_at(2), this);  // value to compare with field
  LIRItem val   (x->argument_at(3), this);  // replace field with val if matches cmp
  assert(obj.type()->tag() == objectTag, "invalid type");
  assert(cmp.type()->tag() == type->tag(), "invalid type");
  assert(val.type()->tag() == type->tag(), "invalid type");

  LIR_Opr result = access_atomic_cmpxchg_at(IN_HEAP, as_BasicType(type),
                                            obj, offset, cmp, val);
  set_result(x, result);
}

// Comment copied form templateTable_i486.cpp
// ----------------------------------------------------------------------------
// Volatile variables demand their effects be made known to all CPU's in
// order.  Store buffers on most chips allow reads & writes to reorder; the
// JMM's ReadAfterWrite.java test fails in -Xint mode without some kind of
// memory barrier (i.e., it's not sufficient that the interpreter does not
// reorder volatile references, the hardware also must not reorder them).
//
// According to the new Java Memory Model (JMM):
// (1) All volatiles are serialized wrt to each other.
// ALSO reads & writes act as aquire & release, so:
// (2) A read cannot let unrelated NON-volatile memory refs that happen after
// the read float up to before the read.  It's OK for non-volatile memory refs
// that happen before the volatile read to float down below it.
// (3) Similar a volatile write cannot let unrelated NON-volatile memory refs
// that happen BEFORE the write float down to after the write.  It's OK for
// non-volatile memory refs that happen after the volatile write to float up
// before it.
//
// We only put in barriers around volatile refs (they are expensive), not
// _between_ memory refs (that would require us to track the flavor of the
// previous memory refs).  Requirements (2) and (3) require some barriers
// before volatile stores and after volatile loads.  These nearly cover
// requirement (1) but miss the volatile-store-volatile-load case.  This final
// case is placed after volatile-stores although it could just as well go
// before volatile-loads.


void LIRGenerator::do_StoreField(StoreField* x) {
  bool needs_patching = x->needs_patching();
  bool is_volatile = x->field()->is_volatile();
  BasicType field_type = x->field_type();

  CodeEmitInfo* info = NULL;
  if (needs_patching) {
    assert(x->explicit_null_check() == NULL, "can't fold null check into patching field access");
    info = state_for(x, x->state_before());
  } else if (x->needs_null_check()) {
    NullCheck* nc = x->explicit_null_check();
    if (nc == NULL) {
      info = state_for(x);
    } else {
      info = state_for(nc);
    }
  }

  LIRItem object(x->obj(), this);
  LIRItem value(x->value(),  this);

  object.load_item();

  if (is_volatile || needs_patching) {
    // load item if field is volatile (fewer special cases for volatiles)
    // load item if field not initialized
    // load item if field not constant
    // because of code patching we cannot inline constants
    if (field_type == T_BYTE || field_type == T_BOOLEAN) {
      value.load_byte_item();
    } else  {
      value.load_item();
    }
  } else {
    value.load_for_store(field_type);
  }

  set_no_result(x);

#ifndef PRODUCT
  if (PrintNotLoaded && needs_patching) {
    tty->print_cr("   ###class not loaded at store_%s bci %d",
                  x->is_static() ?  "static" : "field", x->printable_bci());
  }
#endif

  if (x->needs_null_check() &&
      (needs_patching ||
       MacroAssembler::needs_explicit_null_check(x->offset()))) {
    // Emit an explicit null check because the offset is too large.
    // If the class is not loaded and the object is NULL, we need to deoptimize to throw a
    // NoClassDefFoundError in the interpreter instead of an implicit NPE from compiled code.
    __ null_check(object.result(), new CodeEmitInfo(info), /* deoptimize */ needs_patching);
  }

  DecoratorSet decorators = IN_HEAP;
  if (is_volatile) {
    decorators |= MO_SEQ_CST;
  }
  if (needs_patching) {
    decorators |= C1_NEEDS_PATCHING;
  }

  access_store_at(decorators, field_type, object, LIR_OprFact::intConst(x->offset()),
                  value.result(), info != NULL ? new CodeEmitInfo(info) : NULL, info);
}

void LIRGenerator::do_StoreIndexed(StoreIndexed* x) {
  assert(x->is_pinned(),"");
  bool needs_range_check = x->compute_needs_range_check();
  bool use_length = x->length() != NULL;
  bool obj_store = is_reference_type(x->elt_type());
  bool needs_store_check = obj_store && (x->value()->as_Constant() == NULL ||
                                         !get_jobject_constant(x->value())->is_null_object() ||
                                         x->should_profile());

  LIRItem array(x->array(), this);
  LIRItem index(x->index(), this);
  LIRItem value(x->value(), this);
  LIRItem length(this);

  array.load_item();
  index.load_nonconstant();

  if (use_length && needs_range_check) {
    length.set_instruction(x->length());
    length.load_item();

  }
  if (needs_store_check || x->check_boolean()) {
    value.load_item();
  } else {
    value.load_for_store(x->elt_type());
  }

  set_no_result(x);

  // the CodeEmitInfo must be duplicated for each different
  // LIR-instruction because spilling can occur anywhere between two
  // instructions and so the debug information must be different
  CodeEmitInfo* range_check_info = state_for(x);
  CodeEmitInfo* null_check_info = NULL;
  if (x->needs_null_check()) {
    null_check_info = new CodeEmitInfo(range_check_info);
  }

  if (GenerateRangeChecks && needs_range_check) {
    if (use_length) {
      __ cmp(lir_cond_belowEqual, length.result(), index.result());
      __ branch(lir_cond_belowEqual, new RangeCheckStub(range_check_info, index.result(), array.result()));
    } else {
      array_range_check(array.result(), index.result(), null_check_info, range_check_info);
      // range_check also does the null check
      null_check_info = NULL;
    }
  }

  if (GenerateArrayStoreCheck && needs_store_check) {
    CodeEmitInfo* store_check_info = new CodeEmitInfo(range_check_info);
    array_store_check(value.result(), array.result(), store_check_info, x->profiled_method(), x->profiled_bci());
  }

  DecoratorSet decorators = IN_HEAP | IS_ARRAY;
  if (x->check_boolean()) {
    decorators |= C1_MASK_BOOLEAN;
  }

  access_store_at(decorators, x->elt_type(), array, index.result(), value.result(),
                  NULL, null_check_info);
}

void LIRGenerator::access_load_at(DecoratorSet decorators, BasicType type,
                                  LIRItem& base, LIR_Opr offset, LIR_Opr result,
                                  CodeEmitInfo* patch_info, CodeEmitInfo* load_emit_info) {
  decorators |= ACCESS_READ;
  LIRAccess access(this, decorators, base, offset, type, patch_info, load_emit_info);
  if (access.is_raw()) {
    _barrier_set->BarrierSetC1::load_at(access, result);
  } else {
    _barrier_set->load_at(access, result);
  }
}

void LIRGenerator::access_load(DecoratorSet decorators, BasicType type,
                               LIR_Opr addr, LIR_Opr result) {
  decorators |= ACCESS_READ;
  LIRAccess access(this, decorators, LIR_OprFact::illegalOpr, LIR_OprFact::illegalOpr, type);
  access.set_resolved_addr(addr);
  if (access.is_raw()) {
    _barrier_set->BarrierSetC1::load(access, result);
  } else {
    _barrier_set->load(access, result);
  }
}

void LIRGenerator::access_store_at(DecoratorSet decorators, BasicType type,
                                   LIRItem& base, LIR_Opr offset, LIR_Opr value,
                                   CodeEmitInfo* patch_info, CodeEmitInfo* store_emit_info) {
  decorators |= ACCESS_WRITE;
  LIRAccess access(this, decorators, base, offset, type, patch_info, store_emit_info);
  if (access.is_raw()) {
    _barrier_set->BarrierSetC1::store_at(access, value);
  } else {
    _barrier_set->store_at(access, value);
  }
}

LIR_Opr LIRGenerator::access_atomic_cmpxchg_at(DecoratorSet decorators, BasicType type,
                                               LIRItem& base, LIRItem& offset, LIRItem& cmp_value, LIRItem& new_value) {
  decorators |= ACCESS_READ;
  decorators |= ACCESS_WRITE;
  // Atomic operations are SEQ_CST by default
  decorators |= ((decorators & MO_DECORATOR_MASK) == 0) ? MO_SEQ_CST : 0;
  LIRAccess access(this, decorators, base, offset, type);
  if (access.is_raw()) {
    return _barrier_set->BarrierSetC1::atomic_cmpxchg_at(access, cmp_value, new_value);
  } else {
    return _barrier_set->atomic_cmpxchg_at(access, cmp_value, new_value);
  }
}

LIR_Opr LIRGenerator::access_atomic_xchg_at(DecoratorSet decorators, BasicType type,
                                            LIRItem& base, LIRItem& offset, LIRItem& value) {
  decorators |= ACCESS_READ;
  decorators |= ACCESS_WRITE;
  // Atomic operations are SEQ_CST by default
  decorators |= ((decorators & MO_DECORATOR_MASK) == 0) ? MO_SEQ_CST : 0;
  LIRAccess access(this, decorators, base, offset, type);
  if (access.is_raw()) {
    return _barrier_set->BarrierSetC1::atomic_xchg_at(access, value);
  } else {
    return _barrier_set->atomic_xchg_at(access, value);
  }
}

LIR_Opr LIRGenerator::access_atomic_add_at(DecoratorSet decorators, BasicType type,
                                           LIRItem& base, LIRItem& offset, LIRItem& value) {
  decorators |= ACCESS_READ;
  decorators |= ACCESS_WRITE;
  // Atomic operations are SEQ_CST by default
  decorators |= ((decorators & MO_DECORATOR_MASK) == 0) ? MO_SEQ_CST : 0;
  LIRAccess access(this, decorators, base, offset, type);
  if (access.is_raw()) {
    return _barrier_set->BarrierSetC1::atomic_add_at(access, value);
  } else {
    return _barrier_set->atomic_add_at(access, value);
  }
}

LIR_Opr LIRGenerator::access_resolve(DecoratorSet decorators, LIR_Opr obj) {
  // Use stronger ACCESS_WRITE|ACCESS_READ by default.
  if ((decorators & (ACCESS_READ | ACCESS_WRITE)) == 0) {
    decorators |= ACCESS_READ | ACCESS_WRITE;
  }

  return _barrier_set->resolve(this, decorators, obj);
}

void LIRGenerator::do_LoadField(LoadField* x) {
  bool needs_patching = x->needs_patching();
  bool is_volatile = x->field()->is_volatile();
  BasicType field_type = x->field_type();

  CodeEmitInfo* info = NULL;
  if (needs_patching) {
    assert(x->explicit_null_check() == NULL, "can't fold null check into patching field access");
    info = state_for(x, x->state_before());
  } else if (x->needs_null_check()) {
    NullCheck* nc = x->explicit_null_check();
    if (nc == NULL) {
      info = state_for(x);
    } else {
      info = state_for(nc);
    }
  }

  LIRItem object(x->obj(), this);

  object.load_item();

#ifndef PRODUCT
  if (PrintNotLoaded && needs_patching) {
    tty->print_cr("   ###class not loaded at load_%s bci %d",
                  x->is_static() ?  "static" : "field", x->printable_bci());
  }
#endif

  bool stress_deopt = StressLoopInvariantCodeMotion && info && info->deoptimize_on_exception();
  if (x->needs_null_check() &&
      (needs_patching ||
       MacroAssembler::needs_explicit_null_check(x->offset()) ||
       stress_deopt)) {
    LIR_Opr obj = object.result();
    if (stress_deopt) {
      obj = new_register(T_OBJECT);
      __ move(LIR_OprFact::oopConst(NULL), obj);
    }
    // Emit an explicit null check because the offset is too large.
    // If the class is not loaded and the object is NULL, we need to deoptimize to throw a
    // NoClassDefFoundError in the interpreter instead of an implicit NPE from compiled code.
    __ null_check(obj, new CodeEmitInfo(info), /* deoptimize */ needs_patching);
  }

  DecoratorSet decorators = IN_HEAP;
  if (is_volatile) {
    decorators |= MO_SEQ_CST;
  }
  if (needs_patching) {
    decorators |= C1_NEEDS_PATCHING;
  }

  LIR_Opr result = rlock_result(x, field_type);
  access_load_at(decorators, field_type,
                 object, LIR_OprFact::intConst(x->offset()), result,
                 info ? new CodeEmitInfo(info) : NULL, info);
}


//------------------------java.nio.Buffer.checkIndex------------------------

// int java.nio.Buffer.checkIndex(int)
void LIRGenerator::do_NIOCheckIndex(Intrinsic* x) {
  // NOTE: by the time we are in checkIndex() we are guaranteed that
  // the buffer is non-null (because checkIndex is package-private and
  // only called from within other methods in the buffer).
  assert(x->number_of_arguments() == 2, "wrong type");
  LIRItem buf  (x->argument_at(0), this);
  LIRItem index(x->argument_at(1), this);
  buf.load_item();
  index.load_item();

  LIR_Opr result = rlock_result(x);
  if (GenerateRangeChecks) {
    CodeEmitInfo* info = state_for(x);
    CodeStub* stub = new RangeCheckStub(info, index.result());
    LIR_Opr buf_obj = access_resolve(IS_NOT_NULL | ACCESS_READ, buf.result());
    if (index.result()->is_constant()) {
      cmp_mem_int(lir_cond_belowEqual, buf_obj, java_nio_Buffer::limit_offset(), index.result()->as_jint(), info);
      __ branch(lir_cond_belowEqual, stub);
    } else {
      cmp_reg_mem(lir_cond_aboveEqual, index.result(), buf_obj,
                  java_nio_Buffer::limit_offset(), T_INT, info);
      __ branch(lir_cond_aboveEqual, stub);
    }
    __ move(index.result(), result);
  } else {
    // Just load the index into the result register
    __ move(index.result(), result);
  }
}


//------------------------array access--------------------------------------


void LIRGenerator::do_ArrayLength(ArrayLength* x) {
  LIRItem array(x->array(), this);
  array.load_item();
  LIR_Opr reg = rlock_result(x);

  CodeEmitInfo* info = NULL;
  if (x->needs_null_check()) {
    NullCheck* nc = x->explicit_null_check();
    if (nc == NULL) {
      info = state_for(x);
    } else {
      info = state_for(nc);
    }
    if (StressLoopInvariantCodeMotion && info->deoptimize_on_exception()) {
      LIR_Opr obj = new_register(T_OBJECT);
      __ move(LIR_OprFact::oopConst(NULL), obj);
      __ null_check(obj, new CodeEmitInfo(info));
    }
  }
  __ load(new LIR_Address(array.result(), arrayOopDesc::length_offset_in_bytes(), T_INT), reg, info, lir_patch_none);
}


void LIRGenerator::do_LoadIndexed(LoadIndexed* x) {
  bool use_length = x->length() != NULL;
  LIRItem array(x->array(), this);
  LIRItem index(x->index(), this);
  LIRItem length(this);
  bool needs_range_check = x->compute_needs_range_check();

  if (use_length && needs_range_check) {
    length.set_instruction(x->length());
    length.load_item();
  }

  array.load_item();
  if (index.is_constant() && can_inline_as_constant(x->index())) {
    // let it be a constant
    index.dont_load_item();
  } else {
    index.load_item();
  }

  CodeEmitInfo* range_check_info = state_for(x);
  CodeEmitInfo* null_check_info = NULL;
  if (x->needs_null_check()) {
    NullCheck* nc = x->explicit_null_check();
    if (nc != NULL) {
      null_check_info = state_for(nc);
    } else {
      null_check_info = range_check_info;
    }
    if (StressLoopInvariantCodeMotion && null_check_info->deoptimize_on_exception()) {
      LIR_Opr obj = new_register(T_OBJECT);
      __ move(LIR_OprFact::oopConst(NULL), obj);
      __ null_check(obj, new CodeEmitInfo(null_check_info));
    }
  }

  if (GenerateRangeChecks && needs_range_check) {
    if (StressLoopInvariantCodeMotion && range_check_info->deoptimize_on_exception()) {
      __ branch(lir_cond_always, new RangeCheckStub(range_check_info, index.result(), array.result()));
    } else if (use_length) {
      // TODO: use a (modified) version of array_range_check that does not require a
      //       constant length to be loaded to a register
      __ cmp(lir_cond_belowEqual, length.result(), index.result());
      __ branch(lir_cond_belowEqual, new RangeCheckStub(range_check_info, index.result(), array.result()));
    } else {
      array_range_check(array.result(), index.result(), null_check_info, range_check_info);
      // The range check performs the null check, so clear it out for the load
      null_check_info = NULL;
    }
  }

  DecoratorSet decorators = IN_HEAP | IS_ARRAY;

  LIR_Opr result = rlock_result(x, x->elt_type());
  access_load_at(decorators, x->elt_type(),
                 array, index.result(), result,
                 NULL, null_check_info);
}


void LIRGenerator::do_NullCheck(NullCheck* x) {
  if (x->can_trap()) {
    LIRItem value(x->obj(), this);
    value.load_item();
    CodeEmitInfo* info = state_for(x);
    __ null_check(value.result(), info);
  }
}


void LIRGenerator::do_TypeCast(TypeCast* x) {
  LIRItem value(x->obj(), this);
  value.load_item();
  // the result is the same as from the node we are casting
  set_result(x, value.result());
}


void LIRGenerator::do_Throw(Throw* x) {
  LIRItem exception(x->exception(), this);
  exception.load_item();
  set_no_result(x);
  LIR_Opr exception_opr = exception.result();
  CodeEmitInfo* info = state_for(x, x->state());

#ifndef PRODUCT
  if (PrintC1Statistics) {
    increment_counter(Runtime1::throw_count_address(), T_INT);
  }
#endif

  // check if the instruction has an xhandler in any of the nested scopes
  bool unwind = false;
  if (info->exception_handlers()->length() == 0) {
    // this throw is not inside an xhandler
    unwind = true;
  } else {
    // get some idea of the throw type
    bool type_is_exact = true;
    ciType* throw_type = x->exception()->exact_type();
    if (throw_type == NULL) {
      type_is_exact = false;
      throw_type = x->exception()->declared_type();
    }
    if (throw_type != NULL && throw_type->is_instance_klass()) {
      ciInstanceKlass* throw_klass = (ciInstanceKlass*)throw_type;
      unwind = !x->exception_handlers()->could_catch(throw_klass, type_is_exact);
    }
  }

  // do null check before moving exception oop into fixed register
  // to avoid a fixed interval with an oop during the null check.
  // Use a copy of the CodeEmitInfo because debug information is
  // different for null_check and throw.
  if (x->exception()->as_NewInstance() == NULL && x->exception()->as_ExceptionObject() == NULL) {
    // if the exception object wasn't created using new then it might be null.
    __ null_check(exception_opr, new CodeEmitInfo(info, x->state()->copy(ValueStack::ExceptionState, x->state()->bci())));
  }

  if (compilation()->env()->jvmti_can_post_on_exceptions()) {
    // we need to go through the exception lookup path to get JVMTI
    // notification done
    unwind = false;
  }

  // move exception oop into fixed register
  __ move(exception_opr, exceptionOopOpr());

  if (unwind) {
    __ unwind_exception(exceptionOopOpr());
  } else {
    __ throw_exception(exceptionPcOpr(), exceptionOopOpr(), info);
  }
}


void LIRGenerator::do_RoundFP(RoundFP* x) {
  assert(strict_fp_requires_explicit_rounding, "not required");

  LIRItem input(x->input(), this);
  input.load_item();
  LIR_Opr input_opr = input.result();
  assert(input_opr->is_register(), "why round if value is not in a register?");
  assert(input_opr->is_single_fpu() || input_opr->is_double_fpu(), "input should be floating-point value");
  if (input_opr->is_single_fpu()) {
    set_result(x, round_item(input_opr)); // This code path not currently taken
  } else {
    LIR_Opr result = new_register(T_DOUBLE);
    set_vreg_flag(result, must_start_in_memory);
    __ roundfp(input_opr, LIR_OprFact::illegalOpr, result);
    set_result(x, result);
  }
}

// Here UnsafeGetRaw may have x->base() and x->index() be int or long
// on both 64 and 32 bits. Expecting x->base() to be always long on 64bit.
void LIRGenerator::do_UnsafeGetRaw(UnsafeGetRaw* x) {
  LIRItem base(x->base(), this);
  LIRItem idx(this);

  base.load_item();
  if (x->has_index()) {
    idx.set_instruction(x->index());
    idx.load_nonconstant();
  }

  LIR_Opr reg = rlock_result(x, x->basic_type());

  int   log2_scale = 0;
  if (x->has_index()) {
    log2_scale = x->log2_scale();
  }

  assert(!x->has_index() || idx.value() == x->index(), "should match");

  LIR_Opr base_op = base.result();
  LIR_Opr index_op = idx.result();
#ifndef _LP64
  if (base_op->type() == T_LONG) {
    base_op = new_register(T_INT);
    __ convert(Bytecodes::_l2i, base.result(), base_op);
  }
  if (x->has_index()) {
    if (index_op->type() == T_LONG) {
      LIR_Opr long_index_op = index_op;
      if (index_op->is_constant()) {
        long_index_op = new_register(T_LONG);
        __ move(index_op, long_index_op);
      }
      index_op = new_register(T_INT);
      __ convert(Bytecodes::_l2i, long_index_op, index_op);
    } else {
      assert(x->index()->type()->tag() == intTag, "must be");
    }
  }
  // At this point base and index should be all ints.
  assert(base_op->type() == T_INT && !base_op->is_constant(), "base should be an non-constant int");
  assert(!x->has_index() || index_op->type() == T_INT, "index should be an int");
#else
  if (x->has_index()) {
    if (index_op->type() == T_INT) {
      if (!index_op->is_constant()) {
        index_op = new_register(T_LONG);
        __ convert(Bytecodes::_i2l, idx.result(), index_op);
      }
    } else {
      assert(index_op->type() == T_LONG, "must be");
      if (index_op->is_constant()) {
        index_op = new_register(T_LONG);
        __ move(idx.result(), index_op);
      }
    }
  }
  // At this point base is a long non-constant
  // Index is a long register or a int constant.
  // We allow the constant to stay an int because that would allow us a more compact encoding by
  // embedding an immediate offset in the address expression. If we have a long constant, we have to
  // move it into a register first.
  assert(base_op->type() == T_LONG && !base_op->is_constant(), "base must be a long non-constant");
  assert(!x->has_index() || (index_op->type() == T_INT && index_op->is_constant()) ||
                            (index_op->type() == T_LONG && !index_op->is_constant()), "unexpected index type");
#endif

  BasicType dst_type = x->basic_type();

  LIR_Address* addr;
  if (index_op->is_constant()) {
    assert(log2_scale == 0, "must not have a scale");
    assert(index_op->type() == T_INT, "only int constants supported");
    addr = new LIR_Address(base_op, index_op->as_jint(), dst_type);
  } else {
#ifdef X86
    addr = new LIR_Address(base_op, index_op, LIR_Address::Scale(log2_scale), 0, dst_type);
#elif defined(GENERATE_ADDRESS_IS_PREFERRED)
    addr = generate_address(base_op, index_op, log2_scale, 0, dst_type);
#else
    if (index_op->is_illegal() || log2_scale == 0) {
      addr = new LIR_Address(base_op, index_op, dst_type);
    } else {
      LIR_Opr tmp = new_pointer_register();
      __ shift_left(index_op, log2_scale, tmp);
      addr = new LIR_Address(base_op, tmp, dst_type);
    }
#endif
  }

  if (x->may_be_unaligned() && (dst_type == T_LONG || dst_type == T_DOUBLE)) {
    __ unaligned_move(addr, reg);
  } else {
    if (dst_type == T_OBJECT && x->is_wide()) {
      __ move_wide(addr, reg);
    } else {
      __ move(addr, reg);
    }
  }
}


void LIRGenerator::do_UnsafePutRaw(UnsafePutRaw* x) {
  int  log2_scale = 0;
  BasicType type = x->basic_type();

  if (x->has_index()) {
    log2_scale = x->log2_scale();
  }

  LIRItem base(x->base(), this);
  LIRItem value(x->value(), this);
  LIRItem idx(this);

  base.load_item();
  if (x->has_index()) {
    idx.set_instruction(x->index());
    idx.load_item();
  }

  if (type == T_BYTE || type == T_BOOLEAN) {
    value.load_byte_item();
  } else {
    value.load_item();
  }

  set_no_result(x);

  LIR_Opr base_op = base.result();
  LIR_Opr index_op = idx.result();

#ifdef GENERATE_ADDRESS_IS_PREFERRED
  LIR_Address* addr = generate_address(base_op, index_op, log2_scale, 0, x->basic_type());
#else
#ifndef _LP64
  if (base_op->type() == T_LONG) {
    base_op = new_register(T_INT);
    __ convert(Bytecodes::_l2i, base.result(), base_op);
  }
  if (x->has_index()) {
    if (index_op->type() == T_LONG) {
      index_op = new_register(T_INT);
      __ convert(Bytecodes::_l2i, idx.result(), index_op);
    }
  }
  // At this point base and index should be all ints and not constants
  assert(base_op->type() == T_INT && !base_op->is_constant(), "base should be an non-constant int");
  assert(!x->has_index() || (index_op->type() == T_INT && !index_op->is_constant()), "index should be an non-constant int");
#else
  if (x->has_index()) {
    if (index_op->type() == T_INT) {
      index_op = new_register(T_LONG);
      __ convert(Bytecodes::_i2l, idx.result(), index_op);
    }
  }
  // At this point base and index are long and non-constant
  assert(base_op->type() == T_LONG && !base_op->is_constant(), "base must be a non-constant long");
  assert(!x->has_index() || (index_op->type() == T_LONG && !index_op->is_constant()), "index must be a non-constant long");
#endif

  if (log2_scale != 0) {
    // temporary fix (platform dependent code without shift on Intel would be better)
    // TODO: ARM also allows embedded shift in the address
    LIR_Opr tmp = new_pointer_register();
    if (TwoOperandLIRForm) {
      __ move(index_op, tmp);
      index_op = tmp;
    }
    __ shift_left(index_op, log2_scale, tmp);
    if (!TwoOperandLIRForm) {
      index_op = tmp;
    }
  }

  LIR_Address* addr = new LIR_Address(base_op, index_op, x->basic_type());
#endif // !GENERATE_ADDRESS_IS_PREFERRED
  __ move(value.result(), addr);
}


void LIRGenerator::do_UnsafeGetObject(UnsafeGetObject* x) {
  BasicType type = x->basic_type();
  LIRItem src(x->object(), this);
  LIRItem off(x->offset(), this);

  off.load_item();
  src.load_item();

  DecoratorSet decorators = IN_HEAP | C1_UNSAFE_ACCESS;

  if (x->is_volatile()) {
    decorators |= MO_SEQ_CST;
  }
  if (type == T_BOOLEAN) {
    decorators |= C1_MASK_BOOLEAN;
  }
  if (is_reference_type(type)) {
    decorators |= ON_UNKNOWN_OOP_REF;
  }

  LIR_Opr result = rlock_result(x, type);
  access_load_at(decorators, type,
                 src, off.result(), result);
}


void LIRGenerator::do_UnsafePutObject(UnsafePutObject* x) {
  BasicType type = x->basic_type();
  LIRItem src(x->object(), this);
  LIRItem off(x->offset(), this);
  LIRItem data(x->value(), this);

  src.load_item();
  if (type == T_BOOLEAN || type == T_BYTE) {
    data.load_byte_item();
  } else {
    data.load_item();
  }
  off.load_item();

  set_no_result(x);

  DecoratorSet decorators = IN_HEAP | C1_UNSAFE_ACCESS;
  if (is_reference_type(type)) {
    decorators |= ON_UNKNOWN_OOP_REF;
  }
  if (x->is_volatile()) {
    decorators |= MO_SEQ_CST;
  }
  access_store_at(decorators, type, src, off.result(), data.result());
}

void LIRGenerator::do_UnsafeGetAndSetObject(UnsafeGetAndSetObject* x) {
  BasicType type = x->basic_type();
  LIRItem src(x->object(), this);
  LIRItem off(x->offset(), this);
  LIRItem value(x->value(), this);

  DecoratorSet decorators = IN_HEAP | C1_UNSAFE_ACCESS | MO_SEQ_CST;

  if (is_reference_type(type)) {
    decorators |= ON_UNKNOWN_OOP_REF;
  }

  LIR_Opr result;
  if (x->is_add()) {
    result = access_atomic_add_at(decorators, type, src, off, value);
  } else {
    result = access_atomic_xchg_at(decorators, type, src, off, value);
  }
  set_result(x, result);
}

void LIRGenerator::do_SwitchRanges(SwitchRangeArray* x, LIR_Opr value, BlockBegin* default_sux) {
  int lng = x->length();

  for (int i = 0; i < lng; i++) {
    C1SwitchRange* one_range = x->at(i);
    int low_key = one_range->low_key();
    int high_key = one_range->high_key();
    BlockBegin* dest = one_range->sux();
    if (low_key == high_key) {
      __ cmp(lir_cond_equal, value, low_key);
      __ branch(lir_cond_equal, dest);
    } else if (high_key - low_key == 1) {
      __ cmp(lir_cond_equal, value, low_key);
      __ branch(lir_cond_equal, dest);
      __ cmp(lir_cond_equal, value, high_key);
      __ branch(lir_cond_equal, dest);
    } else {
      LabelObj* L = new LabelObj();
      __ cmp(lir_cond_less, value, low_key);
      __ branch(lir_cond_less, L->label());
      __ cmp(lir_cond_lessEqual, value, high_key);
      __ branch(lir_cond_lessEqual, dest);
      __ branch_destination(L->label());
    }
  }
  __ jump(default_sux);
}


SwitchRangeArray* LIRGenerator::create_lookup_ranges(TableSwitch* x) {
  SwitchRangeList* res = new SwitchRangeList();
  int len = x->length();
  if (len > 0) {
    BlockBegin* sux = x->sux_at(0);
    int key = x->lo_key();
    BlockBegin* default_sux = x->default_sux();
    C1SwitchRange* range = new C1SwitchRange(key, sux);
    for (int i = 0; i < len; i++, key++) {
      BlockBegin* new_sux = x->sux_at(i);
      if (sux == new_sux) {
        // still in same range
        range->set_high_key(key);
      } else {
        // skip tests which explicitly dispatch to the default
        if (sux != default_sux) {
          res->append(range);
        }
        range = new C1SwitchRange(key, new_sux);
      }
      sux = new_sux;
    }
    if (res->length() == 0 || res->last() != range)  res->append(range);
  }
  return res;
}


// we expect the keys to be sorted by increasing value
SwitchRangeArray* LIRGenerator::create_lookup_ranges(LookupSwitch* x) {
  SwitchRangeList* res = new SwitchRangeList();
  int len = x->length();
  if (len > 0) {
    BlockBegin* default_sux = x->default_sux();
    int key = x->key_at(0);
    BlockBegin* sux = x->sux_at(0);
    C1SwitchRange* range = new C1SwitchRange(key, sux);
    for (int i = 1; i < len; i++) {
      int new_key = x->key_at(i);
      BlockBegin* new_sux = x->sux_at(i);
      if (key+1 == new_key && sux == new_sux) {
        // still in same range
        range->set_high_key(new_key);
      } else {
        // skip tests which explicitly dispatch to the default
        if (range->sux() != default_sux) {
          res->append(range);
        }
        range = new C1SwitchRange(new_key, new_sux);
      }
      key = new_key;
      sux = new_sux;
    }
    if (res->length() == 0 || res->last() != range)  res->append(range);
  }
  return res;
}


void LIRGenerator::do_TableSwitch(TableSwitch* x) {
  LIRItem tag(x->tag(), this);
  tag.load_item();
  set_no_result(x);

  if (x->is_safepoint()) {
    __ safepoint(safepoint_poll_register(), state_for(x, x->state_before()));
  }

  // move values into phi locations
  move_to_phi(x->state());

  int lo_key = x->lo_key();
  int len = x->length();
  assert(lo_key <= (lo_key + (len - 1)), "integer overflow");
  LIR_Opr value = tag.result();

  if (compilation()->env()->comp_level() == CompLevel_full_profile && UseSwitchProfiling) {
    ciMethod* method = x->state()->scope()->method();
    ciMethodData* md = method->method_data_or_null();
    assert(md != NULL, "Sanity");
    ciProfileData* data = md->bci_to_data(x->state()->bci());
    assert(data != NULL, "must have profiling data");
    assert(data->is_MultiBranchData(), "bad profile data?");
    int default_count_offset = md->byte_offset_of_slot(data, MultiBranchData::default_count_offset());
    LIR_Opr md_reg = new_register(T_METADATA);
    __ metadata2reg(md->constant_encoding(), md_reg);
    LIR_Opr data_offset_reg = new_pointer_register();
    LIR_Opr tmp_reg = new_pointer_register();

    __ move(LIR_OprFact::intptrConst(default_count_offset), data_offset_reg);
    for (int i = 0; i < len; i++) {
      int count_offset = md->byte_offset_of_slot(data, MultiBranchData::case_count_offset(i));
      __ cmp(lir_cond_equal, value, i + lo_key);
      __ move(data_offset_reg, tmp_reg);
      __ cmove(lir_cond_equal,
               LIR_OprFact::intptrConst(count_offset),
               tmp_reg,
               data_offset_reg, T_INT);
    }

    LIR_Opr data_reg = new_pointer_register();
    LIR_Address* data_addr = new LIR_Address(md_reg, data_offset_reg, data_reg->type());
    __ move(data_addr, data_reg);
    __ add(data_reg, LIR_OprFact::intptrConst(1), data_reg);
    __ move(data_reg, data_addr);
  }

  if (UseTableRanges) {
    do_SwitchRanges(create_lookup_ranges(x), value, x->default_sux());
  } else {
    for (int i = 0; i < len; i++) {
      __ cmp(lir_cond_equal, value, i + lo_key);
      __ branch(lir_cond_equal, x->sux_at(i));
    }
    __ jump(x->default_sux());
  }
}


void LIRGenerator::do_LookupSwitch(LookupSwitch* x) {
  LIRItem tag(x->tag(), this);
  tag.load_item();
  set_no_result(x);

  if (x->is_safepoint()) {
    __ safepoint(safepoint_poll_register(), state_for(x, x->state_before()));
  }

  // move values into phi locations
  move_to_phi(x->state());

  LIR_Opr value = tag.result();
  int len = x->length();

  if (compilation()->env()->comp_level() == CompLevel_full_profile && UseSwitchProfiling) {
    ciMethod* method = x->state()->scope()->method();
    ciMethodData* md = method->method_data_or_null();
    assert(md != NULL, "Sanity");
    ciProfileData* data = md->bci_to_data(x->state()->bci());
    assert(data != NULL, "must have profiling data");
    assert(data->is_MultiBranchData(), "bad profile data?");
    int default_count_offset = md->byte_offset_of_slot(data, MultiBranchData::default_count_offset());
    LIR_Opr md_reg = new_register(T_METADATA);
    __ metadata2reg(md->constant_encoding(), md_reg);
    LIR_Opr data_offset_reg = new_pointer_register();
    LIR_Opr tmp_reg = new_pointer_register();

    __ move(LIR_OprFact::intptrConst(default_count_offset), data_offset_reg);
    for (int i = 0; i < len; i++) {
      int count_offset = md->byte_offset_of_slot(data, MultiBranchData::case_count_offset(i));
      __ cmp(lir_cond_equal, value, x->key_at(i));
      __ move(data_offset_reg, tmp_reg);
      __ cmove(lir_cond_equal,
               LIR_OprFact::intptrConst(count_offset),
               tmp_reg,
               data_offset_reg, T_INT);
    }

    LIR_Opr data_reg = new_pointer_register();
    LIR_Address* data_addr = new LIR_Address(md_reg, data_offset_reg, data_reg->type());
    __ move(data_addr, data_reg);
    __ add(data_reg, LIR_OprFact::intptrConst(1), data_reg);
    __ move(data_reg, data_addr);
  }

  if (UseTableRanges) {
    do_SwitchRanges(create_lookup_ranges(x), value, x->default_sux());
  } else {
    int len = x->length();
    for (int i = 0; i < len; i++) {
      __ cmp(lir_cond_equal, value, x->key_at(i));
      __ branch(lir_cond_equal, x->sux_at(i));
    }
    __ jump(x->default_sux());
  }
}


void LIRGenerator::do_Goto(Goto* x) {
  set_no_result(x);

  if (block()->next()->as_OsrEntry()) {
    // need to free up storage used for OSR entry point
    LIR_Opr osrBuffer = block()->next()->operand();
    BasicTypeList signature;
    signature.append(NOT_LP64(T_INT) LP64_ONLY(T_LONG)); // pass a pointer to osrBuffer
    CallingConvention* cc = frame_map()->c_calling_convention(&signature);
    __ move(osrBuffer, cc->args()->at(0));
    __ call_runtime_leaf(CAST_FROM_FN_PTR(address, SharedRuntime::OSR_migration_end),
                         getThreadTemp(), LIR_OprFact::illegalOpr, cc->args());
  }

  if (x->is_safepoint()) {
    ValueStack* state = x->state_before() ? x->state_before() : x->state();

    // increment backedge counter if needed
    CodeEmitInfo* info = state_for(x, state);
    increment_backedge_counter(info, x->profiled_bci());
    CodeEmitInfo* safepoint_info = state_for(x, state);
    __ safepoint(safepoint_poll_register(), safepoint_info);
  }

  // Gotos can be folded Ifs, handle this case.
  if (x->should_profile()) {
    ciMethod* method = x->profiled_method();
    assert(method != NULL, "method should be set if branch is profiled");
    ciMethodData* md = method->method_data_or_null();
    assert(md != NULL, "Sanity");
    ciProfileData* data = md->bci_to_data(x->profiled_bci());
    assert(data != NULL, "must have profiling data");
    int offset;
    if (x->direction() == Goto::taken) {
      assert(data->is_BranchData(), "need BranchData for two-way branches");
      offset = md->byte_offset_of_slot(data, BranchData::taken_offset());
    } else if (x->direction() == Goto::not_taken) {
      assert(data->is_BranchData(), "need BranchData for two-way branches");
      offset = md->byte_offset_of_slot(data, BranchData::not_taken_offset());
    } else {
      assert(data->is_JumpData(), "need JumpData for branches");
      offset = md->byte_offset_of_slot(data, JumpData::taken_offset());
    }
    LIR_Opr md_reg = new_register(T_METADATA);
    __ metadata2reg(md->constant_encoding(), md_reg);

    increment_counter(new LIR_Address(md_reg, offset,
                                      NOT_LP64(T_INT) LP64_ONLY(T_LONG)), DataLayout::counter_increment);
  }

  // emit phi-instruction move after safepoint since this simplifies
  // describing the state as the safepoint.
  move_to_phi(x->state());

  __ jump(x->default_sux());
}

/**
 * Emit profiling code if needed for arguments, parameters, return value types
 *
 * @param md                    MDO the code will update at runtime
 * @param md_base_offset        common offset in the MDO for this profile and subsequent ones
 * @param md_offset             offset in the MDO (on top of md_base_offset) for this profile
 * @param profiled_k            current profile
 * @param obj                   IR node for the object to be profiled
 * @param mdp                   register to hold the pointer inside the MDO (md + md_base_offset).
 *                              Set once we find an update to make and use for next ones.
 * @param not_null              true if we know obj cannot be null
 * @param signature_at_call_k   signature at call for obj
 * @param callee_signature_k    signature of callee for obj
 *                              at call and callee signatures differ at method handle call
 * @return                      the only klass we know will ever be seen at this profile point
 */
ciKlass* LIRGenerator::profile_type(ciMethodData* md, int md_base_offset, int md_offset, intptr_t profiled_k,
                                    Value obj, LIR_Opr& mdp, bool not_null, ciKlass* signature_at_call_k,
                                    ciKlass* callee_signature_k) {
  ciKlass* result = NULL;
  bool do_null = !not_null && !TypeEntries::was_null_seen(profiled_k);
  bool do_update = !TypeEntries::is_type_unknown(profiled_k);
  // known not to be null or null bit already set and already set to
  // unknown: nothing we can do to improve profiling
  if (!do_null && !do_update) {
    return result;
  }

  ciKlass* exact_klass = NULL;
  Compilation* comp = Compilation::current();
  if (do_update) {
    // try to find exact type, using CHA if possible, so that loading
    // the klass from the object can be avoided
    ciType* type = obj->exact_type();
    if (type == NULL) {
      type = obj->declared_type();
      type = comp->cha_exact_type(type);
    }
    assert(type == NULL || type->is_klass(), "type should be class");
    exact_klass = (type != NULL && type->is_loaded()) ? (ciKlass*)type : NULL;

    do_update = exact_klass == NULL || ciTypeEntries::valid_ciklass(profiled_k) != exact_klass;
  }

  if (!do_null && !do_update) {
    return result;
  }

  ciKlass* exact_signature_k = NULL;
  if (do_update) {
    // Is the type from the signature exact (the only one possible)?
    exact_signature_k = signature_at_call_k->exact_klass();
    if (exact_signature_k == NULL) {
      exact_signature_k = comp->cha_exact_type(signature_at_call_k);
    } else {
      result = exact_signature_k;
      // Known statically. No need to emit any code: prevent
      // LIR_Assembler::emit_profile_type() from emitting useless code
      profiled_k = ciTypeEntries::with_status(result, profiled_k);
    }
    // exact_klass and exact_signature_k can be both non NULL but
    // different if exact_klass is loaded after the ciObject for
    // exact_signature_k is created.
    if (exact_klass == NULL && exact_signature_k != NULL && exact_klass != exact_signature_k) {
      // sometimes the type of the signature is better than the best type
      // the compiler has
      exact_klass = exact_signature_k;
    }
    if (callee_signature_k != NULL &&
        callee_signature_k != signature_at_call_k) {
      ciKlass* improved_klass = callee_signature_k->exact_klass();
      if (improved_klass == NULL) {
        improved_klass = comp->cha_exact_type(callee_signature_k);
      }
      if (exact_klass == NULL && improved_klass != NULL && exact_klass != improved_klass) {
        exact_klass = exact_signature_k;
      }
    }
    do_update = exact_klass == NULL || ciTypeEntries::valid_ciklass(profiled_k) != exact_klass;
  }

  if (!do_null && !do_update) {
    return result;
  }

  if (mdp == LIR_OprFact::illegalOpr) {
    mdp = new_register(T_METADATA);
    __ metadata2reg(md->constant_encoding(), mdp);
    if (md_base_offset != 0) {
      LIR_Address* base_type_address = new LIR_Address(mdp, md_base_offset, T_ADDRESS);
      mdp = new_pointer_register();
      __ leal(LIR_OprFact::address(base_type_address), mdp);
    }
  }
  LIRItem value(obj, this);
  value.load_item();
  __ profile_type(new LIR_Address(mdp, md_offset, T_METADATA),
                  value.result(), exact_klass, profiled_k, new_pointer_register(), not_null, exact_signature_k != NULL);
  return result;
}

// profile parameters on entry to the root of the compilation
void LIRGenerator::profile_parameters(Base* x) {
  if (compilation()->profile_parameters()) {
    CallingConvention* args = compilation()->frame_map()->incoming_arguments();
    ciMethodData* md = scope()->method()->method_data_or_null();
    assert(md != NULL, "Sanity");

    if (md->parameters_type_data() != NULL) {
      ciParametersTypeData* parameters_type_data = md->parameters_type_data();
      ciTypeStackSlotEntries* parameters =  parameters_type_data->parameters();
      LIR_Opr mdp = LIR_OprFact::illegalOpr;
      for (int java_index = 0, i = 0, j = 0; j < parameters_type_data->number_of_parameters(); i++) {
        LIR_Opr src = args->at(i);
        assert(!src->is_illegal(), "check");
        BasicType t = src->type();
        if (is_reference_type(t)) {
          intptr_t profiled_k = parameters->type(j);
          Local* local = x->state()->local_at(java_index)->as_Local();
          ciKlass* exact = profile_type(md, md->byte_offset_of_slot(parameters_type_data, ParametersTypeData::type_offset(0)),
                                        in_bytes(ParametersTypeData::type_offset(j)) - in_bytes(ParametersTypeData::type_offset(0)),
                                        profiled_k, local, mdp, false, local->declared_type()->as_klass(), NULL);
          // If the profile is known statically set it once for all and do not emit any code
          if (exact != NULL) {
            md->set_parameter_type(j, exact);
          }
          j++;
        }
        java_index += type2size[t];
      }
    }
  }
}

void LIRGenerator::do_Base(Base* x) {
  __ std_entry(LIR_OprFact::illegalOpr);
  // Emit moves from physical registers / stack slots to virtual registers
  CallingConvention* args = compilation()->frame_map()->incoming_arguments();
  IRScope* irScope = compilation()->hir()->top_scope();
  int java_index = 0;
  for (int i = 0; i < args->length(); i++) {
    LIR_Opr src = args->at(i);
    assert(!src->is_illegal(), "check");
    BasicType t = src->type();

    // Types which are smaller than int are passed as int, so
    // correct the type which passed.
    switch (t) {
    case T_BYTE:
    case T_BOOLEAN:
    case T_SHORT:
    case T_CHAR:
      t = T_INT;
      break;
    default:
      break;
    }

    LIR_Opr dest = new_register(t);
    __ move(src, dest);

    // Assign new location to Local instruction for this local
    Local* local = x->state()->local_at(java_index)->as_Local();
    assert(local != NULL, "Locals for incoming arguments must have been created");
#ifndef __SOFTFP__
    // The java calling convention passes double as long and float as int.
    assert(as_ValueType(t)->tag() == local->type()->tag(), "check");
#endif // __SOFTFP__
    local->set_operand(dest);
    _instruction_for_operand.at_put_grow(dest->vreg_number(), local, NULL);
    java_index += type2size[t];
  }

  if (compilation()->env()->dtrace_method_probes()) {
    BasicTypeList signature;
    signature.append(LP64_ONLY(T_LONG) NOT_LP64(T_INT));    // thread
    signature.append(T_METADATA); // Method*
    LIR_OprList* args = new LIR_OprList();
    args->append(getThreadPointer());
    LIR_Opr meth = new_register(T_METADATA);
    __ metadata2reg(method()->constant_encoding(), meth);
    args->append(meth);
    call_runtime(&signature, args, CAST_FROM_FN_PTR(address, SharedRuntime::dtrace_method_entry), voidType, NULL);
  }

  if (method()->is_synchronized()) {
    LIR_Opr obj;
    if (method()->is_static()) {
      obj = new_register(T_OBJECT);
      __ oop2reg(method()->holder()->java_mirror()->constant_encoding(), obj);
    } else {
      Local* receiver = x->state()->local_at(0)->as_Local();
      assert(receiver != NULL, "must already exist");
      obj = receiver->operand();
    }
    assert(obj->is_valid(), "must be valid");

    if (method()->is_synchronized() && GenerateSynchronizationCode) {
      LIR_Opr lock = syncLockOpr();
      __ load_stack_address_monitor(0, lock);

      CodeEmitInfo* info = new CodeEmitInfo(scope()->start()->state()->copy(ValueStack::StateBefore, SynchronizationEntryBCI), NULL, x->check_flag(Instruction::DeoptimizeOnException));
      CodeStub* slow_path = new MonitorEnterStub(obj, lock, info);

      // receiver is guaranteed non-NULL so don't need CodeEmitInfo
      __ lock_object(syncTempOpr(), obj, lock, new_register(T_OBJECT), slow_path, NULL);
    }
  }
  if (compilation()->age_code()) {
    CodeEmitInfo* info = new CodeEmitInfo(scope()->start()->state()->copy(ValueStack::StateBefore, 0), NULL, false);
    decrement_age(info);
  }
  // increment invocation counters if needed
  if (!method()->is_accessor()) { // Accessors do not have MDOs, so no counting.
    profile_parameters(x);
    CodeEmitInfo* info = new CodeEmitInfo(scope()->start()->state()->copy(ValueStack::StateBefore, SynchronizationEntryBCI), NULL, false);
    increment_invocation_counter(info);
  }

  // all blocks with a successor must end with an unconditional jump
  // to the successor even if they are consecutive
  __ jump(x->default_sux());
}


void LIRGenerator::do_OsrEntry(OsrEntry* x) {
  // construct our frame and model the production of incoming pointer
  // to the OSR buffer.
  __ osr_entry(LIR_Assembler::osrBufferPointer());
  LIR_Opr result = rlock_result(x);
  __ move(LIR_Assembler::osrBufferPointer(), result);
}


void LIRGenerator::invoke_load_arguments(Invoke* x, LIRItemList* args, const LIR_OprList* arg_list) {
  assert(args->length() == arg_list->length(),
         "args=%d, arg_list=%d", args->length(), arg_list->length());
  for (int i = x->has_receiver() ? 1 : 0; i < args->length(); i++) {
    LIRItem* param = args->at(i);
    LIR_Opr loc = arg_list->at(i);
    if (loc->is_register()) {
      param->load_item_force(loc);
    } else {
      LIR_Address* addr = loc->as_address_ptr();
      param->load_for_store(addr->type());
      if (addr->type() == T_OBJECT) {
        __ move_wide(param->result(), addr);
      } else
        if (addr->type() == T_LONG || addr->type() == T_DOUBLE) {
          __ unaligned_move(param->result(), addr);
        } else {
          __ move(param->result(), addr);
        }
    }
  }

  if (x->has_receiver()) {
    LIRItem* receiver = args->at(0);
    LIR_Opr loc = arg_list->at(0);
    if (loc->is_register()) {
      receiver->load_item_force(loc);
    } else {
      assert(loc->is_address(), "just checking");
      receiver->load_for_store(T_OBJECT);
      __ move_wide(receiver->result(), loc->as_address_ptr());
    }
  }
}


// Visits all arguments, returns appropriate items without loading them
LIRItemList* LIRGenerator::invoke_visit_arguments(Invoke* x) {
  LIRItemList* argument_items = new LIRItemList();
  if (x->has_receiver()) {
    LIRItem* receiver = new LIRItem(x->receiver(), this);
    argument_items->append(receiver);
  }
  for (int i = 0; i < x->number_of_arguments(); i++) {
    LIRItem* param = new LIRItem(x->argument_at(i), this);
    argument_items->append(param);
  }
  return argument_items;
}


// The invoke with receiver has following phases:
//   a) traverse and load/lock receiver;
//   b) traverse all arguments -> item-array (invoke_visit_argument)
//   c) push receiver on stack
//   d) load each of the items and push on stack
//   e) unlock receiver
//   f) move receiver into receiver-register %o0
//   g) lock result registers and emit call operation
//
// Before issuing a call, we must spill-save all values on stack
// that are in caller-save register. "spill-save" moves those registers
// either in a free callee-save register or spills them if no free
// callee save register is available.
//
// The problem is where to invoke spill-save.
// - if invoked between e) and f), we may lock callee save
//   register in "spill-save" that destroys the receiver register
//   before f) is executed
// - if we rearrange f) to be earlier (by loading %o0) it
//   may destroy a value on the stack that is currently in %o0
//   and is waiting to be spilled
// - if we keep the receiver locked while doing spill-save,
//   we cannot spill it as it is spill-locked
//
void LIRGenerator::do_Invoke(Invoke* x) {
  CallingConvention* cc = frame_map()->java_calling_convention(x->signature(), true);

  LIR_OprList* arg_list = cc->args();
  LIRItemList* args = invoke_visit_arguments(x);
  LIR_Opr receiver = LIR_OprFact::illegalOpr;

  // setup result register
  LIR_Opr result_register = LIR_OprFact::illegalOpr;
  if (x->type() != voidType) {
    result_register = result_register_for(x->type());
  }

  CodeEmitInfo* info = state_for(x, x->state());

  invoke_load_arguments(x, args, arg_list);

  if (x->has_receiver()) {
    args->at(0)->load_item_force(LIR_Assembler::receiverOpr());
    receiver = args->at(0)->result();
  }

  // emit invoke code
  assert(receiver->is_illegal() || receiver->is_equal(LIR_Assembler::receiverOpr()), "must match");

  // JSR 292
  // Preserve the SP over MethodHandle call sites, if needed.
  ciMethod* target = x->target();
  bool is_method_handle_invoke = (// %%% FIXME: Are both of these relevant?
                                  target->is_method_handle_intrinsic() ||
                                  target->is_compiled_lambda_form());
  if (is_method_handle_invoke) {
    info->set_is_method_handle_invoke(true);
    if(FrameMap::method_handle_invoke_SP_save_opr() != LIR_OprFact::illegalOpr) {
        __ move(FrameMap::stack_pointer(), FrameMap::method_handle_invoke_SP_save_opr());
    }
  }

  switch (x->code()) {
    case Bytecodes::_invokestatic:
      __ call_static(target, result_register,
                     SharedRuntime::get_resolve_static_call_stub(),
                     arg_list, info);
      break;
    case Bytecodes::_invokespecial:
    case Bytecodes::_invokevirtual:
    case Bytecodes::_invokeinterface:
      // for loaded and final (method or class) target we still produce an inline cache,
      // in order to be able to call mixed mode
      if (x->code() == Bytecodes::_invokespecial || x->target_is_final()) {
        __ call_opt_virtual(target, receiver, result_register,
                            SharedRuntime::get_resolve_opt_virtual_call_stub(),
                            arg_list, info);
      } else if (x->vtable_index() < 0) {
        __ call_icvirtual(target, receiver, result_register,
                          SharedRuntime::get_resolve_virtual_call_stub(),
                          arg_list, info);
      } else {
        int entry_offset = in_bytes(Klass::vtable_start_offset()) + x->vtable_index() * vtableEntry::size_in_bytes();
        int vtable_offset = entry_offset + vtableEntry::method_offset_in_bytes();
        __ call_virtual(target, receiver, result_register, vtable_offset, arg_list, info);
      }
      break;
    case Bytecodes::_invokedynamic: {
      __ call_dynamic(target, receiver, result_register,
                      SharedRuntime::get_resolve_static_call_stub(),
                      arg_list, info);
      break;
    }
    default:
      fatal("unexpected bytecode: %s", Bytecodes::name(x->code()));
      break;
  }

  // JSR 292
  // Restore the SP after MethodHandle call sites, if needed.
  if (is_method_handle_invoke
      && FrameMap::method_handle_invoke_SP_save_opr() != LIR_OprFact::illegalOpr) {
    __ move(FrameMap::method_handle_invoke_SP_save_opr(), FrameMap::stack_pointer());
  }

  if (x->type()->is_float() || x->type()->is_double()) {
    // Force rounding of results from non-strictfp when in strictfp
    // scope (or when we don't know the strictness of the callee, to
    // be safe.)
    if (method()->is_strict()) {
      if (!x->target_is_loaded() || !x->target_is_strictfp()) {
        result_register = round_item(result_register);
      }
    }
  }

  if (result_register->is_valid()) {
    LIR_Opr result = rlock_result(x);
    __ move(result_register, result);
  }
}


void LIRGenerator::do_FPIntrinsics(Intrinsic* x) {
  assert(x->number_of_arguments() == 1, "wrong type");
  LIRItem value       (x->argument_at(0), this);
  LIR_Opr reg = rlock_result(x);
  value.load_item();
  LIR_Opr tmp = force_to_spill(value.result(), as_BasicType(x->type()));
  __ move(tmp, reg);
}



// Code for  :  x->x() {x->cond()} x->y() ? x->tval() : x->fval()
void LIRGenerator::do_IfOp(IfOp* x) {
#ifdef ASSERT
  {
    ValueTag xtag = x->x()->type()->tag();
    ValueTag ttag = x->tval()->type()->tag();
    assert(xtag == intTag || xtag == objectTag, "cannot handle others");
    assert(ttag == addressTag || ttag == intTag || ttag == objectTag || ttag == longTag, "cannot handle others");
    assert(ttag == x->fval()->type()->tag(), "cannot handle others");
  }
#endif

  LIRItem left(x->x(), this);
  LIRItem right(x->y(), this);
  left.load_item();
  if (can_inline_as_constant(right.value())) {
    right.dont_load_item();
  } else {
    right.load_item();
  }

  LIRItem t_val(x->tval(), this);
  LIRItem f_val(x->fval(), this);
  t_val.dont_load_item();
  f_val.dont_load_item();
  LIR_Opr reg = rlock_result(x);

  __ cmp(lir_cond(x->cond()), left.result(), right.result());
  __ cmove(lir_cond(x->cond()), t_val.result(), f_val.result(), reg, as_BasicType(x->x()->type()));
}

#ifdef JFR_HAVE_INTRINSICS
void LIRGenerator::do_ClassIDIntrinsic(Intrinsic* x) {
  CodeEmitInfo* info = state_for(x);
  CodeEmitInfo* info2 = new CodeEmitInfo(info); // Clone for the second null check

  assert(info != NULL, "must have info");
  LIRItem arg(x->argument_at(0), this);

  arg.load_item();
  LIR_Opr klass = new_register(T_METADATA);
  __ move(new LIR_Address(arg.result(), java_lang_Class::klass_offset(), T_ADDRESS), klass, info);
  LIR_Opr id = new_register(T_LONG);
  ByteSize offset = KLASS_TRACE_ID_OFFSET;
  LIR_Address* trace_id_addr = new LIR_Address(klass, in_bytes(offset), T_LONG);

  __ move(trace_id_addr, id);
  __ logical_or(id, LIR_OprFact::longConst(0x01l), id);
  __ store(id, trace_id_addr);

#ifdef TRACE_ID_META_BITS
  __ logical_and(id, LIR_OprFact::longConst(~TRACE_ID_META_BITS), id);
#endif
#ifdef TRACE_ID_SHIFT
  __ unsigned_shift_right(id, TRACE_ID_SHIFT, id);
#endif

  __ move(id, rlock_result(x));
}

void LIRGenerator::do_getEventWriter(Intrinsic* x) {
  LabelObj* L_end = new LabelObj();

  // FIXME T_ADDRESS should actually be T_METADATA but it can't because the
  // meaning of these two is mixed up (see JDK-8026837).
  LIR_Address* jobj_addr = new LIR_Address(getThreadPointer(),
                                           in_bytes(THREAD_LOCAL_WRITER_OFFSET_JFR),
                                           T_ADDRESS);
  LIR_Opr result = rlock_result(x);
  __ move(LIR_OprFact::oopConst(NULL), result);
  LIR_Opr jobj = new_register(T_METADATA);
  __ move_wide(jobj_addr, jobj);
  __ cmp(lir_cond_equal, jobj, LIR_OprFact::metadataConst(0));
  __ branch(lir_cond_equal, L_end->label());

  access_load(IN_NATIVE, T_OBJECT, LIR_OprFact::address(new LIR_Address(jobj, T_OBJECT)), result);

  __ branch_destination(L_end->label());
}

#endif


void LIRGenerator::do_RuntimeCall(address routine, Intrinsic* x) {
  assert(x->number_of_arguments() == 0, "wrong type");
  // Enforce computation of _reserved_argument_area_size which is required on some platforms.
  BasicTypeList signature;
  CallingConvention* cc = frame_map()->c_calling_convention(&signature);
  LIR_Opr reg = result_register_for(x->type());
  __ call_runtime_leaf(routine, getThreadTemp(),
                       reg, new LIR_OprList());
  LIR_Opr result = rlock_result(x);
  __ move(reg, result);
}



void LIRGenerator::do_Intrinsic(Intrinsic* x) {
  switch (x->id()) {
  case vmIntrinsics::_intBitsToFloat      :
  case vmIntrinsics::_doubleToRawLongBits :
  case vmIntrinsics::_longBitsToDouble    :
  case vmIntrinsics::_floatToRawIntBits   : {
    do_FPIntrinsics(x);
    break;
  }

#ifdef JFR_HAVE_INTRINSICS
  case vmIntrinsics::_getClassId:
    do_ClassIDIntrinsic(x);
    break;
  case vmIntrinsics::_getEventWriter:
    do_getEventWriter(x);
    break;
  case vmIntrinsics::_counterTime:
    do_RuntimeCall(CAST_FROM_FN_PTR(address, JFR_TIME_FUNCTION), x);
    break;
#endif

  case vmIntrinsics::_currentTimeMillis:
    do_RuntimeCall(CAST_FROM_FN_PTR(address, os::javaTimeMillis), x);
    break;

  case vmIntrinsics::_nanoTime:
    do_RuntimeCall(CAST_FROM_FN_PTR(address, os::javaTimeNanos), x);
    break;

  case vmIntrinsics::_Object_init:    do_RegisterFinalizer(x); break;
  case vmIntrinsics::_isInstance:     do_isInstance(x);    break;
  case vmIntrinsics::_isPrimitive:    do_isPrimitive(x);   break;
  case vmIntrinsics::_getClass:       do_getClass(x);      break;
  case vmIntrinsics::_currentThread:  do_currentThread(x); break;
<<<<<<< HEAD
  case vmIntrinsics::_addressOf:      do_addressOf(x);     break;
  case vmIntrinsics::_sizeOf:         do_sizeOf(x);        break;
  case vmIntrinsics::_getReferencedObjects: do_getReferencedObjects(x); break;
=======
  case vmIntrinsics::_getObjectSize:  do_getObjectSize(x); break;
>>>>>>> f2f3ba92

  case vmIntrinsics::_dlog:           // fall through
  case vmIntrinsics::_dlog10:         // fall through
  case vmIntrinsics::_dabs:           // fall through
  case vmIntrinsics::_dsqrt:          // fall through
  case vmIntrinsics::_dtan:           // fall through
  case vmIntrinsics::_dsin :          // fall through
  case vmIntrinsics::_dcos :          // fall through
  case vmIntrinsics::_dexp :          // fall through
  case vmIntrinsics::_dpow :          do_MathIntrinsic(x); break;
  case vmIntrinsics::_arraycopy:      do_ArrayCopy(x);     break;

  case vmIntrinsics::_fmaD:           do_FmaIntrinsic(x); break;
  case vmIntrinsics::_fmaF:           do_FmaIntrinsic(x); break;

  // java.nio.Buffer.checkIndex
  case vmIntrinsics::_checkIndex:     do_NIOCheckIndex(x); break;

  case vmIntrinsics::_compareAndSetReference:
    do_CompareAndSwap(x, objectType);
    break;
  case vmIntrinsics::_compareAndSetInt:
    do_CompareAndSwap(x, intType);
    break;
  case vmIntrinsics::_compareAndSetLong:
    do_CompareAndSwap(x, longType);
    break;

  case vmIntrinsics::_loadFence :
    __ membar_acquire();
    break;
  case vmIntrinsics::_storeFence:
    __ membar_release();
    break;
  case vmIntrinsics::_fullFence :
    __ membar();
    break;
  case vmIntrinsics::_onSpinWait:
    __ on_spin_wait();
    break;
  case vmIntrinsics::_Reference_get:
    do_Reference_get(x);
    break;

  case vmIntrinsics::_updateCRC32:
  case vmIntrinsics::_updateBytesCRC32:
  case vmIntrinsics::_updateByteBufferCRC32:
    do_update_CRC32(x);
    break;

  case vmIntrinsics::_updateBytesCRC32C:
  case vmIntrinsics::_updateDirectByteBufferCRC32C:
    do_update_CRC32C(x);
    break;

  case vmIntrinsics::_vectorizedMismatch:
    do_vectorizedMismatch(x);
    break;

  default: ShouldNotReachHere(); break;
  }
}

void LIRGenerator::profile_arguments(ProfileCall* x) {
  if (compilation()->profile_arguments()) {
    int bci = x->bci_of_invoke();
    ciMethodData* md = x->method()->method_data_or_null();
    assert(md != NULL, "Sanity");
    ciProfileData* data = md->bci_to_data(bci);
    if (data != NULL) {
      if ((data->is_CallTypeData() && data->as_CallTypeData()->has_arguments()) ||
          (data->is_VirtualCallTypeData() && data->as_VirtualCallTypeData()->has_arguments())) {
        ByteSize extra = data->is_CallTypeData() ? CallTypeData::args_data_offset() : VirtualCallTypeData::args_data_offset();
        int base_offset = md->byte_offset_of_slot(data, extra);
        LIR_Opr mdp = LIR_OprFact::illegalOpr;
        ciTypeStackSlotEntries* args = data->is_CallTypeData() ? ((ciCallTypeData*)data)->args() : ((ciVirtualCallTypeData*)data)->args();

        Bytecodes::Code bc = x->method()->java_code_at_bci(bci);
        int start = 0;
        int stop = data->is_CallTypeData() ? ((ciCallTypeData*)data)->number_of_arguments() : ((ciVirtualCallTypeData*)data)->number_of_arguments();
        if (x->callee()->is_loaded() && x->callee()->is_static() && Bytecodes::has_receiver(bc)) {
          // first argument is not profiled at call (method handle invoke)
          assert(x->method()->raw_code_at_bci(bci) == Bytecodes::_invokehandle, "invokehandle expected");
          start = 1;
        }
        ciSignature* callee_signature = x->callee()->signature();
        // method handle call to virtual method
        bool has_receiver = x->callee()->is_loaded() && !x->callee()->is_static() && !Bytecodes::has_receiver(bc);
        ciSignatureStream callee_signature_stream(callee_signature, has_receiver ? x->callee()->holder() : NULL);

        bool ignored_will_link;
        ciSignature* signature_at_call = NULL;
        x->method()->get_method_at_bci(bci, ignored_will_link, &signature_at_call);
        ciSignatureStream signature_at_call_stream(signature_at_call);

        // if called through method handle invoke, some arguments may have been popped
        for (int i = 0; i < stop && i+start < x->nb_profiled_args(); i++) {
          int off = in_bytes(TypeEntriesAtCall::argument_type_offset(i)) - in_bytes(TypeEntriesAtCall::args_data_offset());
          ciKlass* exact = profile_type(md, base_offset, off,
              args->type(i), x->profiled_arg_at(i+start), mdp,
              !x->arg_needs_null_check(i+start),
              signature_at_call_stream.next_klass(), callee_signature_stream.next_klass());
          if (exact != NULL) {
            md->set_argument_type(bci, i, exact);
          }
        }
      } else {
#ifdef ASSERT
        Bytecodes::Code code = x->method()->raw_code_at_bci(x->bci_of_invoke());
        int n = x->nb_profiled_args();
        assert(MethodData::profile_parameters() && (MethodData::profile_arguments_jsr292_only() ||
            (x->inlined() && ((code == Bytecodes::_invokedynamic && n <= 1) || (code == Bytecodes::_invokehandle && n <= 2)))),
            "only at JSR292 bytecodes");
#endif
      }
    }
  }
}

// profile parameters on entry to an inlined method
void LIRGenerator::profile_parameters_at_call(ProfileCall* x) {
  if (compilation()->profile_parameters() && x->inlined()) {
    ciMethodData* md = x->callee()->method_data_or_null();
    if (md != NULL) {
      ciParametersTypeData* parameters_type_data = md->parameters_type_data();
      if (parameters_type_data != NULL) {
        ciTypeStackSlotEntries* parameters =  parameters_type_data->parameters();
        LIR_Opr mdp = LIR_OprFact::illegalOpr;
        bool has_receiver = !x->callee()->is_static();
        ciSignature* sig = x->callee()->signature();
        ciSignatureStream sig_stream(sig, has_receiver ? x->callee()->holder() : NULL);
        int i = 0; // to iterate on the Instructions
        Value arg = x->recv();
        bool not_null = false;
        int bci = x->bci_of_invoke();
        Bytecodes::Code bc = x->method()->java_code_at_bci(bci);
        // The first parameter is the receiver so that's what we start
        // with if it exists. One exception is method handle call to
        // virtual method: the receiver is in the args list
        if (arg == NULL || !Bytecodes::has_receiver(bc)) {
          i = 1;
          arg = x->profiled_arg_at(0);
          not_null = !x->arg_needs_null_check(0);
        }
        int k = 0; // to iterate on the profile data
        for (;;) {
          intptr_t profiled_k = parameters->type(k);
          ciKlass* exact = profile_type(md, md->byte_offset_of_slot(parameters_type_data, ParametersTypeData::type_offset(0)),
                                        in_bytes(ParametersTypeData::type_offset(k)) - in_bytes(ParametersTypeData::type_offset(0)),
                                        profiled_k, arg, mdp, not_null, sig_stream.next_klass(), NULL);
          // If the profile is known statically set it once for all and do not emit any code
          if (exact != NULL) {
            md->set_parameter_type(k, exact);
          }
          k++;
          if (k >= parameters_type_data->number_of_parameters()) {
#ifdef ASSERT
            int extra = 0;
            if (MethodData::profile_arguments() && TypeProfileParmsLimit != -1 &&
                x->nb_profiled_args() >= TypeProfileParmsLimit &&
                x->recv() != NULL && Bytecodes::has_receiver(bc)) {
              extra += 1;
            }
            assert(i == x->nb_profiled_args() - extra || (TypeProfileParmsLimit != -1 && TypeProfileArgsLimit > TypeProfileParmsLimit), "unused parameters?");
#endif
            break;
          }
          arg = x->profiled_arg_at(i);
          not_null = !x->arg_needs_null_check(i);
          i++;
        }
      }
    }
  }
}

void LIRGenerator::do_ProfileCall(ProfileCall* x) {
  // Need recv in a temporary register so it interferes with the other temporaries
  LIR_Opr recv = LIR_OprFact::illegalOpr;
  LIR_Opr mdo = new_register(T_METADATA);
  // tmp is used to hold the counters on SPARC
  LIR_Opr tmp = new_pointer_register();

  if (x->nb_profiled_args() > 0) {
    profile_arguments(x);
  }

  // profile parameters on inlined method entry including receiver
  if (x->recv() != NULL || x->nb_profiled_args() > 0) {
    profile_parameters_at_call(x);
  }

  if (x->recv() != NULL) {
    LIRItem value(x->recv(), this);
    value.load_item();
    recv = new_register(T_OBJECT);
    __ move(value.result(), recv);
  }
  __ profile_call(x->method(), x->bci_of_invoke(), x->callee(), mdo, recv, tmp, x->known_holder());
}

void LIRGenerator::do_ProfileReturnType(ProfileReturnType* x) {
  int bci = x->bci_of_invoke();
  ciMethodData* md = x->method()->method_data_or_null();
  assert(md != NULL, "Sanity");
  ciProfileData* data = md->bci_to_data(bci);
  if (data != NULL) {
    assert(data->is_CallTypeData() || data->is_VirtualCallTypeData(), "wrong profile data type");
    ciReturnTypeEntry* ret = data->is_CallTypeData() ? ((ciCallTypeData*)data)->ret() : ((ciVirtualCallTypeData*)data)->ret();
    LIR_Opr mdp = LIR_OprFact::illegalOpr;

    bool ignored_will_link;
    ciSignature* signature_at_call = NULL;
    x->method()->get_method_at_bci(bci, ignored_will_link, &signature_at_call);

    // The offset within the MDO of the entry to update may be too large
    // to be used in load/store instructions on some platforms. So have
    // profile_type() compute the address of the profile in a register.
    ciKlass* exact = profile_type(md, md->byte_offset_of_slot(data, ret->type_offset()), 0,
        ret->type(), x->ret(), mdp,
        !x->needs_null_check(),
        signature_at_call->return_type()->as_klass(),
        x->callee()->signature()->return_type()->as_klass());
    if (exact != NULL) {
      md->set_return_type(bci, exact);
    }
  }
}

void LIRGenerator::do_ProfileInvoke(ProfileInvoke* x) {
  // We can safely ignore accessors here, since c2 will inline them anyway,
  // accessors are also always mature.
  if (!x->inlinee()->is_accessor()) {
    CodeEmitInfo* info = state_for(x, x->state(), true);
    // Notify the runtime very infrequently only to take care of counter overflows
    int freq_log = Tier23InlineeNotifyFreqLog;
    double scale;
    if (_method->has_option_value(CompileCommand::CompileThresholdScaling, scale)) {
      freq_log = CompilerConfig::scaled_freq_log(freq_log, scale);
    }
    increment_event_counter_impl(info, x->inlinee(), LIR_OprFact::intConst(InvocationCounter::count_increment), right_n_bits(freq_log), InvocationEntryBci, false, true);
  }
}

void LIRGenerator::increment_backedge_counter_conditionally(LIR_Condition cond, LIR_Opr left, LIR_Opr right, CodeEmitInfo* info, int left_bci, int right_bci, int bci) {
  if (compilation()->count_backedges()) {
#if defined(X86) && !defined(_LP64)
    // BEWARE! On 32-bit x86 cmp clobbers its left argument so we need a temp copy.
    LIR_Opr left_copy = new_register(left->type());
    __ move(left, left_copy);
    __ cmp(cond, left_copy, right);
#else
    __ cmp(cond, left, right);
#endif
    LIR_Opr step = new_register(T_INT);
    LIR_Opr plus_one = LIR_OprFact::intConst(InvocationCounter::count_increment);
    LIR_Opr zero = LIR_OprFact::intConst(0);
    __ cmove(cond,
        (left_bci < bci) ? plus_one : zero,
        (right_bci < bci) ? plus_one : zero,
        step, left->type());
    increment_backedge_counter(info, step, bci);
  }
}


void LIRGenerator::increment_event_counter(CodeEmitInfo* info, LIR_Opr step, int bci, bool backedge) {
  int freq_log = 0;
  int level = compilation()->env()->comp_level();
  if (level == CompLevel_limited_profile) {
    freq_log = (backedge ? Tier2BackedgeNotifyFreqLog : Tier2InvokeNotifyFreqLog);
  } else if (level == CompLevel_full_profile) {
    freq_log = (backedge ? Tier3BackedgeNotifyFreqLog : Tier3InvokeNotifyFreqLog);
  } else {
    ShouldNotReachHere();
  }
  // Increment the appropriate invocation/backedge counter and notify the runtime.
  double scale;
  if (_method->has_option_value(CompileCommand::CompileThresholdScaling, scale)) {
    freq_log = CompilerConfig::scaled_freq_log(freq_log, scale);
  }
  increment_event_counter_impl(info, info->scope()->method(), step, right_n_bits(freq_log), bci, backedge, true);
}

void LIRGenerator::decrement_age(CodeEmitInfo* info) {
  ciMethod* method = info->scope()->method();
  MethodCounters* mc_adr = method->ensure_method_counters();
  if (mc_adr != NULL) {
    LIR_Opr mc = new_pointer_register();
    __ move(LIR_OprFact::intptrConst(mc_adr), mc);
    int offset = in_bytes(MethodCounters::nmethod_age_offset());
    LIR_Address* counter = new LIR_Address(mc, offset, T_INT);
    LIR_Opr result = new_register(T_INT);
    __ load(counter, result);
    __ sub(result, LIR_OprFact::intConst(1), result);
    __ store(result, counter);
    // DeoptimizeStub will reexecute from the current state in code info.
    CodeStub* deopt = new DeoptimizeStub(info, Deoptimization::Reason_tenured,
                                         Deoptimization::Action_make_not_entrant);
    __ cmp(lir_cond_lessEqual, result, LIR_OprFact::intConst(0));
    __ branch(lir_cond_lessEqual, deopt);
  }
}


void LIRGenerator::increment_event_counter_impl(CodeEmitInfo* info,
                                                ciMethod *method, LIR_Opr step, int frequency,
                                                int bci, bool backedge, bool notify) {
  assert(frequency == 0 || is_power_of_2(frequency + 1), "Frequency must be x^2 - 1 or 0");
  int level = _compilation->env()->comp_level();
  assert(level > CompLevel_simple, "Shouldn't be here");

  int offset = -1;
  LIR_Opr counter_holder = NULL;
  if (level == CompLevel_limited_profile) {
    MethodCounters* counters_adr = method->ensure_method_counters();
    if (counters_adr == NULL) {
      bailout("method counters allocation failed");
      return;
    }
    counter_holder = new_pointer_register();
    __ move(LIR_OprFact::intptrConst(counters_adr), counter_holder);
    offset = in_bytes(backedge ? MethodCounters::backedge_counter_offset() :
                                 MethodCounters::invocation_counter_offset());
  } else if (level == CompLevel_full_profile) {
    counter_holder = new_register(T_METADATA);
    offset = in_bytes(backedge ? MethodData::backedge_counter_offset() :
                                 MethodData::invocation_counter_offset());
    ciMethodData* md = method->method_data_or_null();
    assert(md != NULL, "Sanity");
    __ metadata2reg(md->constant_encoding(), counter_holder);
  } else {
    ShouldNotReachHere();
  }
  LIR_Address* counter = new LIR_Address(counter_holder, offset, T_INT);
  LIR_Opr result = new_register(T_INT);
  __ load(counter, result);
  __ add(result, step, result);
  __ store(result, counter);
  if (notify && (!backedge || UseOnStackReplacement)) {
    LIR_Opr meth = LIR_OprFact::metadataConst(method->constant_encoding());
    // The bci for info can point to cmp for if's we want the if bci
    CodeStub* overflow = new CounterOverflowStub(info, bci, meth);
    int freq = frequency << InvocationCounter::count_shift;
    if (freq == 0) {
      if (!step->is_constant()) {
        __ cmp(lir_cond_notEqual, step, LIR_OprFact::intConst(0));
        __ branch(lir_cond_notEqual, overflow);
      } else {
        __ branch(lir_cond_always, overflow);
      }
    } else {
      LIR_Opr mask = load_immediate(freq, T_INT);
      if (!step->is_constant()) {
        // If step is 0, make sure the overflow check below always fails
        __ cmp(lir_cond_notEqual, step, LIR_OprFact::intConst(0));
        __ cmove(lir_cond_notEqual, result, LIR_OprFact::intConst(InvocationCounter::count_increment), result, T_INT);
      }
      __ logical_and(result, mask, result);
      __ cmp(lir_cond_equal, result, LIR_OprFact::intConst(0));
      __ branch(lir_cond_equal, overflow);
    }
    __ branch_destination(overflow->continuation());
  }
}

void LIRGenerator::do_RuntimeCall(RuntimeCall* x) {
  LIR_OprList* args = new LIR_OprList(x->number_of_arguments());
  BasicTypeList* signature = new BasicTypeList(x->number_of_arguments());

  if (x->pass_thread()) {
    signature->append(LP64_ONLY(T_LONG) NOT_LP64(T_INT));    // thread
    args->append(getThreadPointer());
  }

  for (int i = 0; i < x->number_of_arguments(); i++) {
    Value a = x->argument_at(i);
    LIRItem* item = new LIRItem(a, this);
    item->load_item();
    args->append(item->result());
    signature->append(as_BasicType(a->type()));
  }

  LIR_Opr result = call_runtime(signature, args, x->entry(), x->type(), NULL);
  if (x->type() == voidType) {
    set_no_result(x);
  } else {
    __ move(result, rlock_result(x));
  }
}

#ifdef ASSERT
void LIRGenerator::do_Assert(Assert *x) {
  ValueTag tag = x->x()->type()->tag();
  If::Condition cond = x->cond();

  LIRItem xitem(x->x(), this);
  LIRItem yitem(x->y(), this);
  LIRItem* xin = &xitem;
  LIRItem* yin = &yitem;

  assert(tag == intTag, "Only integer assertions are valid!");

  xin->load_item();
  yin->dont_load_item();

  set_no_result(x);

  LIR_Opr left = xin->result();
  LIR_Opr right = yin->result();

  __ lir_assert(lir_cond(x->cond()), left, right, x->message(), true);
}
#endif

void LIRGenerator::do_RangeCheckPredicate(RangeCheckPredicate *x) {


  Instruction *a = x->x();
  Instruction *b = x->y();
  if (!a || StressRangeCheckElimination) {
    assert(!b || StressRangeCheckElimination, "B must also be null");

    CodeEmitInfo *info = state_for(x, x->state());
    CodeStub* stub = new PredicateFailedStub(info);

    __ jump(stub);
  } else if (a->type()->as_IntConstant() && b->type()->as_IntConstant()) {
    int a_int = a->type()->as_IntConstant()->value();
    int b_int = b->type()->as_IntConstant()->value();

    bool ok = false;

    switch(x->cond()) {
      case Instruction::eql: ok = (a_int == b_int); break;
      case Instruction::neq: ok = (a_int != b_int); break;
      case Instruction::lss: ok = (a_int < b_int); break;
      case Instruction::leq: ok = (a_int <= b_int); break;
      case Instruction::gtr: ok = (a_int > b_int); break;
      case Instruction::geq: ok = (a_int >= b_int); break;
      case Instruction::aeq: ok = ((unsigned int)a_int >= (unsigned int)b_int); break;
      case Instruction::beq: ok = ((unsigned int)a_int <= (unsigned int)b_int); break;
      default: ShouldNotReachHere();
    }

    if (ok) {

      CodeEmitInfo *info = state_for(x, x->state());
      CodeStub* stub = new PredicateFailedStub(info);

      __ jump(stub);
    }
  } else {

    ValueTag tag = x->x()->type()->tag();
    If::Condition cond = x->cond();
    LIRItem xitem(x->x(), this);
    LIRItem yitem(x->y(), this);
    LIRItem* xin = &xitem;
    LIRItem* yin = &yitem;

    assert(tag == intTag, "Only integer deoptimizations are valid!");

    xin->load_item();
    yin->dont_load_item();
    set_no_result(x);

    LIR_Opr left = xin->result();
    LIR_Opr right = yin->result();

    CodeEmitInfo *info = state_for(x, x->state());
    CodeStub* stub = new PredicateFailedStub(info);

    __ cmp(lir_cond(cond), left, right);
    __ branch(lir_cond(cond), stub);
  }
}


LIR_Opr LIRGenerator::call_runtime(Value arg1, address entry, ValueType* result_type, CodeEmitInfo* info) {
  LIRItemList args(1);
  LIRItem value(arg1, this);
  args.append(&value);
  BasicTypeList signature;
  signature.append(as_BasicType(arg1->type()));

  return call_runtime(&signature, &args, entry, result_type, info);
}


LIR_Opr LIRGenerator::call_runtime(Value arg1, Value arg2, address entry, ValueType* result_type, CodeEmitInfo* info) {
  LIRItemList args(2);
  LIRItem value1(arg1, this);
  LIRItem value2(arg2, this);
  args.append(&value1);
  args.append(&value2);
  BasicTypeList signature;
  signature.append(as_BasicType(arg1->type()));
  signature.append(as_BasicType(arg2->type()));

  return call_runtime(&signature, &args, entry, result_type, info);
}


LIR_Opr LIRGenerator::call_runtime(BasicTypeArray* signature, LIR_OprList* args,
                                   address entry, ValueType* result_type, CodeEmitInfo* info) {
  // get a result register
  LIR_Opr phys_reg = LIR_OprFact::illegalOpr;
  LIR_Opr result = LIR_OprFact::illegalOpr;
  if (result_type->tag() != voidTag) {
    result = new_register(result_type);
    phys_reg = result_register_for(result_type);
  }

  // move the arguments into the correct location
  CallingConvention* cc = frame_map()->c_calling_convention(signature);
  assert(cc->length() == args->length(), "argument mismatch");
  for (int i = 0; i < args->length(); i++) {
    LIR_Opr arg = args->at(i);
    LIR_Opr loc = cc->at(i);
    if (loc->is_register()) {
      __ move(arg, loc);
    } else {
      LIR_Address* addr = loc->as_address_ptr();
//           if (!can_store_as_constant(arg)) {
//             LIR_Opr tmp = new_register(arg->type());
//             __ move(arg, tmp);
//             arg = tmp;
//           }
      if (addr->type() == T_LONG || addr->type() == T_DOUBLE) {
        __ unaligned_move(arg, addr);
      } else {
        __ move(arg, addr);
      }
    }
  }

  if (info) {
    __ call_runtime(entry, getThreadTemp(), phys_reg, cc->args(), info);
  } else {
    __ call_runtime_leaf(entry, getThreadTemp(), phys_reg, cc->args());
  }
  if (result->is_valid()) {
    __ move(phys_reg, result);
  }
  return result;
}


LIR_Opr LIRGenerator::call_runtime(BasicTypeArray* signature, LIRItemList* args,
                                   address entry, ValueType* result_type, CodeEmitInfo* info) {
  // get a result register
  LIR_Opr phys_reg = LIR_OprFact::illegalOpr;
  LIR_Opr result = LIR_OprFact::illegalOpr;
  if (result_type->tag() != voidTag) {
    result = new_register(result_type);
    phys_reg = result_register_for(result_type);
  }

  // move the arguments into the correct location
  CallingConvention* cc = frame_map()->c_calling_convention(signature);

  assert(cc->length() == args->length(), "argument mismatch");
  for (int i = 0; i < args->length(); i++) {
    LIRItem* arg = args->at(i);
    LIR_Opr loc = cc->at(i);
    if (loc->is_register()) {
      arg->load_item_force(loc);
    } else {
      LIR_Address* addr = loc->as_address_ptr();
      arg->load_for_store(addr->type());
      if (addr->type() == T_LONG || addr->type() == T_DOUBLE) {
        __ unaligned_move(arg->result(), addr);
      } else {
        __ move(arg->result(), addr);
      }
    }
  }

  if (info) {
    __ call_runtime(entry, getThreadTemp(), phys_reg, cc->args(), info);
  } else {
    __ call_runtime_leaf(entry, getThreadTemp(), phys_reg, cc->args());
  }
  if (result->is_valid()) {
    __ move(phys_reg, result);
  }
  return result;
}

void LIRGenerator::do_MemBar(MemBar* x) {
  LIR_Code code = x->code();
  switch(code) {
  case lir_membar_acquire   : __ membar_acquire(); break;
  case lir_membar_release   : __ membar_release(); break;
  case lir_membar           : __ membar(); break;
  case lir_membar_loadload  : __ membar_loadload(); break;
  case lir_membar_storestore: __ membar_storestore(); break;
  case lir_membar_loadstore : __ membar_loadstore(); break;
  case lir_membar_storeload : __ membar_storeload(); break;
  default                   : ShouldNotReachHere(); break;
  }
}

LIR_Opr LIRGenerator::mask_boolean(LIR_Opr array, LIR_Opr value, CodeEmitInfo*& null_check_info) {
  LIR_Opr value_fixed = rlock_byte(T_BYTE);
  if (TwoOperandLIRForm) {
    __ move(value, value_fixed);
    __ logical_and(value_fixed, LIR_OprFact::intConst(1), value_fixed);
  } else {
    __ logical_and(value, LIR_OprFact::intConst(1), value_fixed);
  }
  LIR_Opr klass = new_register(T_METADATA);
  __ move(new LIR_Address(array, oopDesc::klass_offset_in_bytes(), T_ADDRESS), klass, null_check_info);
  null_check_info = NULL;
  LIR_Opr layout = new_register(T_INT);
  __ move(new LIR_Address(klass, in_bytes(Klass::layout_helper_offset()), T_INT), layout);
  int diffbit = Klass::layout_helper_boolean_diffbit();
  __ logical_and(layout, LIR_OprFact::intConst(diffbit), layout);
  __ cmp(lir_cond_notEqual, layout, LIR_OprFact::intConst(0));
  __ cmove(lir_cond_notEqual, value_fixed, value, value_fixed, T_BYTE);
  value = value_fixed;
  return value;
}

LIR_Opr LIRGenerator::maybe_mask_boolean(StoreIndexed* x, LIR_Opr array, LIR_Opr value, CodeEmitInfo*& null_check_info) {
  if (x->check_boolean()) {
    value = mask_boolean(array, value, null_check_info);
  }
  return value;
}<|MERGE_RESOLUTION|>--- conflicted
+++ resolved
@@ -1323,7 +1323,6 @@
               LIR_OprFact::address(new LIR_Address(temp, T_OBJECT)), reg);
 }
 
-<<<<<<< HEAD
 void LIRGenerator::do_getReferencedObjects(Intrinsic* x) {
   BasicTypeList signature;
   signature.append(T_OBJECT); // obj
@@ -1365,23 +1364,11 @@
 #endif
 }
 
-void LIRGenerator::do_sizeOf(Intrinsic* x) {
-  assert(x->number_of_arguments() == 1, "wrong type");
-  LIR_Opr result_reg = rlock_result(x);
-
-  if (!RuntimeSizeOf) {
-    __ move(LIR_OprFact::longConst(-1), result_reg);
-    return;
-  }
-
-  LIRItem value(x->argument_at(0), this);
-=======
 void LIRGenerator::do_getObjectSize(Intrinsic* x) {
   assert(x->number_of_arguments() == 3, "wrong type");
   LIR_Opr result_reg = rlock_result(x);
 
   LIRItem value(x->argument_at(2), this);
->>>>>>> f2f3ba92
   value.load_item();
 
   LIR_Opr klass = new_register(T_METADATA);
@@ -3200,13 +3187,9 @@
   case vmIntrinsics::_isPrimitive:    do_isPrimitive(x);   break;
   case vmIntrinsics::_getClass:       do_getClass(x);      break;
   case vmIntrinsics::_currentThread:  do_currentThread(x); break;
-<<<<<<< HEAD
+  case vmIntrinsics::_getObjectSize:  do_getObjectSize(x); break;
   case vmIntrinsics::_addressOf:      do_addressOf(x);     break;
-  case vmIntrinsics::_sizeOf:         do_sizeOf(x);        break;
   case vmIntrinsics::_getReferencedObjects: do_getReferencedObjects(x); break;
-=======
-  case vmIntrinsics::_getObjectSize:  do_getObjectSize(x); break;
->>>>>>> f2f3ba92
 
   case vmIntrinsics::_dlog:           // fall through
   case vmIntrinsics::_dlog10:         // fall through
