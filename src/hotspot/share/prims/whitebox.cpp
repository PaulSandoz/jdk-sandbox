/*
 * Copyright (c) 2012, 2020, Oracle and/or its affiliates. All rights reserved.
 * DO NOT ALTER OR REMOVE COPYRIGHT NOTICES OR THIS FILE HEADER.
 *
 * This code is free software; you can redistribute it and/or modify it
 * under the terms of the GNU General Public License version 2 only, as
 * published by the Free Software Foundation.
 *
 * This code is distributed in the hope that it will be useful, but WITHOUT
 * ANY WARRANTY; without even the implied warranty of MERCHANTABILITY or
 * FITNESS FOR A PARTICULAR PURPOSE.  See the GNU General Public License
 * version 2 for more details (a copy is included in the LICENSE file that
 * accompanied this code).
 *
 * You should have received a copy of the GNU General Public License version
 * 2 along with this work; if not, write to the Free Software Foundation,
 * Inc., 51 Franklin St, Fifth Floor, Boston, MA 02110-1301 USA.
 *
 * Please contact Oracle, 500 Oracle Parkway, Redwood Shores, CA 94065 USA
 * or visit www.oracle.com if you need additional information or have any
 * questions.
 *
 */

#include "precompiled.hpp"

#include <new>

#include "classfile/classLoaderDataGraph.hpp"
#include "classfile/javaClasses.inline.hpp"
#include "classfile/modules.hpp"
#include "classfile/protectionDomainCache.hpp"
#include "classfile/stringTable.hpp"
#include "classfile/symbolTable.hpp"
#include "code/codeCache.hpp"
#include "compiler/compilationPolicy.hpp"
#include "compiler/methodMatcher.hpp"
#include "compiler/directivesParser.hpp"
#include "gc/shared/concurrentGCBreakpoints.hpp"
#include "gc/shared/gcConfig.hpp"
#include "gc/shared/genArguments.hpp"
#include "gc/shared/genCollectedHeap.hpp"
#include "jvmtifiles/jvmtiEnv.hpp"
#include "logging/log.hpp"
#include "memory/filemap.hpp"
#include "memory/heapShared.inline.hpp"
#include "memory/metaspaceShared.hpp"
#include "memory/metadataFactory.hpp"
#include "memory/metaspace/msTestHelpers.hpp"
#include "memory/iterator.hpp"
#include "memory/resourceArea.hpp"
#include "memory/universe.hpp"
#include "memory/oopFactory.hpp"
#include "oops/array.hpp"
#include "oops/compressedOops.hpp"
#include "oops/constantPool.inline.hpp"
#include "oops/method.inline.hpp"
#include "oops/objArrayKlass.hpp"
#include "oops/objArrayOop.inline.hpp"
#include "oops/oop.inline.hpp"
#include "oops/typeArrayOop.inline.hpp"
#include "prims/resolvedMethodTable.hpp"
#include "prims/wbtestmethods/parserTests.hpp"
#include "prims/whitebox.inline.hpp"
#include "runtime/arguments.hpp"
#include "runtime/atomic.hpp"
#include "runtime/deoptimization.hpp"
#include "runtime/fieldDescriptor.inline.hpp"
#include "runtime/flags/jvmFlag.hpp"
#include "runtime/frame.inline.hpp"
#include "runtime/handles.inline.hpp"
#include "runtime/handshake.hpp"
#include "runtime/interfaceSupport.inline.hpp"
#include "runtime/javaCalls.hpp"
#include "runtime/jniHandles.inline.hpp"
#include "runtime/os.hpp"
#include "runtime/sweeper.hpp"
#include "runtime/synchronizer.hpp"
#include "runtime/thread.hpp"
#include "runtime/threadSMR.hpp"
#include "runtime/vm_version.hpp"
#include "services/memoryService.hpp"
#include "utilities/align.hpp"
#include "utilities/debug.hpp"
#include "utilities/elfFile.hpp"
#include "utilities/exceptions.hpp"
#include "utilities/macros.hpp"
#include "utilities/ostream.hpp"
#if INCLUDE_CDS
#include "prims/cdsoffsets.hpp"
#endif // INCLUDE_CDS
#if INCLUDE_G1GC
#include "gc/g1/g1Arguments.hpp"
#include "gc/g1/g1CollectedHeap.inline.hpp"
#include "gc/g1/g1ConcurrentMark.hpp"
#include "gc/g1/g1ConcurrentMarkThread.hpp"
#include "gc/g1/heapRegionRemSet.hpp"
#include "gc/g1/heterogeneousHeapRegionManager.hpp"
#endif // INCLUDE_G1GC
#if INCLUDE_PARALLELGC
#include "gc/parallel/parallelScavengeHeap.inline.hpp"
#endif // INCLUDE_PARALLELGC
#if INCLUDE_NMT
#include "services/mallocSiteTable.hpp"
#include "services/memTracker.hpp"
#include "utilities/nativeCallStack.hpp"
#endif // INCLUDE_NMT
#if INCLUDE_AOT
#include "aot/aotLoader.hpp"
#endif // INCLUDE_AOT

#ifdef LINUX
#include "osContainer_linux.hpp"
#include "cgroupSubsystem_linux.hpp"
#endif

#define SIZE_T_MAX_VALUE ((size_t) -1)

#define CHECK_JNI_EXCEPTION_(env, value)                               \
  do {                                                                 \
    JavaThread* THREAD = JavaThread::thread_from_jni_environment(env); \
    THREAD->clear_pending_jni_exception_check();                       \
    if (HAS_PENDING_EXCEPTION) {                                       \
      return(value);                                                   \
    }                                                                  \
  } while (0)

#define CHECK_JNI_EXCEPTION(env)                                       \
  do {                                                                 \
    JavaThread* THREAD = JavaThread::thread_from_jni_environment(env); \
    THREAD->clear_pending_jni_exception_check();                       \
    if (HAS_PENDING_EXCEPTION) {                                       \
      return;                                                          \
    }                                                                  \
  } while (0)

bool WhiteBox::_used = false;
volatile bool WhiteBox::compilation_locked = false;

class VM_WhiteBoxOperation : public VM_Operation {
 public:
  VM_WhiteBoxOperation()                         { }
  VMOp_Type type()                  const        { return VMOp_WhiteBoxOperation; }
  bool allow_nested_vm_operations() const        { return true; }
};


WB_ENTRY(jlong, WB_GetObjectAddress(JNIEnv* env, jobject o, jobject obj))
  return (jlong)(void*)JNIHandles::resolve(obj);
WB_END

WB_ENTRY(jint, WB_GetHeapOopSize(JNIEnv* env, jobject o))
  return heapOopSize;
WB_END

WB_ENTRY(jint, WB_GetVMPageSize(JNIEnv* env, jobject o))
  return os::vm_page_size();
WB_END

WB_ENTRY(jlong, WB_GetVMAllocationGranularity(JNIEnv* env, jobject o))
  return os::vm_allocation_granularity();
WB_END

WB_ENTRY(jlong, WB_GetVMLargePageSize(JNIEnv* env, jobject o))
  return os::large_page_size();
WB_END

class WBIsKlassAliveClosure : public LockedClassesDo {
    Symbol* _name;
    int _count;
public:
    WBIsKlassAliveClosure(Symbol* name) : _name(name), _count(0) {}

    void do_klass(Klass* k) {
      Symbol* ksym = k->name();
      if (ksym->fast_compare(_name) == 0) {
        _count++;
      }
    }

    int count() const {
        return _count;
    }
};

WB_ENTRY(jint, WB_CountAliveClasses(JNIEnv* env, jobject target, jstring name))
  oop h_name = JNIHandles::resolve(name);
  if (h_name == NULL) return false;
  Symbol* sym = java_lang_String::as_symbol(h_name);
  TempNewSymbol tsym(sym); // Make sure to decrement reference count on sym on return

  WBIsKlassAliveClosure closure(sym);
  ClassLoaderDataGraph::classes_do(&closure);

  // Return the count of alive classes with this name.
  return closure.count();
WB_END

WB_ENTRY(jint, WB_GetSymbolRefcount(JNIEnv* env, jobject unused, jstring name))
  oop h_name = JNIHandles::resolve(name);
  if (h_name == NULL) return false;
  Symbol* sym = java_lang_String::as_symbol(h_name);
  TempNewSymbol tsym(sym); // Make sure to decrement reference count on sym on return
  return (jint)sym->refcount();
WB_END


WB_ENTRY(void, WB_AddToBootstrapClassLoaderSearch(JNIEnv* env, jobject o, jstring segment)) {
#if INCLUDE_JVMTI
  ResourceMark rm;
  const char* seg = java_lang_String::as_utf8_string(JNIHandles::resolve_non_null(segment));
  JvmtiEnv* jvmti_env = JvmtiEnv::create_a_jvmti(JVMTI_VERSION);
  jvmtiError err = jvmti_env->AddToBootstrapClassLoaderSearch(seg);
  assert(err == JVMTI_ERROR_NONE, "must not fail");
#endif
}
WB_END

WB_ENTRY(void, WB_AddToSystemClassLoaderSearch(JNIEnv* env, jobject o, jstring segment)) {
#if INCLUDE_JVMTI
  ResourceMark rm;
  const char* seg = java_lang_String::as_utf8_string(JNIHandles::resolve_non_null(segment));
  JvmtiEnv* jvmti_env = JvmtiEnv::create_a_jvmti(JVMTI_VERSION);
  jvmtiError err = jvmti_env->AddToSystemClassLoaderSearch(seg);
  assert(err == JVMTI_ERROR_NONE, "must not fail");
#endif
}
WB_END


WB_ENTRY(jlong, WB_GetCompressedOopsMaxHeapSize(JNIEnv* env, jobject o)) {
  return (jlong)Arguments::max_heap_for_compressed_oops();
}
WB_END

WB_ENTRY(void, WB_PrintHeapSizes(JNIEnv* env, jobject o)) {
  tty->print_cr("Minimum heap " SIZE_FORMAT " Initial heap " SIZE_FORMAT " "
                "Maximum heap " SIZE_FORMAT " Space alignment " SIZE_FORMAT " Heap alignment " SIZE_FORMAT,
                MinHeapSize,
                InitialHeapSize,
                MaxHeapSize,
                SpaceAlignment,
                HeapAlignment);
}
WB_END

#ifndef PRODUCT
// Forward declaration
void TestReservedSpace_test();
void TestReserveMemorySpecial_test();
void TestVirtualSpace_test();
#endif

WB_ENTRY(void, WB_RunMemoryUnitTests(JNIEnv* env, jobject o))
#ifndef PRODUCT
  TestReservedSpace_test();
  TestReserveMemorySpecial_test();
  TestVirtualSpace_test();
#endif
WB_END

WB_ENTRY(void, WB_ReadFromNoaccessArea(JNIEnv* env, jobject o))
  size_t granularity = os::vm_allocation_granularity();
  ReservedHeapSpace rhs(100 * granularity, granularity, false);
  VirtualSpace vs;
  vs.initialize(rhs, 50 * granularity);

  // Check if constraints are complied
  if (!( UseCompressedOops && rhs.base() != NULL &&
         CompressedOops::base() != NULL &&
         CompressedOops::use_implicit_null_checks() )) {
    tty->print_cr("WB_ReadFromNoaccessArea method is useless:\n "
                  "\tUseCompressedOops is %d\n"
                  "\trhs.base() is " PTR_FORMAT "\n"
                  "\tCompressedOops::base() is " PTR_FORMAT "\n"
                  "\tCompressedOops::use_implicit_null_checks() is %d",
                  UseCompressedOops,
                  p2i(rhs.base()),
                  p2i(CompressedOops::base()),
                  CompressedOops::use_implicit_null_checks());
    return;
  }
  tty->print_cr("Reading from no access area... ");
  tty->print_cr("*(vs.low_boundary() - rhs.noaccess_prefix() / 2 ) = %c",
                *(vs.low_boundary() - rhs.noaccess_prefix() / 2 ));
WB_END

static jint wb_stress_virtual_space_resize(size_t reserved_space_size,
                                           size_t magnitude, size_t iterations) {
  size_t granularity = os::vm_allocation_granularity();
  ReservedHeapSpace rhs(reserved_space_size * granularity, granularity, false);
  VirtualSpace vs;
  if (!vs.initialize(rhs, 0)) {
    tty->print_cr("Failed to initialize VirtualSpace. Can't proceed.");
    return 3;
  }

  int seed = os::random();
  tty->print_cr("Random seed is %d", seed);
  os::init_random(seed);

  for (size_t i = 0; i < iterations; i++) {

    // Whether we will shrink or grow
    bool shrink = os::random() % 2L == 0;

    // Get random delta to resize virtual space
    size_t delta = (size_t)os::random() % magnitude;

    // If we are about to shrink virtual space below zero, then expand instead
    if (shrink && vs.committed_size() < delta) {
      shrink = false;
    }

    // Resizing by delta
    if (shrink) {
      vs.shrink_by(delta);
    } else {
      // If expanding fails expand_by will silently return false
      vs.expand_by(delta, true);
    }
  }
  return 0;
}

WB_ENTRY(jint, WB_StressVirtualSpaceResize(JNIEnv* env, jobject o,
        jlong reserved_space_size, jlong magnitude, jlong iterations))
  tty->print_cr("reservedSpaceSize=" JLONG_FORMAT ", magnitude=" JLONG_FORMAT ", "
                "iterations=" JLONG_FORMAT "\n", reserved_space_size, magnitude,
                iterations);
  if (reserved_space_size < 0 || magnitude < 0 || iterations < 0) {
    tty->print_cr("One of variables printed above is negative. Can't proceed.\n");
    return 1;
  }

  // sizeof(size_t) depends on whether OS is 32bit or 64bit. sizeof(jlong) is
  // always 8 byte. That's why we should avoid overflow in case of 32bit platform.
  if (sizeof(size_t) < sizeof(jlong)) {
    jlong size_t_max_value = (jlong) SIZE_T_MAX_VALUE;
    if (reserved_space_size > size_t_max_value || magnitude > size_t_max_value
        || iterations > size_t_max_value) {
      tty->print_cr("One of variables printed above overflows size_t. Can't proceed.\n");
      return 2;
    }
  }

  return wb_stress_virtual_space_resize((size_t) reserved_space_size,
                                        (size_t) magnitude, (size_t) iterations);
WB_END

WB_ENTRY(jboolean, WB_IsGCSupported(JNIEnv* env, jobject o, jint name))
  return GCConfig::is_gc_supported((CollectedHeap::Name)name);
WB_END

WB_ENTRY(jboolean, WB_IsGCSelected(JNIEnv* env, jobject o, jint name))
  return GCConfig::is_gc_selected((CollectedHeap::Name)name);
WB_END

WB_ENTRY(jboolean, WB_IsGCSelectedErgonomically(JNIEnv* env, jobject o))
  return GCConfig::is_gc_selected_ergonomically();
WB_END

WB_ENTRY(jboolean, WB_isObjectInOldGen(JNIEnv* env, jobject o, jobject obj))
  oop p = JNIHandles::resolve(obj);
#if INCLUDE_G1GC
  if (UseG1GC) {
    G1CollectedHeap* g1h = G1CollectedHeap::heap();
    const HeapRegion* hr = g1h->heap_region_containing(p);
    if (hr == NULL) {
      return false;
    }
    return !(hr->is_young());
  }
#endif
#if INCLUDE_PARALLELGC
  if (UseParallelGC) {
    ParallelScavengeHeap* psh = ParallelScavengeHeap::heap();
    return !psh->is_in_young(p);
  }
#endif
#if INCLUDE_ZGC
  if (UseZGC) {
    return Universe::heap()->is_in(p);
  }
#endif
  GenCollectedHeap* gch = GenCollectedHeap::heap();
  return !gch->is_in_young(p);
WB_END

WB_ENTRY(jlong, WB_GetObjectSize(JNIEnv* env, jobject o, jobject obj))
  oop p = JNIHandles::resolve(obj);
  return p->size() * HeapWordSize;
WB_END

WB_ENTRY(jlong, WB_GetHeapSpaceAlignment(JNIEnv* env, jobject o))
  return (jlong)SpaceAlignment;
WB_END

WB_ENTRY(jlong, WB_GetHeapAlignment(JNIEnv* env, jobject o))
  return (jlong)HeapAlignment;
WB_END

WB_ENTRY(jboolean, WB_SupportsConcurrentGCBreakpoints(JNIEnv* env, jobject o))
  return Universe::heap()->supports_concurrent_gc_breakpoints();
WB_END

WB_ENTRY(void, WB_ConcurrentGCAcquireControl(JNIEnv* env, jobject o))
  ConcurrentGCBreakpoints::acquire_control();
WB_END

WB_ENTRY(void, WB_ConcurrentGCReleaseControl(JNIEnv* env, jobject o))
  ConcurrentGCBreakpoints::release_control();
WB_END

WB_ENTRY(void, WB_ConcurrentGCRunToIdle(JNIEnv* env, jobject o))
  ConcurrentGCBreakpoints::run_to_idle();
WB_END

WB_ENTRY(jboolean, WB_ConcurrentGCRunTo(JNIEnv* env, jobject o, jobject at))
  Handle h_name(THREAD, JNIHandles::resolve(at));
  ResourceMark rm;
  const char* c_name = java_lang_String::as_utf8_string(h_name());
  return ConcurrentGCBreakpoints::run_to(c_name);
WB_END

#if INCLUDE_G1GC

WB_ENTRY(jboolean, WB_G1IsHumongous(JNIEnv* env, jobject o, jobject obj))
  if (UseG1GC) {
    G1CollectedHeap* g1h = G1CollectedHeap::heap();
    oop result = JNIHandles::resolve(obj);
    const HeapRegion* hr = g1h->heap_region_containing(result);
    return hr->is_humongous();
  }
  THROW_MSG_0(vmSymbols::java_lang_UnsupportedOperationException(), "WB_G1IsHumongous: G1 GC is not enabled");
WB_END

WB_ENTRY(jboolean, WB_G1BelongsToHumongousRegion(JNIEnv* env, jobject o, jlong addr))
  if (UseG1GC) {
    G1CollectedHeap* g1h = G1CollectedHeap::heap();
    const HeapRegion* hr = g1h->heap_region_containing((void*) addr);
    return hr->is_humongous();
  }
  THROW_MSG_0(vmSymbols::java_lang_UnsupportedOperationException(), "WB_G1BelongsToHumongousRegion: G1 GC is not enabled");
WB_END

WB_ENTRY(jboolean, WB_G1BelongsToFreeRegion(JNIEnv* env, jobject o, jlong addr))
  if (UseG1GC) {
    G1CollectedHeap* g1h = G1CollectedHeap::heap();
    const HeapRegion* hr = g1h->heap_region_containing((void*) addr);
    return hr->is_free();
  }
  THROW_MSG_0(vmSymbols::java_lang_UnsupportedOperationException(), "WB_G1BelongsToFreeRegion: G1 GC is not enabled");
WB_END

WB_ENTRY(jlong, WB_G1NumMaxRegions(JNIEnv* env, jobject o))
  if (UseG1GC) {
    G1CollectedHeap* g1h = G1CollectedHeap::heap();
    size_t nr = g1h->max_regions();
    return (jlong)nr;
  }
  THROW_MSG_0(vmSymbols::java_lang_UnsupportedOperationException(), "WB_G1NumMaxRegions: G1 GC is not enabled");
WB_END

WB_ENTRY(jlong, WB_G1NumFreeRegions(JNIEnv* env, jobject o))
  if (UseG1GC) {
    G1CollectedHeap* g1h = G1CollectedHeap::heap();
    size_t nr = g1h->num_free_regions();
    return (jlong)nr;
  }
  THROW_MSG_0(vmSymbols::java_lang_UnsupportedOperationException(), "WB_G1NumFreeRegions: G1 GC is not enabled");
WB_END

WB_ENTRY(jboolean, WB_G1InConcurrentMark(JNIEnv* env, jobject o))
  if (UseG1GC) {
    G1CollectedHeap* g1h = G1CollectedHeap::heap();
    return g1h->concurrent_mark()->cm_thread()->during_cycle();
  }
  THROW_MSG_0(vmSymbols::java_lang_UnsupportedOperationException(), "WB_G1InConcurrentMark: G1 GC is not enabled");
WB_END

WB_ENTRY(jboolean, WB_G1StartMarkCycle(JNIEnv* env, jobject o))
  if (UseG1GC) {
    G1CollectedHeap* g1h = G1CollectedHeap::heap();
    if (!g1h->concurrent_mark()->cm_thread()->during_cycle()) {
      g1h->collect(GCCause::_wb_conc_mark);
      return true;
    }
    return false;
  }
  THROW_MSG_0(vmSymbols::java_lang_UnsupportedOperationException(), "WB_G1StartMarkCycle: G1 GC is not enabled");
WB_END

WB_ENTRY(jint, WB_G1RegionSize(JNIEnv* env, jobject o))
  if (UseG1GC) {
    return (jint)HeapRegion::GrainBytes;
  }
  THROW_MSG_0(vmSymbols::java_lang_UnsupportedOperationException(), "WB_G1RegionSize: G1 GC is not enabled");
WB_END

#endif // INCLUDE_G1GC

#if INCLUDE_G1GC || INCLUDE_PARALLELGC
WB_ENTRY(jlong, WB_DramReservedStart(JNIEnv* env, jobject o))
#if INCLUDE_G1GC
  if (UseG1GC) {
    G1CollectedHeap* g1h = G1CollectedHeap::heap();
    if (g1h->is_heterogeneous_heap()) {
      uint start_region = HeterogeneousHeapRegionManager::manager()->start_index_of_dram();
      return (jlong)(g1h->base() + start_region * HeapRegion::GrainBytes);
    } else {
      return (jlong)g1h->base();
    }
  }
#endif // INCLUDE_G1GC
#if INCLUDE_PARALLELGC
  if (UseParallelGC) {
    ParallelScavengeHeap* ps_heap = ParallelScavengeHeap::heap();
    if (AllocateOldGenAt != NULL) {
      MemRegion reserved = ps_heap->young_gen()->reserved();
      return (jlong)reserved.start();
    } else {
      return (jlong)ps_heap->base();
    }
  }
#endif // INCLUDE_PARALLELGC
  THROW_MSG_0(vmSymbols::java_lang_UnsupportedOperationException(), "WB_DramReservedStart: enabled only for G1 and Parallel GC");
WB_END

WB_ENTRY(jlong, WB_DramReservedEnd(JNIEnv* env, jobject o))
#if INCLUDE_G1GC
  if (UseG1GC) {
    G1CollectedHeap* g1h = G1CollectedHeap::heap();
    if (g1h->is_heterogeneous_heap()) {
      uint end_region = HeterogeneousHeapRegionManager::manager()->end_index_of_dram();
      return (jlong)(g1h->base() + (end_region + 1) * HeapRegion::GrainBytes - 1);
    } else {
      return (jlong)g1h->base() + G1Arguments::heap_max_size_bytes();
    }
  }
#endif // INCLUDE_G1GC
#if INCLUDE_PARALLELGC
  if (UseParallelGC) {
    ParallelScavengeHeap* ps_heap = ParallelScavengeHeap::heap();
    if (AllocateOldGenAt != NULL) {
      MemRegion reserved = ps_heap->young_gen()->reserved();
      return (jlong)reserved.end();
    } else {
      return (jlong)ps_heap->reserved_region().end();
    }
  }
#endif // INCLUDE_PARALLELGC
  THROW_MSG_0(vmSymbols::java_lang_UnsupportedOperationException(), "WB_DramReservedEnd: enabled only for G1 and Parallel GC");
WB_END

WB_ENTRY(jlong, WB_NvdimmReservedStart(JNIEnv* env, jobject o))
#if INCLUDE_G1GC
  if (UseG1GC) {
    G1CollectedHeap* g1h = G1CollectedHeap::heap();
    if (g1h->is_heterogeneous_heap()) {
      uint start_region = HeterogeneousHeapRegionManager::manager()->start_index_of_nvdimm();
      return (jlong)(g1h->base() + start_region * HeapRegion::GrainBytes);
    } else {
      THROW_MSG_0(vmSymbols::java_lang_UnsupportedOperationException(), "WB_NvdimmReservedStart: Old gen is not allocated on NV-DIMM using AllocateOldGenAt flag");
    }
  }
#endif // INCLUDE_G1GC
#if INCLUDE_PARALLELGC
  if (UseParallelGC) {
    ParallelScavengeHeap* ps_heap = ParallelScavengeHeap::heap();
    if (AllocateOldGenAt != NULL) {
      MemRegion reserved = ps_heap->old_gen()->reserved();
      return (jlong)reserved.start();
    } else {
      THROW_MSG_0(vmSymbols::java_lang_UnsupportedOperationException(), "WB_NvdimmReservedStart: Old gen is not allocated on NV-DIMM using AllocateOldGenAt flag");
    }
  }
#endif // INCLUDE_PARALLELGC
  THROW_MSG_0(vmSymbols::java_lang_UnsupportedOperationException(), "WB_NvdimmReservedStart: enabled only for G1 and Parallel GC");
WB_END

WB_ENTRY(jlong, WB_NvdimmReservedEnd(JNIEnv* env, jobject o))
#if INCLUDE_G1GC
  if (UseG1GC) {
    G1CollectedHeap* g1h = G1CollectedHeap::heap();
    if (g1h->is_heterogeneous_heap()) {
      uint end_region = HeterogeneousHeapRegionManager::manager()->start_index_of_nvdimm();
      return (jlong)(g1h->base() + (end_region + 1) * HeapRegion::GrainBytes - 1);
    } else {
      THROW_MSG_0(vmSymbols::java_lang_UnsupportedOperationException(), "WB_NvdimmReservedEnd: Old gen is not allocated on NV-DIMM using AllocateOldGenAt flag");
    }
  }
#endif // INCLUDE_G1GC
#if INCLUDE_PARALLELGC
  if (UseParallelGC) {
    ParallelScavengeHeap* ps_heap = ParallelScavengeHeap::heap();
    if (AllocateOldGenAt != NULL) {
      MemRegion reserved = ps_heap->old_gen()->reserved();
      return (jlong)reserved.end();
      } else {
      THROW_MSG_0(vmSymbols::java_lang_UnsupportedOperationException(), "WB_NvdimmReservedEnd: Old gen is not allocated on NV-DIMM using AllocateOldGenAt flag");
    }
  }
#endif // INCLUDE_PARALLELGC
  THROW_MSG_0(vmSymbols::java_lang_UnsupportedOperationException(), "WB_NvdimmReservedEnd: enabled only for G1 and Parallel GC");
WB_END

#endif // INCLUDE_G1GC || INCLUDE_PARALLELGC

#if INCLUDE_PARALLELGC

WB_ENTRY(jlong, WB_PSVirtualSpaceAlignment(JNIEnv* env, jobject o))
  if (UseParallelGC) {
    return GenAlignment;
  }
  THROW_MSG_0(vmSymbols::java_lang_UnsupportedOperationException(), "WB_PSVirtualSpaceAlignment: Parallel GC is not enabled");
WB_END

WB_ENTRY(jlong, WB_PSHeapGenerationAlignment(JNIEnv* env, jobject o))
  if (UseParallelGC) {
    return GenAlignment;
  }
  THROW_MSG_0(vmSymbols::java_lang_UnsupportedOperationException(), "WB_PSHeapGenerationAlignment: Parallel GC is not enabled");
WB_END

#endif // INCLUDE_PARALLELGC

#if INCLUDE_G1GC

WB_ENTRY(jobject, WB_G1AuxiliaryMemoryUsage(JNIEnv* env))
  if (UseG1GC) {
    ResourceMark rm(THREAD);
    G1CollectedHeap* g1h = G1CollectedHeap::heap();
    MemoryUsage usage = g1h->get_auxiliary_data_memory_usage();
    Handle h = MemoryService::create_MemoryUsage_obj(usage, CHECK_NULL);
    return JNIHandles::make_local(THREAD, h());
  }
  THROW_MSG_0(vmSymbols::java_lang_UnsupportedOperationException(), "WB_G1AuxiliaryMemoryUsage: G1 GC is not enabled");
WB_END

WB_ENTRY(jint, WB_G1ActiveMemoryNodeCount(JNIEnv* env, jobject o))
  if (UseG1GC) {
    G1NUMA* numa = G1NUMA::numa();
    return (jint)numa->num_active_nodes();
  }
  THROW_MSG_0(vmSymbols::java_lang_UnsupportedOperationException(), "WB_G1ActiveMemoryNodeCount: G1 GC is not enabled");
WB_END

WB_ENTRY(jintArray, WB_G1MemoryNodeIds(JNIEnv* env, jobject o))
  if (UseG1GC) {
    G1NUMA* numa = G1NUMA::numa();
    int num_node_ids = (int)numa->num_active_nodes();
    const int* node_ids = numa->node_ids();

    typeArrayOop result = oopFactory::new_intArray(num_node_ids, CHECK_NULL);
    for (int i = 0; i < num_node_ids; i++) {
      result->int_at_put(i, (jint)node_ids[i]);
    }
    return (jintArray) JNIHandles::make_local(THREAD, result);
  }
  THROW_MSG_NULL(vmSymbols::java_lang_UnsupportedOperationException(), "WB_G1MemoryNodeIds: G1 GC is not enabled");
WB_END

class OldRegionsLivenessClosure: public HeapRegionClosure {

 private:
  const int _liveness;
  size_t _total_count;
  size_t _total_memory;
  size_t _total_memory_to_free;

 public:
  OldRegionsLivenessClosure(int liveness) :
    _liveness(liveness),
    _total_count(0),
    _total_memory(0),
    _total_memory_to_free(0) { }

    size_t total_count() { return _total_count; }
    size_t total_memory() { return _total_memory; }
    size_t total_memory_to_free() { return _total_memory_to_free; }

  bool do_heap_region(HeapRegion* r) {
    if (r->is_old()) {
      size_t prev_live = r->marked_bytes();
      size_t live = r->live_bytes();
      size_t size = r->used();
      size_t reg_size = HeapRegion::GrainBytes;
      if (size > 0 && ((int)(live * 100 / size) < _liveness)) {
        _total_memory += size;
        ++_total_count;
        if (size == reg_size) {
        // we don't include non-full regions since they are unlikely included in mixed gc
        // for testing purposes it's enough to have lowest estimation of total memory that is expected to be freed
          _total_memory_to_free += size - prev_live;
        }
      }
    }
    return false;
  }
};


WB_ENTRY(jlongArray, WB_G1GetMixedGCInfo(JNIEnv* env, jobject o, jint liveness))
  if (!UseG1GC) {
    THROW_MSG_NULL(vmSymbols::java_lang_UnsupportedOperationException(), "WB_G1GetMixedGCInfo: G1 GC is not enabled");
  }
  if (liveness < 0) {
    THROW_MSG_NULL(vmSymbols::java_lang_IllegalArgumentException(), "liveness value should be non-negative");
  }

  G1CollectedHeap* g1h = G1CollectedHeap::heap();
  OldRegionsLivenessClosure rli(liveness);
  g1h->heap_region_iterate(&rli);

  typeArrayOop result = oopFactory::new_longArray(3, CHECK_NULL);
  result->long_at_put(0, rli.total_count());
  result->long_at_put(1, rli.total_memory());
  result->long_at_put(2, rli.total_memory_to_free());
  return (jlongArray) JNIHandles::make_local(THREAD, result);
WB_END

#endif // INCLUDE_G1GC

#if INCLUDE_NMT
// Alloc memory using the test memory type so that we can use that to see if
// NMT picks it up correctly
WB_ENTRY(jlong, WB_NMTMalloc(JNIEnv* env, jobject o, jlong size))
  jlong addr = 0;
  addr = (jlong)(uintptr_t)os::malloc(size, mtTest);
  return addr;
WB_END

// Alloc memory with pseudo call stack. The test can create psudo malloc
// allocation site to stress the malloc tracking.
WB_ENTRY(jlong, WB_NMTMallocWithPseudoStack(JNIEnv* env, jobject o, jlong size, jint pseudo_stack))
  address pc = (address)(size_t)pseudo_stack;
  NativeCallStack stack(&pc, 1);
  return (jlong)(uintptr_t)os::malloc(size, mtTest, stack);
WB_END

// Alloc memory with pseudo call stack and specific memory type.
WB_ENTRY(jlong, WB_NMTMallocWithPseudoStackAndType(JNIEnv* env, jobject o, jlong size, jint pseudo_stack, jint type))
  address pc = (address)(size_t)pseudo_stack;
  NativeCallStack stack(&pc, 1);
  return (jlong)(uintptr_t)os::malloc(size, (MEMFLAGS)type, stack);
WB_END

// Free the memory allocated by NMTAllocTest
WB_ENTRY(void, WB_NMTFree(JNIEnv* env, jobject o, jlong mem))
  os::free((void*)(uintptr_t)mem);
WB_END

WB_ENTRY(jlong, WB_NMTReserveMemory(JNIEnv* env, jobject o, jlong size))
  jlong addr = 0;

  addr = (jlong)(uintptr_t)os::reserve_memory(size);
  MemTracker::record_virtual_memory_type((address)addr, mtTest);

  return addr;
WB_END

WB_ENTRY(jlong, WB_NMTAttemptReserveMemoryAt(JNIEnv* env, jobject o, jlong addr, jlong size))
  addr = (jlong)(uintptr_t)os::attempt_reserve_memory_at((size_t)size, (char*)(uintptr_t)addr);
  MemTracker::record_virtual_memory_type((address)addr, mtTest);

  return addr;
WB_END

WB_ENTRY(void, WB_NMTCommitMemory(JNIEnv* env, jobject o, jlong addr, jlong size))
  os::commit_memory((char *)(uintptr_t)addr, size, !ExecMem);
  MemTracker::record_virtual_memory_type((address)(uintptr_t)addr, mtTest);
WB_END

WB_ENTRY(void, WB_NMTUncommitMemory(JNIEnv* env, jobject o, jlong addr, jlong size))
  os::uncommit_memory((char *)(uintptr_t)addr, size);
WB_END

WB_ENTRY(void, WB_NMTReleaseMemory(JNIEnv* env, jobject o, jlong addr, jlong size))
  os::release_memory((char *)(uintptr_t)addr, size);
WB_END

WB_ENTRY(jboolean, WB_NMTChangeTrackingLevel(JNIEnv* env))
  // Test that we can downgrade NMT levels but not upgrade them.
  if (MemTracker::tracking_level() == NMT_off) {
    MemTracker::transition_to(NMT_off);
    return MemTracker::tracking_level() == NMT_off;
  } else {
    assert(MemTracker::tracking_level() == NMT_detail, "Should start out as detail tracking");
    MemTracker::transition_to(NMT_summary);
    assert(MemTracker::tracking_level() == NMT_summary, "Should be summary now");

    // Can't go to detail once NMT is set to summary.
    MemTracker::transition_to(NMT_detail);
    assert(MemTracker::tracking_level() == NMT_summary, "Should still be summary now");

    // Shutdown sets tracking level to minimal.
    MemTracker::shutdown();
    assert(MemTracker::tracking_level() == NMT_minimal, "Should be minimal now");

    // Once the tracking level is minimal, we cannot increase to summary.
    // The code ignores this request instead of asserting because if the malloc site
    // table overflows in another thread, it tries to change the code to summary.
    MemTracker::transition_to(NMT_summary);
    assert(MemTracker::tracking_level() == NMT_minimal, "Should still be minimal now");

    // Really can never go up to detail, verify that the code would never do this.
    MemTracker::transition_to(NMT_detail);
    assert(MemTracker::tracking_level() == NMT_minimal, "Should still be minimal now");
    return MemTracker::tracking_level() == NMT_minimal;
  }
WB_END

WB_ENTRY(jint, WB_NMTGetHashSize(JNIEnv* env, jobject o))
  int hash_size = MallocSiteTable::hash_buckets();
  assert(hash_size > 0, "NMT hash_size should be > 0");
  return (jint)hash_size;
WB_END

WB_ENTRY(jlong, WB_NMTNewArena(JNIEnv* env, jobject o, jlong init_size))
  Arena* arena =  new (mtTest) Arena(mtTest, size_t(init_size));
  return (jlong)arena;
WB_END

WB_ENTRY(void, WB_NMTFreeArena(JNIEnv* env, jobject o, jlong arena))
  Arena* a = (Arena*)arena;
  delete a;
WB_END

WB_ENTRY(void, WB_NMTArenaMalloc(JNIEnv* env, jobject o, jlong arena, jlong size))
  Arena* a = (Arena*)arena;
  a->Amalloc(size_t(size));
WB_END
#endif // INCLUDE_NMT

static jmethodID reflected_method_to_jmid(JavaThread* thread, JNIEnv* env, jobject method) {
  assert(method != NULL, "method should not be null");
  ThreadToNativeFromVM ttn(thread);
  return env->FromReflectedMethod(method);
}

static CompLevel highestCompLevel() {
  return TieredCompilation ? MIN2((CompLevel) TieredStopAtLevel, CompLevel_highest_tier) : CompLevel_highest_tier;
}

// Deoptimizes all compiled frames and makes nmethods not entrant if it's requested
class VM_WhiteBoxDeoptimizeFrames : public VM_WhiteBoxOperation {
 private:
  int _result;
  const bool _make_not_entrant;
 public:
  VM_WhiteBoxDeoptimizeFrames(bool make_not_entrant) :
        _result(0), _make_not_entrant(make_not_entrant) { }
  int  result() const { return _result; }

  void doit() {
    for (JavaThreadIteratorWithHandle jtiwh; JavaThread *t = jtiwh.next(); ) {
      if (t->has_last_Java_frame()) {
        for (StackFrameStream fst(t, false); !fst.is_done(); fst.next()) {
          frame* f = fst.current();
          if (f->can_be_deoptimized() && !f->is_deoptimized_frame()) {
            Deoptimization::deoptimize(t, *f);
            if (_make_not_entrant) {
                CompiledMethod* cm = CodeCache::find_compiled(f->pc());
                assert(cm != NULL, "sanity check");
                cm->make_not_entrant();
            }
            ++_result;
          }
        }
      }
    }
  }
};

WB_ENTRY(jint, WB_DeoptimizeFrames(JNIEnv* env, jobject o, jboolean make_not_entrant))
  VM_WhiteBoxDeoptimizeFrames op(make_not_entrant == JNI_TRUE);
  VMThread::execute(&op);
  return op.result();
WB_END

WB_ENTRY(void, WB_DeoptimizeAll(JNIEnv* env, jobject o))
  CodeCache::mark_all_nmethods_for_deoptimization();
  Deoptimization::deoptimize_all_marked();
WB_END

WB_ENTRY(jint, WB_DeoptimizeMethod(JNIEnv* env, jobject o, jobject method, jboolean is_osr))
  jmethodID jmid = reflected_method_to_jmid(thread, env, method);
  int result = 0;
  CHECK_JNI_EXCEPTION_(env, result);
  MutexLocker mu(Compile_lock);
  methodHandle mh(THREAD, Method::checked_resolve_jmethod_id(jmid));
  if (is_osr) {
    result += mh->mark_osr_nmethods();
  } else if (mh->code() != NULL) {
    mh->code()->mark_for_deoptimization();
    ++result;
  }
  result += CodeCache::mark_for_deoptimization(mh());
  if (result > 0) {
    Deoptimization::deoptimize_all_marked();
  }
  return result;
WB_END

WB_ENTRY(jboolean, WB_IsMethodCompiled(JNIEnv* env, jobject o, jobject method, jboolean is_osr))
  jmethodID jmid = reflected_method_to_jmid(thread, env, method);
  CHECK_JNI_EXCEPTION_(env, JNI_FALSE);
  MutexLocker mu(Compile_lock);
  methodHandle mh(THREAD, Method::checked_resolve_jmethod_id(jmid));
  CompiledMethod* code = is_osr ? mh->lookup_osr_nmethod_for(InvocationEntryBci, CompLevel_none, false) : mh->code();
  if (code == NULL) {
    return JNI_FALSE;
  }
  return (code->is_alive() && !code->is_marked_for_deoptimization());
WB_END

WB_ENTRY(jboolean, WB_IsMethodCompilable(JNIEnv* env, jobject o, jobject method, jint comp_level, jboolean is_osr))
  if (method == NULL || comp_level > highestCompLevel()) {
    return false;
  }
  jmethodID jmid = reflected_method_to_jmid(thread, env, method);
  CHECK_JNI_EXCEPTION_(env, JNI_FALSE);
  MutexLocker mu(Compile_lock);
  methodHandle mh(THREAD, Method::checked_resolve_jmethod_id(jmid));
  if (is_osr) {
    return CompilationPolicy::can_be_osr_compiled(mh, comp_level);
  } else {
    return CompilationPolicy::can_be_compiled(mh, comp_level);
  }
WB_END

WB_ENTRY(jboolean, WB_IsMethodQueuedForCompilation(JNIEnv* env, jobject o, jobject method))
  jmethodID jmid = reflected_method_to_jmid(thread, env, method);
  CHECK_JNI_EXCEPTION_(env, JNI_FALSE);
  MutexLocker mu(Compile_lock);
  methodHandle mh(THREAD, Method::checked_resolve_jmethod_id(jmid));
  return mh->queued_for_compilation();
WB_END

WB_ENTRY(jboolean, WB_IsIntrinsicAvailable(JNIEnv* env, jobject o, jobject method, jobject compilation_context, jint compLevel))
  if (compLevel < CompLevel_none || compLevel > highestCompLevel()) {
    return false; // Intrinsic is not available on a non-existent compilation level.
  }
  jmethodID method_id, compilation_context_id;
  method_id = reflected_method_to_jmid(thread, env, method);
  CHECK_JNI_EXCEPTION_(env, JNI_FALSE);
  methodHandle mh(THREAD, Method::checked_resolve_jmethod_id(method_id));

  DirectiveSet* directive;
  AbstractCompiler* comp = CompileBroker::compiler((int)compLevel);
  assert(comp != NULL, "compiler not available");
  if (compilation_context != NULL) {
    compilation_context_id = reflected_method_to_jmid(thread, env, compilation_context);
    CHECK_JNI_EXCEPTION_(env, JNI_FALSE);
    methodHandle cch(THREAD, Method::checked_resolve_jmethod_id(compilation_context_id));
    directive = DirectivesStack::getMatchingDirective(cch, comp);
  } else {
    // Calling with NULL matches default directive
    directive = DirectivesStack::getDefaultDirective(comp);
  }
  bool result = comp->is_intrinsic_available(mh, directive);
  DirectivesStack::release(directive);
  return result;
WB_END

WB_ENTRY(jint, WB_GetMethodCompilationLevel(JNIEnv* env, jobject o, jobject method, jboolean is_osr))
  jmethodID jmid = reflected_method_to_jmid(thread, env, method);
  CHECK_JNI_EXCEPTION_(env, CompLevel_none);
  methodHandle mh(THREAD, Method::checked_resolve_jmethod_id(jmid));
  CompiledMethod* code = is_osr ? mh->lookup_osr_nmethod_for(InvocationEntryBci, CompLevel_none, false) : mh->code();
  return (code != NULL ? code->comp_level() : CompLevel_none);
WB_END

WB_ENTRY(void, WB_MakeMethodNotCompilable(JNIEnv* env, jobject o, jobject method, jint comp_level, jboolean is_osr))
  jmethodID jmid = reflected_method_to_jmid(thread, env, method);
  CHECK_JNI_EXCEPTION(env);
  methodHandle mh(THREAD, Method::checked_resolve_jmethod_id(jmid));
  if (is_osr) {
    mh->set_not_osr_compilable("WhiteBox", comp_level);
  } else {
    mh->set_not_compilable("WhiteBox", comp_level);
  }
WB_END

WB_ENTRY(jint, WB_GetMethodEntryBci(JNIEnv* env, jobject o, jobject method))
  jmethodID jmid = reflected_method_to_jmid(thread, env, method);
  CHECK_JNI_EXCEPTION_(env, InvocationEntryBci);
  methodHandle mh(THREAD, Method::checked_resolve_jmethod_id(jmid));
  CompiledMethod* code = mh->lookup_osr_nmethod_for(InvocationEntryBci, CompLevel_none, false);
  return (code != NULL && code->is_osr_method() ? code->osr_entry_bci() : InvocationEntryBci);
WB_END

WB_ENTRY(jboolean, WB_TestSetDontInlineMethod(JNIEnv* env, jobject o, jobject method, jboolean value))
  jmethodID jmid = reflected_method_to_jmid(thread, env, method);
  CHECK_JNI_EXCEPTION_(env, JNI_FALSE);
  methodHandle mh(THREAD, Method::checked_resolve_jmethod_id(jmid));
  bool result = mh->dont_inline();
  mh->set_dont_inline(value == JNI_TRUE);
  return result;
WB_END

WB_ENTRY(jint, WB_GetCompileQueueSize(JNIEnv* env, jobject o, jint comp_level))
  if (comp_level == CompLevel_any) {
    return CompileBroker::queue_size(CompLevel_full_optimization) /* C2 */ +
        CompileBroker::queue_size(CompLevel_full_profile) /* C1 */;
  } else {
    return CompileBroker::queue_size(comp_level);
  }
WB_END

WB_ENTRY(jboolean, WB_TestSetForceInlineMethod(JNIEnv* env, jobject o, jobject method, jboolean value))
  jmethodID jmid = reflected_method_to_jmid(thread, env, method);
  CHECK_JNI_EXCEPTION_(env, JNI_FALSE);
  methodHandle mh(THREAD, Method::checked_resolve_jmethod_id(jmid));
  bool result = mh->force_inline();
  mh->set_force_inline(value == JNI_TRUE);
  return result;
WB_END

#ifdef LINUX
bool WhiteBox::validate_cgroup(const char* proc_cgroups,
                               const char* proc_self_cgroup,
                               const char* proc_self_mountinfo,
                               u1* cg_flags) {
  CgroupInfo cg_infos[4];
  return CgroupSubsystemFactory::determine_type(cg_infos, proc_cgroups,
                                                    proc_self_cgroup,
                                                    proc_self_mountinfo, cg_flags);
}
#endif

bool WhiteBox::compile_method(Method* method, int comp_level, int bci, Thread* THREAD) {
  // Screen for unavailable/bad comp level or null method
  AbstractCompiler* comp = CompileBroker::compiler(comp_level);
  if (method == NULL) {
    tty->print_cr("WB error: request to compile NULL method");
    return false;
  }
  if (comp_level > highestCompLevel()) {
    tty->print_cr("WB error: invalid compilation level %d", comp_level);
    return false;
  }
  if (comp == NULL) {
    tty->print_cr("WB error: no compiler for requested compilation level %d", comp_level);
    return false;
  }

  // Check if compilation is blocking
  methodHandle mh(THREAD, method);
  DirectiveSet* directive = DirectivesStack::getMatchingDirective(mh, comp);
  bool is_blocking = !directive->BackgroundCompilationOption;
  DirectivesStack::release(directive);

  // Compile method and check result
  nmethod* nm = CompileBroker::compile_method(mh, bci, comp_level, mh, mh->invocation_count(), CompileTask::Reason_Whitebox, THREAD);
  MutexLocker mu(THREAD, Compile_lock);
  bool is_queued = mh->queued_for_compilation();
  if ((!is_blocking && is_queued) || nm != NULL) {
    return true;
  }
  tty->print("WB error: failed to %s compile at level %d method ", is_blocking ? "blocking" : "", comp_level);
  mh->print_short_name(tty);
  tty->cr();
  if (is_blocking && is_queued) {
    tty->print_cr("WB error: blocking compilation is still in queue!");
  }
  return false;
}

WB_ENTRY(jboolean, WB_EnqueueMethodForCompilation(JNIEnv* env, jobject o, jobject method, jint comp_level, jint bci))
  jmethodID jmid = reflected_method_to_jmid(thread, env, method);
  CHECK_JNI_EXCEPTION_(env, JNI_FALSE);
  return WhiteBox::compile_method(Method::checked_resolve_jmethod_id(jmid), comp_level, bci, THREAD);
WB_END

WB_ENTRY(jboolean, WB_EnqueueInitializerForCompilation(JNIEnv* env, jobject o, jclass klass, jint comp_level))
  InstanceKlass* ik = InstanceKlass::cast(java_lang_Class::as_Klass(JNIHandles::resolve(klass)));
  Method* clinit = ik->class_initializer();
  if (clinit == NULL) {
    return false;
  }
  return WhiteBox::compile_method(clinit, comp_level, InvocationEntryBci, THREAD);
WB_END

WB_ENTRY(jboolean, WB_ShouldPrintAssembly(JNIEnv* env, jobject o, jobject method, jint comp_level))
  jmethodID jmid = reflected_method_to_jmid(thread, env, method);
  CHECK_JNI_EXCEPTION_(env, JNI_FALSE);

  methodHandle mh(THREAD, Method::checked_resolve_jmethod_id(jmid));
  DirectiveSet* directive = DirectivesStack::getMatchingDirective(mh, CompileBroker::compiler(comp_level));
  bool result = directive->PrintAssemblyOption;
  DirectivesStack::release(directive);

  return result;
WB_END

WB_ENTRY(jint, WB_MatchesInline(JNIEnv* env, jobject o, jobject method, jstring pattern))
  jmethodID jmid = reflected_method_to_jmid(thread, env, method);
  CHECK_JNI_EXCEPTION_(env, JNI_FALSE);

  methodHandle mh(THREAD, Method::checked_resolve_jmethod_id(jmid));

  ResourceMark rm(THREAD);
  const char* error_msg = NULL;
  char* method_str = java_lang_String::as_utf8_string(JNIHandles::resolve_non_null(pattern));
  InlineMatcher* m = InlineMatcher::parse_inline_pattern(method_str, error_msg);

  if (m == NULL) {
    assert(error_msg != NULL, "Always have an error message");
    tty->print_cr("Got error: %s", error_msg);
    return -1; // Pattern failed
  }

  // Pattern works - now check if it matches
  int result;
  if (m->match(mh, InlineMatcher::force_inline)) {
    result = 2; // Force inline match
  } else if (m->match(mh, InlineMatcher::dont_inline)) {
    result = 1; // Dont inline match
  } else {
    result = 0; // No match
  }
  delete m;
  return result;
WB_END

WB_ENTRY(jint, WB_MatchesMethod(JNIEnv* env, jobject o, jobject method, jstring pattern))
  jmethodID jmid = reflected_method_to_jmid(thread, env, method);
  CHECK_JNI_EXCEPTION_(env, JNI_FALSE);

  methodHandle mh(THREAD, Method::checked_resolve_jmethod_id(jmid));

  ResourceMark rm;
  char* method_str = java_lang_String::as_utf8_string(JNIHandles::resolve_non_null(pattern));

  const char* error_msg = NULL;

  BasicMatcher* m = BasicMatcher::parse_method_pattern(method_str, error_msg);
  if (m == NULL) {
    assert(error_msg != NULL, "Must have error_msg");
    tty->print_cr("Got error: %s", error_msg);
    return -1;
  }

  // Pattern works - now check if it matches
  int result = m->matches(mh);
  delete m;
  assert(result == 0 || result == 1, "Result out of range");
  return result;
WB_END

WB_ENTRY(void, WB_MarkMethodProfiled(JNIEnv* env, jobject o, jobject method))
  jmethodID jmid = reflected_method_to_jmid(thread, env, method);
  CHECK_JNI_EXCEPTION(env);
  methodHandle mh(THREAD, Method::checked_resolve_jmethod_id(jmid));

  MethodData* mdo = mh->method_data();
  if (mdo == NULL) {
    Method::build_interpreter_method_data(mh, CHECK_AND_CLEAR);
    mdo = mh->method_data();
  }
  mdo->init();
  InvocationCounter* icnt = mdo->invocation_counter();
  InvocationCounter* bcnt = mdo->backedge_counter();
  // set i-counter according to TieredThresholdPolicy::is_method_profiled
  icnt->set(Tier4MinInvocationThreshold);
  bcnt->set(Tier4CompileThreshold);
WB_END

WB_ENTRY(void, WB_ClearMethodState(JNIEnv* env, jobject o, jobject method))
  jmethodID jmid = reflected_method_to_jmid(thread, env, method);
  CHECK_JNI_EXCEPTION(env);
  methodHandle mh(THREAD, Method::checked_resolve_jmethod_id(jmid));
  MutexLocker mu(THREAD, Compile_lock);
  MethodData* mdo = mh->method_data();
  MethodCounters* mcs = mh->method_counters();

  if (mdo != NULL) {
    mdo->init();
    ResourceMark rm(THREAD);
    int arg_count = mdo->method()->size_of_parameters();
    for (int i = 0; i < arg_count; i++) {
      mdo->set_arg_modified(i, 0);
    }
    MutexLocker mu(THREAD, mdo->extra_data_lock());
    mdo->clean_method_data(/*always_clean*/true);
  }

  mh->clear_not_c1_compilable();
  mh->clear_not_c2_compilable();
  mh->clear_not_c2_osr_compilable();
  NOT_PRODUCT(mh->set_compiled_invocation_count(0));
  if (mcs != NULL) {
    mcs->backedge_counter()->init();
    mcs->invocation_counter()->init();
    mcs->set_interpreter_invocation_count(0);
    mcs->set_interpreter_throwout_count(0);

#ifdef TIERED
    mcs->set_rate(0.0F);
    mh->set_prev_event_count(0);
    mh->set_prev_time(0);
#endif
  }
WB_END

template <typename T>
static bool GetVMFlag(JavaThread* thread, JNIEnv* env, jstring name, T* value, JVMFlag::Error (*TAt)(const JVMFlag*, T*)) {
  if (name == NULL) {
    return false;
  }
  ThreadToNativeFromVM ttnfv(thread);   // can't be in VM when we call JNI
  const char* flag_name = env->GetStringUTFChars(name, NULL);
  CHECK_JNI_EXCEPTION_(env, false);
  const JVMFlag* flag = JVMFlag::find_declared_flag(flag_name);
  JVMFlag::Error result = (*TAt)(flag, value);
  env->ReleaseStringUTFChars(name, flag_name);
  return (result == JVMFlag::SUCCESS);
}

template <typename T>
static bool SetVMFlag(JavaThread* thread, JNIEnv* env, jstring name, T* value, JVMFlag::Error (*TAtPut)(JVMFlag* flag, T*, JVMFlag::Flags)) {
  if (name == NULL) {
    return false;
  }
  ThreadToNativeFromVM ttnfv(thread);   // can't be in VM when we call JNI
  const char* flag_name = env->GetStringUTFChars(name, NULL);
  CHECK_JNI_EXCEPTION_(env, false);
  JVMFlag* flag = JVMFlag::find_flag(flag_name);
  JVMFlag::Error result = (*TAtPut)(flag, value, JVMFlag::INTERNAL);
  env->ReleaseStringUTFChars(name, flag_name);
  return (result == JVMFlag::SUCCESS);
}

template <typename T>
static jobject box(JavaThread* thread, JNIEnv* env, Symbol* name, Symbol* sig, T value) {
  ResourceMark rm(thread);
  jclass clazz = env->FindClass(name->as_C_string());
  CHECK_JNI_EXCEPTION_(env, NULL);
  jmethodID methodID = env->GetStaticMethodID(clazz,
        vmSymbols::valueOf_name()->as_C_string(),
        sig->as_C_string());
  CHECK_JNI_EXCEPTION_(env, NULL);
  jobject result = env->CallStaticObjectMethod(clazz, methodID, value);
  CHECK_JNI_EXCEPTION_(env, NULL);
  return result;
}

static jobject booleanBox(JavaThread* thread, JNIEnv* env, jboolean value) {
  return box(thread, env, vmSymbols::java_lang_Boolean(), vmSymbols::Boolean_valueOf_signature(), value);
}
static jobject integerBox(JavaThread* thread, JNIEnv* env, jint value) {
  return box(thread, env, vmSymbols::java_lang_Integer(), vmSymbols::Integer_valueOf_signature(), value);
}
static jobject longBox(JavaThread* thread, JNIEnv* env, jlong value) {
  return box(thread, env, vmSymbols::java_lang_Long(), vmSymbols::Long_valueOf_signature(), value);
}
/* static jobject floatBox(JavaThread* thread, JNIEnv* env, jfloat value) {
  return box(thread, env, vmSymbols::java_lang_Float(), vmSymbols::Float_valueOf_signature(), value);
}*/
static jobject doubleBox(JavaThread* thread, JNIEnv* env, jdouble value) {
  return box(thread, env, vmSymbols::java_lang_Double(), vmSymbols::Double_valueOf_signature(), value);
}

static const JVMFlag* getVMFlag(JavaThread* thread, JNIEnv* env, jstring name) {
  ThreadToNativeFromVM ttnfv(thread);   // can't be in VM when we call JNI
  const char* flag_name = env->GetStringUTFChars(name, NULL);
  CHECK_JNI_EXCEPTION_(env, NULL);
  const JVMFlag* result = JVMFlag::find_declared_flag(flag_name);
  env->ReleaseStringUTFChars(name, flag_name);
  return result;
}

WB_ENTRY(jboolean, WB_IsConstantVMFlag(JNIEnv* env, jobject o, jstring name))
  const JVMFlag* flag = getVMFlag(thread, env, name);
  return (flag != NULL) && flag->is_constant_in_binary();
WB_END

WB_ENTRY(jboolean, WB_IsLockedVMFlag(JNIEnv* env, jobject o, jstring name))
  const JVMFlag* flag = getVMFlag(thread, env, name);
  return (flag != NULL) && !(flag->is_unlocked() || flag->is_unlocker());
WB_END

WB_ENTRY(jobject, WB_GetBooleanVMFlag(JNIEnv* env, jobject o, jstring name))
  bool result;
  if (GetVMFlag <bool> (thread, env, name, &result, &JVMFlag::boolAt)) {
    ThreadToNativeFromVM ttnfv(thread);   // can't be in VM when we call JNI
    return booleanBox(thread, env, result);
  }
  return NULL;
WB_END

WB_ENTRY(jobject, WB_GetIntVMFlag(JNIEnv* env, jobject o, jstring name))
  int result;
  if (GetVMFlag <int> (thread, env, name, &result, &JVMFlag::intAt)) {
    ThreadToNativeFromVM ttnfv(thread);   // can't be in VM when we call JNI
    return longBox(thread, env, result);
  }
  return NULL;
WB_END

WB_ENTRY(jobject, WB_GetUintVMFlag(JNIEnv* env, jobject o, jstring name))
  uint result;
  if (GetVMFlag <uint> (thread, env, name, &result, &JVMFlag::uintAt)) {
    ThreadToNativeFromVM ttnfv(thread);   // can't be in VM when we call JNI
    return longBox(thread, env, result);
  }
  return NULL;
WB_END

WB_ENTRY(jobject, WB_GetIntxVMFlag(JNIEnv* env, jobject o, jstring name))
  intx result;
  if (GetVMFlag <intx> (thread, env, name, &result, &JVMFlag::intxAt)) {
    ThreadToNativeFromVM ttnfv(thread);   // can't be in VM when we call JNI
    return longBox(thread, env, result);
  }
  return NULL;
WB_END

WB_ENTRY(jobject, WB_GetUintxVMFlag(JNIEnv* env, jobject o, jstring name))
  uintx result;
  if (GetVMFlag <uintx> (thread, env, name, &result, &JVMFlag::uintxAt)) {
    ThreadToNativeFromVM ttnfv(thread);   // can't be in VM when we call JNI
    return longBox(thread, env, result);
  }
  return NULL;
WB_END

WB_ENTRY(jobject, WB_GetUint64VMFlag(JNIEnv* env, jobject o, jstring name))
  uint64_t result;
  if (GetVMFlag <uint64_t> (thread, env, name, &result, &JVMFlag::uint64_tAt)) {
    ThreadToNativeFromVM ttnfv(thread);   // can't be in VM when we call JNI
    return longBox(thread, env, result);
  }
  return NULL;
WB_END

WB_ENTRY(jobject, WB_GetSizeTVMFlag(JNIEnv* env, jobject o, jstring name))
  size_t result;
  if (GetVMFlag <size_t> (thread, env, name, &result, &JVMFlag::size_tAt)) {
    ThreadToNativeFromVM ttnfv(thread);   // can't be in VM when we call JNI
    return longBox(thread, env, result);
  }
  return NULL;
WB_END

WB_ENTRY(jobject, WB_GetDoubleVMFlag(JNIEnv* env, jobject o, jstring name))
  double result;
  if (GetVMFlag <double> (thread, env, name, &result, &JVMFlag::doubleAt)) {
    ThreadToNativeFromVM ttnfv(thread);   // can't be in VM when we call JNI
    return doubleBox(thread, env, result);
  }
  return NULL;
WB_END

WB_ENTRY(jstring, WB_GetStringVMFlag(JNIEnv* env, jobject o, jstring name))
  ccstr ccstrResult;
  if (GetVMFlag <ccstr> (thread, env, name, &ccstrResult, &JVMFlag::ccstrAt)) {
    ThreadToNativeFromVM ttnfv(thread);   // can't be in VM when we call JNI
    jstring result = env->NewStringUTF(ccstrResult);
    CHECK_JNI_EXCEPTION_(env, NULL);
    return result;
  }
  return NULL;
WB_END

WB_ENTRY(void, WB_SetBooleanVMFlag(JNIEnv* env, jobject o, jstring name, jboolean value))
  bool result = value == JNI_TRUE ? true : false;
  SetVMFlag <bool> (thread, env, name, &result, &JVMFlag::boolAtPut);
WB_END

WB_ENTRY(void, WB_SetIntVMFlag(JNIEnv* env, jobject o, jstring name, jlong value))
  int result = value;
  SetVMFlag <int> (thread, env, name, &result, &JVMFlag::intAtPut);
WB_END

WB_ENTRY(void, WB_SetUintVMFlag(JNIEnv* env, jobject o, jstring name, jlong value))
  uint result = value;
  SetVMFlag <uint> (thread, env, name, &result, &JVMFlag::uintAtPut);
WB_END

WB_ENTRY(void, WB_SetIntxVMFlag(JNIEnv* env, jobject o, jstring name, jlong value))
  intx result = value;
  SetVMFlag <intx> (thread, env, name, &result, &JVMFlag::intxAtPut);
WB_END

WB_ENTRY(void, WB_SetUintxVMFlag(JNIEnv* env, jobject o, jstring name, jlong value))
  uintx result = value;
  SetVMFlag <uintx> (thread, env, name, &result, &JVMFlag::uintxAtPut);
WB_END

WB_ENTRY(void, WB_SetUint64VMFlag(JNIEnv* env, jobject o, jstring name, jlong value))
  uint64_t result = value;
  SetVMFlag <uint64_t> (thread, env, name, &result, &JVMFlag::uint64_tAtPut);
WB_END

WB_ENTRY(void, WB_SetSizeTVMFlag(JNIEnv* env, jobject o, jstring name, jlong value))
  size_t result = value;
  SetVMFlag <size_t> (thread, env, name, &result, &JVMFlag::size_tAtPut);
WB_END

WB_ENTRY(void, WB_SetDoubleVMFlag(JNIEnv* env, jobject o, jstring name, jdouble value))
  double result = value;
  SetVMFlag <double> (thread, env, name, &result, &JVMFlag::doubleAtPut);
WB_END

WB_ENTRY(void, WB_SetStringVMFlag(JNIEnv* env, jobject o, jstring name, jstring value))
  ThreadToNativeFromVM ttnfv(thread);   // can't be in VM when we call JNI
  const char* ccstrValue;
  if (value == NULL) {
    ccstrValue = NULL;
  }
  else {
    ccstrValue = env->GetStringUTFChars(value, NULL);
    CHECK_JNI_EXCEPTION(env);
  }
  ccstr ccstrResult = ccstrValue;
  bool needFree;
  {
    ThreadInVMfromNative ttvfn(thread); // back to VM
    needFree = SetVMFlag <ccstr> (thread, env, name, &ccstrResult, &JVMFlag::ccstrAtPut);
  }
  if (value != NULL) {
    env->ReleaseStringUTFChars(value, ccstrValue);
  }
  if (needFree) {
    FREE_C_HEAP_ARRAY(char, ccstrResult);
  }
WB_END

WB_ENTRY(void, WB_LockCompilation(JNIEnv* env, jobject o, jlong timeout))
  WhiteBox::compilation_locked = true;
WB_END

WB_ENTRY(void, WB_UnlockCompilation(JNIEnv* env, jobject o))
  MonitorLocker mo(Compilation_lock, Mutex::_no_safepoint_check_flag);
  WhiteBox::compilation_locked = false;
  mo.notify_all();
WB_END

WB_ENTRY(void, WB_ForceNMethodSweep(JNIEnv* env, jobject o))
  // Force a code cache sweep and block until it finished
  NMethodSweeper::force_sweep();
WB_END

WB_ENTRY(jboolean, WB_IsInStringTable(JNIEnv* env, jobject o, jstring javaString))
  ResourceMark rm(THREAD);
  int len;
  jchar* name = java_lang_String::as_unicode_string(JNIHandles::resolve(javaString), len, CHECK_false);
  return (StringTable::lookup(name, len) != NULL);
WB_END

WB_ENTRY(void, WB_FullGC(JNIEnv* env, jobject o))
  Universe::heap()->soft_ref_policy()->set_should_clear_all_soft_refs(true);
  Universe::heap()->collect(GCCause::_wb_full_gc);
#if INCLUDE_G1GC
  if (UseG1GC) {
    // Needs to be cleared explicitly for G1
    Universe::heap()->soft_ref_policy()->set_should_clear_all_soft_refs(false);
  }
#endif // INCLUDE_G1GC
WB_END

WB_ENTRY(void, WB_YoungGC(JNIEnv* env, jobject o))
  Universe::heap()->collect(GCCause::_wb_young_gc);
WB_END

WB_ENTRY(void, WB_ReadReservedMemory(JNIEnv* env, jobject o))
  // static+volatile in order to force the read to happen
  // (not be eliminated by the compiler)
  static char c;
  static volatile char* p;

  p = os::reserve_memory(os::vm_allocation_granularity(), NULL, 0);
  if (p == NULL) {
    THROW_MSG(vmSymbols::java_lang_OutOfMemoryError(), "Failed to reserve memory");
  }

  c = *p;
WB_END

WB_ENTRY(jstring, WB_GetCPUFeatures(JNIEnv* env, jobject o))
  const char* features = VM_Version::features_string();
  ThreadToNativeFromVM ttn(thread);
  jstring features_string = env->NewStringUTF(features);

  CHECK_JNI_EXCEPTION_(env, NULL);

  return features_string;
WB_END

int WhiteBox::get_blob_type(const CodeBlob* code) {
  guarantee(WhiteBoxAPI, "internal testing API :: WhiteBox has to be enabled");
  if (code->is_aot()) {
    return -1;
  }
  return CodeCache::get_code_heap(code)->code_blob_type();
}

CodeHeap* WhiteBox::get_code_heap(int blob_type) {
  guarantee(WhiteBoxAPI, "internal testing API :: WhiteBox has to be enabled");
  return CodeCache::get_code_heap(blob_type);
}

struct CodeBlobStub {
  CodeBlobStub(const CodeBlob* blob) :
      name(os::strdup(blob->name())),
      size(blob->size()),
      blob_type(WhiteBox::get_blob_type(blob)),
      address((jlong) blob) { }
  ~CodeBlobStub() { os::free((void*) name); }
  const char* const name;
  const jint        size;
  const jint        blob_type;
  const jlong       address;
};

static jobjectArray codeBlob2objectArray(JavaThread* thread, JNIEnv* env, CodeBlobStub* cb) {
  ResourceMark rm;
  jclass clazz = env->FindClass(vmSymbols::java_lang_Object()->as_C_string());
  CHECK_JNI_EXCEPTION_(env, NULL);
  jobjectArray result = env->NewObjectArray(4, clazz, NULL);

  jstring name = env->NewStringUTF(cb->name);
  CHECK_JNI_EXCEPTION_(env, NULL);
  env->SetObjectArrayElement(result, 0, name);

  jobject obj = integerBox(thread, env, cb->size);
  CHECK_JNI_EXCEPTION_(env, NULL);
  env->SetObjectArrayElement(result, 1, obj);

  obj = integerBox(thread, env, cb->blob_type);
  CHECK_JNI_EXCEPTION_(env, NULL);
  env->SetObjectArrayElement(result, 2, obj);

  obj = longBox(thread, env, cb->address);
  CHECK_JNI_EXCEPTION_(env, NULL);
  env->SetObjectArrayElement(result, 3, obj);

  return result;
}

WB_ENTRY(jobjectArray, WB_GetNMethod(JNIEnv* env, jobject o, jobject method, jboolean is_osr))
  ResourceMark rm(THREAD);
  jmethodID jmid = reflected_method_to_jmid(thread, env, method);
  CHECK_JNI_EXCEPTION_(env, NULL);
  methodHandle mh(THREAD, Method::checked_resolve_jmethod_id(jmid));
  CompiledMethod* code = is_osr ? mh->lookup_osr_nmethod_for(InvocationEntryBci, CompLevel_none, false) : mh->code();
  jobjectArray result = NULL;
  if (code == NULL) {
    return result;
  }
  int comp_level = code->comp_level();
  int insts_size = comp_level == CompLevel_aot ? code->code_end() - code->code_begin() : code->insts_size();

  ThreadToNativeFromVM ttn(thread);
  jclass clazz = env->FindClass(vmSymbols::java_lang_Object()->as_C_string());
  CHECK_JNI_EXCEPTION_(env, NULL);
  result = env->NewObjectArray(5, clazz, NULL);
  if (result == NULL) {
    return result;
  }

  CodeBlobStub stub(code);
  jobjectArray codeBlob = codeBlob2objectArray(thread, env, &stub);
  CHECK_JNI_EXCEPTION_(env, NULL);
  env->SetObjectArrayElement(result, 0, codeBlob);

  jobject level = integerBox(thread, env, comp_level);
  CHECK_JNI_EXCEPTION_(env, NULL);
  env->SetObjectArrayElement(result, 1, level);

  jbyteArray insts = env->NewByteArray(insts_size);
  CHECK_JNI_EXCEPTION_(env, NULL);
  env->SetByteArrayRegion(insts, 0, insts_size, (jbyte*) code->insts_begin());
  env->SetObjectArrayElement(result, 2, insts);

  jobject id = integerBox(thread, env, code->compile_id());
  CHECK_JNI_EXCEPTION_(env, NULL);
  env->SetObjectArrayElement(result, 3, id);

  jobject entry_point = longBox(thread, env, (jlong) code->entry_point());
  CHECK_JNI_EXCEPTION_(env, NULL);
  env->SetObjectArrayElement(result, 4, entry_point);

  return result;
WB_END

CodeBlob* WhiteBox::allocate_code_blob(int size, int blob_type) {
  guarantee(WhiteBoxAPI, "internal testing API :: WhiteBox has to be enabled");
  BufferBlob* blob;
  int full_size = CodeBlob::align_code_offset(sizeof(BufferBlob));
  if (full_size < size) {
    full_size += align_up(size - full_size, oopSize);
  }
  {
    MutexLocker mu(CodeCache_lock, Mutex::_no_safepoint_check_flag);
    blob = (BufferBlob*) CodeCache::allocate(full_size, blob_type);
    if (blob != NULL) {
      ::new (blob) BufferBlob("WB::DummyBlob", full_size);
    }
  }
  // Track memory usage statistic after releasing CodeCache_lock
  MemoryService::track_code_cache_memory_usage();
  return blob;
}

WB_ENTRY(jlong, WB_AllocateCodeBlob(JNIEnv* env, jobject o, jint size, jint blob_type))
  if (size < 0) {
    THROW_MSG_0(vmSymbols::java_lang_IllegalArgumentException(),
      err_msg("WB_AllocateCodeBlob: size is negative: " INT32_FORMAT, size));
  }
  return (jlong) WhiteBox::allocate_code_blob(size, blob_type);
WB_END

WB_ENTRY(void, WB_FreeCodeBlob(JNIEnv* env, jobject o, jlong addr))
  if (addr == 0) {
    return;
  }
  BufferBlob::free((BufferBlob*) addr);
WB_END

WB_ENTRY(jobjectArray, WB_GetCodeHeapEntries(JNIEnv* env, jobject o, jint blob_type))
  ResourceMark rm;
  GrowableArray<CodeBlobStub*> blobs;
  {
    MutexLocker mu(CodeCache_lock, Mutex::_no_safepoint_check_flag);
    CodeHeap* heap = WhiteBox::get_code_heap(blob_type);
    if (heap == NULL) {
      return NULL;
    }
    for (CodeBlob* cb = (CodeBlob*) heap->first();
         cb != NULL; cb = (CodeBlob*) heap->next(cb)) {
      CodeBlobStub* stub = NEW_RESOURCE_OBJ(CodeBlobStub);
      new (stub) CodeBlobStub(cb);
      blobs.append(stub);
    }
  }
  ThreadToNativeFromVM ttn(thread);
  jobjectArray result = NULL;
  jclass clazz = env->FindClass(vmSymbols::java_lang_Object()->as_C_string());
  CHECK_JNI_EXCEPTION_(env, NULL);
  result = env->NewObjectArray(blobs.length(), clazz, NULL);
  CHECK_JNI_EXCEPTION_(env, NULL);
  if (result == NULL) {
    return result;
  }
  int i = 0;
  for (GrowableArrayIterator<CodeBlobStub*> it = blobs.begin();
       it != blobs.end(); ++it) {
    jobjectArray obj = codeBlob2objectArray(thread, env, *it);
    CHECK_JNI_EXCEPTION_(env, NULL);
    env->SetObjectArrayElement(result, i, obj);
    CHECK_JNI_EXCEPTION_(env, NULL);
    ++i;
  }
  return result;
WB_END

WB_ENTRY(jint, WB_GetCompilationActivityMode(JNIEnv* env, jobject o))
  return CompileBroker::get_compilation_activity_mode();
WB_END

WB_ENTRY(jobjectArray, WB_GetCodeBlob(JNIEnv* env, jobject o, jlong addr))
  if (addr == 0) {
    THROW_MSG_NULL(vmSymbols::java_lang_NullPointerException(),
      "WB_GetCodeBlob: addr is null");
  }
  ThreadToNativeFromVM ttn(thread);
  CodeBlobStub stub((CodeBlob*) addr);
  return codeBlob2objectArray(thread, env, &stub);
WB_END

WB_ENTRY(jlong, WB_GetMethodData(JNIEnv* env, jobject wv, jobject method))
  jmethodID jmid = reflected_method_to_jmid(thread, env, method);
  CHECK_JNI_EXCEPTION_(env, 0);
  methodHandle mh(thread, Method::checked_resolve_jmethod_id(jmid));
  return (jlong) mh->method_data();
WB_END

WB_ENTRY(jlong, WB_GetThreadStackSize(JNIEnv* env, jobject o))
  return (jlong) thread->stack_size();
WB_END

WB_ENTRY(jlong, WB_GetThreadRemainingStackSize(JNIEnv* env, jobject o))
  return (jlong) thread->stack_available(os::current_stack_pointer()) - (jlong)JavaThread::stack_shadow_zone_size();
WB_END


int WhiteBox::array_bytes_to_length(size_t bytes) {
  return Array<u1>::bytes_to_length(bytes);
}

///////////////
// MetaspaceTestContext and MetaspaceTestArena
WB_ENTRY(jlong, WB_CreateMetaspaceTestContext(JNIEnv* env, jobject wb, jlong commit_limit, jlong reserve_limit))
  metaspace::MetaspaceTestContext* context =
      new metaspace::MetaspaceTestContext("whitebox-metaspace-context", (size_t) commit_limit, (size_t) reserve_limit);
  return (jlong)p2i(context);
WB_END

WB_ENTRY(void, WB_DestroyMetaspaceTestContext(JNIEnv* env, jobject wb, jlong context))
  delete (metaspace::MetaspaceTestContext*) context;
WB_END

WB_ENTRY(void, WB_PurgeMetaspaceTestContext(JNIEnv* env, jobject wb, jlong context))
  metaspace::MetaspaceTestContext* context0 = (metaspace::MetaspaceTestContext*) context;
  context0->purge_area();
WB_END

WB_ENTRY(void, WB_PrintMetaspaceTestContext(JNIEnv* env, jobject wb, jlong context))
  metaspace::MetaspaceTestContext* context0 = (metaspace::MetaspaceTestContext*) context;
  context0->print_on(tty);
WB_END

WB_ENTRY(jlong, WB_GetTotalCommittedWordsInMetaspaceTestContext(JNIEnv* env, jobject wb, jlong context))
  metaspace::MetaspaceTestContext* context0 = (metaspace::MetaspaceTestContext*) context;
  return context0->committed_words();
WB_END

WB_ENTRY(jlong, WB_GetTotalUsedWordsInMetaspaceTestContext(JNIEnv* env, jobject wb, jlong context))
  metaspace::MetaspaceTestContext* context0 = (metaspace::MetaspaceTestContext*) context;
  return context0->used_words();
WB_END

WB_ENTRY(jlong, WB_CreateArenaInTestContext(JNIEnv* env, jobject wb, jlong context, jboolean is_micro))
  const Metaspace::MetaspaceType type = is_micro ? Metaspace::ReflectionMetaspaceType : Metaspace::StandardMetaspaceType;
  metaspace::MetaspaceTestContext* context0 = (metaspace::MetaspaceTestContext*) context;
  return (jlong)p2i(context0->create_arena(type));
WB_END

WB_ENTRY(void, WB_DestroyMetaspaceTestArena(JNIEnv* env, jobject wb, jlong arena))
  delete (metaspace::MetaspaceTestArena*) arena;
WB_END

WB_ENTRY(jlong, WB_AllocateFromMetaspaceTestArena(JNIEnv* env, jobject wb, jlong arena, jlong word_size))
  metaspace::MetaspaceTestArena* arena0 = (metaspace::MetaspaceTestArena*) arena;
  MetaWord* p = arena0->allocate((size_t) word_size);
  return (jlong)p2i(p);
WB_END

WB_ENTRY(void, WB_DeallocateToMetaspaceTestArena(JNIEnv* env, jobject wb, jlong arena, jlong p, jlong word_size))
  metaspace::MetaspaceTestArena* arena0 = (metaspace::MetaspaceTestArena*) arena;
  arena0->deallocate((MetaWord*)p, (size_t) word_size);
WB_END

WB_ENTRY(jlong, WB_GetMaxMetaspaceAllocationSize(JNIEnv* env, jobject wb))
  return (jlong) Metaspace::max_allocation_word_size() * BytesPerWord;
WB_END

//////////////

WB_ENTRY(jlong, WB_AllocateMetaspace(JNIEnv* env, jobject wb, jobject class_loader, jlong size))
  if (size < 0) {
    THROW_MSG_0(vmSymbols::java_lang_IllegalArgumentException(),
        err_msg("WB_AllocateMetaspace: size is negative: " JLONG_FORMAT, size));
  }

  oop class_loader_oop = JNIHandles::resolve(class_loader);
  ClassLoaderData* cld = class_loader_oop != NULL
      ? java_lang_ClassLoader::loader_data_acquire(class_loader_oop)
      : ClassLoaderData::the_null_class_loader_data();

  void* metadata = MetadataFactory::new_array<u1>(cld, WhiteBox::array_bytes_to_length((size_t)size), thread);

  return (jlong)(uintptr_t)metadata;
WB_END

WB_ENTRY(void, WB_DefineModule(JNIEnv* env, jobject o, jobject module, jboolean is_open,
                                jstring version, jstring location, jobjectArray packages))
  Modules::define_module(module, is_open, version, location, packages, CHECK);
WB_END

WB_ENTRY(void, WB_AddModuleExports(JNIEnv* env, jobject o, jobject from_module, jstring package, jobject to_module))
  Modules::add_module_exports_qualified(from_module, package, to_module, CHECK);
WB_END

WB_ENTRY(void, WB_AddModuleExportsToAllUnnamed(JNIEnv* env, jobject o, jclass module, jstring package))
  Modules::add_module_exports_to_all_unnamed(module, package, CHECK);
WB_END

WB_ENTRY(void, WB_AddModuleExportsToAll(JNIEnv* env, jobject o, jclass module, jstring package))
  Modules::add_module_exports(module, package, NULL, CHECK);
WB_END

WB_ENTRY(void, WB_AddReadsModule(JNIEnv* env, jobject o, jobject from_module, jobject source_module))
  Modules::add_reads_module(from_module, source_module, CHECK);
WB_END

WB_ENTRY(jlong, WB_IncMetaspaceCapacityUntilGC(JNIEnv* env, jobject wb, jlong inc))
  if (inc < 0) {
    THROW_MSG_0(vmSymbols::java_lang_IllegalArgumentException(),
        err_msg("WB_IncMetaspaceCapacityUntilGC: inc is negative: " JLONG_FORMAT, inc));
  }

  jlong max_size_t = (jlong) ((size_t) -1);
  if (inc > max_size_t) {
    THROW_MSG_0(vmSymbols::java_lang_IllegalArgumentException(),
        err_msg("WB_IncMetaspaceCapacityUntilGC: inc does not fit in size_t: " JLONG_FORMAT, inc));
  }

  size_t new_cap_until_GC = 0;
  size_t aligned_inc = align_down((size_t) inc, Metaspace::commit_alignment());
  bool success = MetaspaceGC::inc_capacity_until_GC(aligned_inc, &new_cap_until_GC);
  if (!success) {
    THROW_MSG_0(vmSymbols::java_lang_IllegalStateException(),
                "WB_IncMetaspaceCapacityUntilGC: could not increase capacity until GC "
                "due to contention with another thread");
  }
  return (jlong) new_cap_until_GC;
WB_END

WB_ENTRY(jlong, WB_MetaspaceCapacityUntilGC(JNIEnv* env, jobject wb))
  return (jlong) MetaspaceGC::capacity_until_GC();
WB_END

WB_ENTRY(jlong, WB_MetaspaceReserveAlignment(JNIEnv* env, jobject wb))
  return (jlong)Metaspace::reserve_alignment();
WB_END

WB_ENTRY(jboolean, WB_IsMonitorInflated(JNIEnv* env, jobject wb, jobject obj))
  oop obj_oop = JNIHandles::resolve(obj);
  return (jboolean) obj_oop->mark().has_monitor();
WB_END

WB_ENTRY(jboolean, WB_DeflateIdleMonitors(JNIEnv* env, jobject wb))
  log_info(monitorinflation)("WhiteBox initiated DeflateIdleMonitors");
  return ObjectSynchronizer::request_deflate_idle_monitors();
WB_END

WB_ENTRY(void, WB_ForceSafepoint(JNIEnv* env, jobject wb))
  VM_ForceSafepoint force_safepoint_op;
  VMThread::execute(&force_safepoint_op);
WB_END

WB_ENTRY(jlong, WB_GetConstantPool(JNIEnv* env, jobject wb, jclass klass))
  InstanceKlass* ik = InstanceKlass::cast(java_lang_Class::as_Klass(JNIHandles::resolve(klass)));
  return (jlong) ik->constants();
WB_END

WB_ENTRY(jint, WB_GetConstantPoolCacheIndexTag(JNIEnv* env, jobject wb))
  return ConstantPool::CPCACHE_INDEX_TAG;
WB_END

WB_ENTRY(jint, WB_GetConstantPoolCacheLength(JNIEnv* env, jobject wb, jclass klass))
  InstanceKlass* ik = InstanceKlass::cast(java_lang_Class::as_Klass(JNIHandles::resolve(klass)));
  ConstantPool* cp = ik->constants();
  if (cp->cache() == NULL) {
      return -1;
  }
  return cp->cache()->length();
WB_END

WB_ENTRY(jint, WB_ConstantPoolRemapInstructionOperandFromCache(JNIEnv* env, jobject wb, jclass klass, jint index))
  InstanceKlass* ik = InstanceKlass::cast(java_lang_Class::as_Klass(JNIHandles::resolve(klass)));
  ConstantPool* cp = ik->constants();
  if (cp->cache() == NULL) {
    THROW_MSG_0(vmSymbols::java_lang_IllegalStateException(), "Constant pool does not have a cache");
  }
  jint cpci = index;
  jint cpciTag = ConstantPool::CPCACHE_INDEX_TAG;
  if (cpciTag > cpci || cpci >= cp->cache()->length() + cpciTag) {
    THROW_MSG_0(vmSymbols::java_lang_IllegalArgumentException(), "Constant pool cache index is out of range");
  }
  jint cpi = cp->remap_instruction_operand_from_cache(cpci);
  return cpi;
WB_END

WB_ENTRY(jint, WB_ConstantPoolEncodeIndyIndex(JNIEnv* env, jobject wb, jint index))
  return ConstantPool::encode_invokedynamic_index(index);
WB_END

WB_ENTRY(void, WB_ClearInlineCaches(JNIEnv* env, jobject wb, jboolean preserve_static_stubs))
  VM_ClearICs clear_ics(preserve_static_stubs == JNI_TRUE);
  VMThread::execute(&clear_ics);
WB_END

template <typename T>
static bool GetMethodOption(JavaThread* thread, JNIEnv* env, jobject method, jstring name, T* value) {
  assert(value != NULL, "sanity");
  if (method == NULL || name == NULL) {
    return false;
  }
  jmethodID jmid = reflected_method_to_jmid(thread, env, method);
  CHECK_JNI_EXCEPTION_(env, false);
  methodHandle mh(thread, Method::checked_resolve_jmethod_id(jmid));
  // can't be in VM when we call JNI
  ThreadToNativeFromVM ttnfv(thread);
  const char* flag_name = env->GetStringUTFChars(name, NULL);
  CHECK_JNI_EXCEPTION_(env, false);
  bool result =  CompilerOracle::has_option_value(mh, flag_name, *value);
  env->ReleaseStringUTFChars(name, flag_name);
  return result;
}

WB_ENTRY(jobject, WB_GetMethodBooleaneOption(JNIEnv* env, jobject wb, jobject method, jstring name))
  bool result;
  if (GetMethodOption<bool> (thread, env, method, name, &result)) {
    // can't be in VM when we call JNI
    ThreadToNativeFromVM ttnfv(thread);
    return booleanBox(thread, env, result);
  }
  return NULL;
WB_END

WB_ENTRY(jobject, WB_GetMethodIntxOption(JNIEnv* env, jobject wb, jobject method, jstring name))
  intx result;
  if (GetMethodOption <intx> (thread, env, method, name, &result)) {
    // can't be in VM when we call JNI
    ThreadToNativeFromVM ttnfv(thread);
    return longBox(thread, env, result);
  }
  return NULL;
WB_END

WB_ENTRY(jobject, WB_GetMethodUintxOption(JNIEnv* env, jobject wb, jobject method, jstring name))
  uintx result;
  if (GetMethodOption <uintx> (thread, env, method, name, &result)) {
    // can't be in VM when we call JNI
    ThreadToNativeFromVM ttnfv(thread);
    return longBox(thread, env, result);
  }
  return NULL;
WB_END

WB_ENTRY(jobject, WB_GetMethodDoubleOption(JNIEnv* env, jobject wb, jobject method, jstring name))
  double result;
  if (GetMethodOption <double> (thread, env, method, name, &result)) {
    // can't be in VM when we call JNI
    ThreadToNativeFromVM ttnfv(thread);
    return doubleBox(thread, env, result);
  }
  return NULL;
WB_END

WB_ENTRY(jobject, WB_GetMethodStringOption(JNIEnv* env, jobject wb, jobject method, jstring name))
  ccstr ccstrResult;
  if (GetMethodOption <ccstr> (thread, env, method, name, &ccstrResult)) {
    // can't be in VM when we call JNI
    ThreadToNativeFromVM ttnfv(thread);
    jstring result = env->NewStringUTF(ccstrResult);
    CHECK_JNI_EXCEPTION_(env, NULL);
    return result;
  }
  return NULL;
WB_END

WB_ENTRY(jobject, WB_GetDefaultArchivePath(JNIEnv* env, jobject wb))
  const char* p = Arguments::get_default_shared_archive_path();
  ThreadToNativeFromVM ttn(thread);
  jstring path_string = env->NewStringUTF(p);

  CHECK_JNI_EXCEPTION_(env, NULL);

  return path_string;
WB_END

WB_ENTRY(jboolean, WB_IsSharingEnabled(JNIEnv* env, jobject wb))
  return UseSharedSpaces;
WB_END

WB_ENTRY(jboolean, WB_CDSMemoryMappingFailed(JNIEnv* env, jobject wb))
  return FileMapInfo::memory_mapping_failed();
WB_END

WB_ENTRY(jboolean, WB_IsShared(JNIEnv* env, jobject wb, jobject obj))
  oop obj_oop = JNIHandles::resolve(obj);
  return HeapShared::is_archived_object(obj_oop);
WB_END

WB_ENTRY(jboolean, WB_IsSharedClass(JNIEnv* env, jobject wb, jclass clazz))
  return (jboolean)MetaspaceShared::is_in_shared_metaspace(java_lang_Class::as_Klass(JNIHandles::resolve_non_null(clazz)));
WB_END

WB_ENTRY(jboolean, WB_AreSharedStringsIgnored(JNIEnv* env))
  return !HeapShared::closed_archive_heap_region_mapped();
WB_END

WB_ENTRY(jobject, WB_GetResolvedReferences(JNIEnv* env, jobject wb, jclass clazz))
  Klass *k = java_lang_Class::as_Klass(JNIHandles::resolve_non_null(clazz));
  if (k->is_instance_klass()) {
    InstanceKlass *ik = InstanceKlass::cast(k);
    ConstantPool *cp = ik->constants();
    objArrayOop refs =  cp->resolved_references();
    return (jobject)JNIHandles::make_local(THREAD, refs);
  } else {
    return NULL;
  }
WB_END

WB_ENTRY(void, WB_LinkClass(JNIEnv* env, jobject wb, jclass clazz))
  Klass *k = java_lang_Class::as_Klass(JNIHandles::resolve_non_null(clazz));
  if (!k->is_instance_klass()) {
    return;
  }
  InstanceKlass *ik = InstanceKlass::cast(k);
  ik->link_class(THREAD); // may throw verification error
WB_END

WB_ENTRY(jboolean, WB_AreOpenArchiveHeapObjectsMapped(JNIEnv* env))
  return HeapShared::open_archive_heap_region_mapped();
WB_END

WB_ENTRY(jboolean, WB_IsCDSIncludedInVmBuild(JNIEnv* env))
#if INCLUDE_CDS
  return true;
#else
  return false;
#endif // INCLUDE_CDS
WB_END

WB_ENTRY(jboolean, WB_isC2OrJVMCIIncludedInVmBuild(JNIEnv* env))
#if COMPILER2_OR_JVMCI
  return true;
#else
  return false;
#endif
WB_END

WB_ENTRY(jboolean, WB_IsJavaHeapArchiveSupported(JNIEnv* env))
  return HeapShared::is_heap_object_archiving_allowed();
WB_END


WB_ENTRY(jboolean, WB_IsJFRIncludedInVmBuild(JNIEnv* env))
#if INCLUDE_JFR
  return true;
#else
  return false;
#endif // INCLUDE_JFR
WB_END

#if INCLUDE_CDS

WB_ENTRY(jint, WB_GetOffsetForName(JNIEnv* env, jobject o, jstring name))
  ResourceMark rm;
  char* c_name = java_lang_String::as_utf8_string(JNIHandles::resolve_non_null(name));
  int result = CDSOffsets::find_offset(c_name);
  return (jint)result;
WB_END

#endif // INCLUDE_CDS

WB_ENTRY(jint, WB_HandshakeWalkStack(JNIEnv* env, jobject wb, jobject thread_handle, jboolean all_threads))
  class TraceSelfClosure : public HandshakeClosure {
    jint _num_threads_completed;

    void do_thread(Thread* th) {
      assert(th->is_Java_thread(), "sanity");
      JavaThread* jt = (JavaThread*)th;
      ResourceMark rm;

      jt->print_on(tty);
      jt->print_stack_on(tty);
      tty->cr();
      Atomic::inc(&_num_threads_completed);
    }

  public:
    TraceSelfClosure(Thread* thread) : HandshakeClosure("WB_TraceSelf"), _num_threads_completed(0) {}

    jint num_threads_completed() const { return _num_threads_completed; }
  };
  TraceSelfClosure tsc(Thread::current());

  if (all_threads) {
    Handshake::execute(&tsc);
  } else {
    oop thread_oop = JNIHandles::resolve(thread_handle);
    if (thread_oop != NULL) {
      JavaThread* target = java_lang_Thread::thread(thread_oop);
      Handshake::execute(&tsc, target);
    }
  }
  return tsc.num_threads_completed();
WB_END

//Some convenience methods to deal with objects from java
int WhiteBox::offset_for_field(const char* field_name, oop object,
    Symbol* signature_symbol) {
  assert(field_name != NULL && strlen(field_name) > 0, "Field name not valid");
  Thread* THREAD = Thread::current();

  //Get the class of our object
  Klass* arg_klass = object->klass();
  //Turn it into an instance-klass
  InstanceKlass* ik = InstanceKlass::cast(arg_klass);

  //Create symbols to look for in the class
  TempNewSymbol name_symbol = SymbolTable::new_symbol(field_name);

  //To be filled in with an offset of the field we're looking for
  fieldDescriptor fd;

  Klass* res = ik->find_field(name_symbol, signature_symbol, &fd);
  if (res == NULL) {
    tty->print_cr("Invalid layout of %s at %s", ik->external_name(),
        name_symbol->as_C_string());
    vm_exit_during_initialization("Invalid layout of preloaded class: use -Xlog:class+load=info to see the origin of the problem class");
  }

  //fetch the field at the offset we've found
  int dest_offset = fd.offset();

  return dest_offset;
}


const char* WhiteBox::lookup_jstring(const char* field_name, oop object) {
  int offset = offset_for_field(field_name, object,
      vmSymbols::string_signature());
  oop string = object->obj_field(offset);
  if (string == NULL) {
    return NULL;
  }
  const char* ret = java_lang_String::as_utf8_string(string);
  return ret;
}

bool WhiteBox::lookup_bool(const char* field_name, oop object) {
  int offset =
      offset_for_field(field_name, object, vmSymbols::bool_signature());
  bool ret = (object->bool_field(offset) == JNI_TRUE);
  return ret;
}

void WhiteBox::register_methods(JNIEnv* env, jclass wbclass, JavaThread* thread, JNINativeMethod* method_array, int method_count) {
  ResourceMark rm;
  ThreadToNativeFromVM ttnfv(thread); // can't be in VM when we call JNI

  //  one by one registration natives for exception catching
  jclass no_such_method_error_klass = env->FindClass(vmSymbols::java_lang_NoSuchMethodError()->as_C_string());
  CHECK_JNI_EXCEPTION(env);
  for (int i = 0, n = method_count; i < n; ++i) {
    // Skip dummy entries
    if (method_array[i].fnPtr == NULL) continue;
    if (env->RegisterNatives(wbclass, &method_array[i], 1) != 0) {
      jthrowable throwable_obj = env->ExceptionOccurred();
      if (throwable_obj != NULL) {
        env->ExceptionClear();
        if (env->IsInstanceOf(throwable_obj, no_such_method_error_klass)) {
          // NoSuchMethodError is thrown when a method can't be found or a method is not native.
          // Ignoring the exception since it is not preventing use of other WhiteBox methods.
          tty->print_cr("Warning: 'NoSuchMethodError' on register of sun.hotspot.WhiteBox::%s%s",
              method_array[i].name, method_array[i].signature);
        }
      } else {
        // Registration failed unexpectedly.
        tty->print_cr("Warning: unexpected error on register of sun.hotspot.WhiteBox::%s%s. All methods will be unregistered",
            method_array[i].name, method_array[i].signature);
        env->UnregisterNatives(wbclass);
        break;
      }
    }
  }
}

WB_ENTRY(jint, WB_AddCompilerDirective(JNIEnv* env, jobject o, jstring compDirect))
  // can't be in VM when we call JNI
  ThreadToNativeFromVM ttnfv(thread);
  const char* dir = env->GetStringUTFChars(compDirect, NULL);
  CHECK_JNI_EXCEPTION_(env, 0);
  int ret;
  {
    ThreadInVMfromNative ttvfn(thread); // back to VM
    ret = DirectivesParser::parse_string(dir, tty);
  }
  env->ReleaseStringUTFChars(compDirect, dir);
  // -1 for error parsing directive. Return 0 as number of directives added.
  if (ret == -1) {
    ret = 0;
  }
  return (jint) ret;
WB_END

WB_ENTRY(void, WB_RemoveCompilerDirective(JNIEnv* env, jobject o, jint count))
  DirectivesStack::pop(count);
WB_END

// Checks that the library libfile has the noexecstack bit set.
WB_ENTRY(jboolean, WB_CheckLibSpecifiesNoexecstack(JNIEnv* env, jobject o, jstring libfile))
  jboolean ret = false;
#ifdef LINUX
  // Can't be in VM when we call JNI.
  ThreadToNativeFromVM ttnfv(thread);
  const char* lf = env->GetStringUTFChars(libfile, NULL);
  CHECK_JNI_EXCEPTION_(env, 0);
  ret = (jboolean) ElfFile::specifies_noexecstack(lf);
  env->ReleaseStringUTFChars(libfile, lf);
#endif
  return ret;
WB_END

WB_ENTRY(jboolean, WB_IsContainerized(JNIEnv* env, jobject o))
  LINUX_ONLY(return OSContainer::is_containerized();)
  return false;
WB_END

WB_ENTRY(jint, WB_ValidateCgroup(JNIEnv* env,
                                    jobject o,
                                    jstring proc_cgroups,
                                    jstring proc_self_cgroup,
                                    jstring proc_self_mountinfo))
  jint ret = 0;
#ifdef LINUX
  ThreadToNativeFromVM ttnfv(thread);
  const char* p_cgroups = env->GetStringUTFChars(proc_cgroups, NULL);
  CHECK_JNI_EXCEPTION_(env, 0);
  const char* p_s_cgroup = env->GetStringUTFChars(proc_self_cgroup, NULL);
  CHECK_JNI_EXCEPTION_(env, 0);
  const char* p_s_mountinfo = env->GetStringUTFChars(proc_self_mountinfo, NULL);
  CHECK_JNI_EXCEPTION_(env, 0);
  u1 cg_type_flags = 0;
  // This sets cg_type_flags
  WhiteBox::validate_cgroup(p_cgroups, p_s_cgroup, p_s_mountinfo, &cg_type_flags);
  ret = (jint)cg_type_flags;
  env->ReleaseStringUTFChars(proc_cgroups, p_cgroups);
  env->ReleaseStringUTFChars(proc_self_cgroup, p_s_cgroup);
  env->ReleaseStringUTFChars(proc_self_mountinfo, p_s_mountinfo);
#endif
  return ret;
WB_END

WB_ENTRY(void, WB_PrintOsInfo(JNIEnv* env, jobject o))
  os::print_os_info(tty);
WB_END

// Elf decoder
WB_ENTRY(void, WB_DisableElfSectionCache(JNIEnv* env))
#if !defined(_WINDOWS) && !defined(__APPLE__) && !defined(_AIX)
  ElfFile::_do_not_cache_elf_section = true;
#endif
WB_END

WB_ENTRY(jlong, WB_ResolvedMethodItemsCount(JNIEnv* env, jobject o))
  return (jlong) ResolvedMethodTable::items_count();
WB_END

WB_ENTRY(jint, WB_ProtectionDomainRemovedCount(JNIEnv* env, jobject o))
  return (jint) SystemDictionary::pd_cache_table()->removed_entries_count();
WB_END

WB_ENTRY(jint, WB_AotLibrariesCount(JNIEnv* env, jobject o))
  jint result = 0;
#if INCLUDE_AOT
  result = (jint) AOTLoader::heaps_count();
#endif
  return result;
WB_END

WB_ENTRY(jint, WB_GetKlassMetadataSize(JNIEnv* env, jobject wb, jclass mirror))
  Klass* k = java_lang_Class::as_Klass(JNIHandles::resolve(mirror));
  // Return size in bytes.
  return k->size() * wordSize;
WB_END

// See test/hotspot/jtreg/runtime/Thread/ThreadObjAccessAtExit.java.
// It explains how the thread's priority field is used for test state coordination.
//
WB_ENTRY(void, WB_CheckThreadObjOfTerminatingThread(JNIEnv* env, jobject wb, jobject target_handle))
  oop target_oop = JNIHandles::resolve_non_null(target_handle);
  jlong tid = java_lang_Thread::thread_id(target_oop);
  JavaThread* target = java_lang_Thread::thread(target_oop);

  // Grab a ThreadsListHandle to protect the target thread whilst terminating
  ThreadsListHandle tlh;

  // Look up the target thread by tid to ensure it is present
  JavaThread* t = tlh.list()->find_JavaThread_from_java_tid(tid);
  if (t == NULL) {
    THROW_MSG(vmSymbols::java_lang_RuntimeException(), "Target thread not found in ThreadsList!");
  }

  tty->print_cr("WB_CheckThreadObjOfTerminatingThread: target thread is protected");
  // Allow target to terminate by boosting priority
  java_lang_Thread::set_priority(t->threadObj(), ThreadPriority(NormPriority + 1));

  // Now wait for the target to terminate
  while (!target->is_terminated()) {
    ThreadBlockInVM tbivm(thread);  // just in case target is involved in a safepoint
    os::naked_short_sleep(0);
  }

  tty->print_cr("WB_CheckThreadObjOfTerminatingThread: target thread is terminated");

  // Now release the GC inducing thread - we have to re-resolve the external oop that
  // was passed in as GC may have occurred and we don't know if we can trust t->threadObj() now.
  oop original = JNIHandles::resolve_non_null(target_handle);
  java_lang_Thread::set_priority(original, ThreadPriority(NormPriority + 2));

  tty->print_cr("WB_CheckThreadObjOfTerminatingThread: GC has been initiated - checking threadObj:");

  // The Java code should be creating garbage and triggering GC, which would potentially move
  // the threadObj oop. If the exiting thread is properly protected then its threadObj should
  // remain valid and equal to our initial target_handle. Loop a few times to give GC a chance to
  // kick in.
  for (int i = 0; i < 5; i++) {
    oop original = JNIHandles::resolve_non_null(target_handle);
    oop current = t->threadObj();
    if (original != current) {
      tty->print_cr("WB_CheckThreadObjOfTerminatingThread: failed comparison on iteration %d", i);
      THROW_MSG(vmSymbols::java_lang_RuntimeException(), "Target thread oop has changed!");
    } else {
      tty->print_cr("WB_CheckThreadObjOfTerminatingThread: successful comparison on iteration %d", i);
      ThreadBlockInVM tbivm(thread);
      os::naked_short_sleep(50);
    }
  }
WB_END

WB_ENTRY(jboolean, WB_IsJVMTIIncluded(JNIEnv* env, jobject wb))
  return INCLUDE_JVMTI ? JNI_TRUE : JNI_FALSE;
WB_END

#define CC (char*)

static JNINativeMethod methods[] = {
  {CC"getObjectAddress0",                CC"(Ljava/lang/Object;)J", (void*)&WB_GetObjectAddress  },
  {CC"getObjectSize0",                   CC"(Ljava/lang/Object;)J", (void*)&WB_GetObjectSize     },
  {CC"isObjectInOldGen0",                CC"(Ljava/lang/Object;)Z", (void*)&WB_isObjectInOldGen  },
  {CC"getHeapOopSize",                   CC"()I",                   (void*)&WB_GetHeapOopSize    },
  {CC"getVMPageSize",                    CC"()I",                   (void*)&WB_GetVMPageSize     },
  {CC"getVMAllocationGranularity",       CC"()J",                   (void*)&WB_GetVMAllocationGranularity },
  {CC"getVMLargePageSize",               CC"()J",                   (void*)&WB_GetVMLargePageSize},
  {CC"getHeapSpaceAlignment",            CC"()J",                   (void*)&WB_GetHeapSpaceAlignment},
  {CC"getHeapAlignment",                 CC"()J",                   (void*)&WB_GetHeapAlignment},
  {CC"countAliveClasses0",               CC"(Ljava/lang/String;)I", (void*)&WB_CountAliveClasses },
  {CC"getSymbolRefcount",                CC"(Ljava/lang/String;)I", (void*)&WB_GetSymbolRefcount },
  {CC"parseCommandLine0",
      CC"(Ljava/lang/String;C[Lsun/hotspot/parser/DiagnosticCommand;)[Ljava/lang/Object;",
      (void*) &WB_ParseCommandLine
  },
  {CC"addToBootstrapClassLoaderSearch0", CC"(Ljava/lang/String;)V",
                                                      (void*)&WB_AddToBootstrapClassLoaderSearch},
  {CC"addToSystemClassLoaderSearch0",    CC"(Ljava/lang/String;)V",
                                                      (void*)&WB_AddToSystemClassLoaderSearch},
  {CC"getCompressedOopsMaxHeapSize", CC"()J",
      (void*)&WB_GetCompressedOopsMaxHeapSize},
  {CC"printHeapSizes",     CC"()V",                   (void*)&WB_PrintHeapSizes    },
  {CC"runMemoryUnitTests", CC"()V",                   (void*)&WB_RunMemoryUnitTests},
  {CC"readFromNoaccessArea",CC"()V",                  (void*)&WB_ReadFromNoaccessArea},
  {CC"stressVirtualSpaceResize",CC"(JJJ)I",           (void*)&WB_StressVirtualSpaceResize},
#if INCLUDE_CDS
  {CC"getOffsetForName0", CC"(Ljava/lang/String;)I",  (void*)&WB_GetOffsetForName},
#endif
#if INCLUDE_G1GC
  {CC"g1InConcurrentMark", CC"()Z",                   (void*)&WB_G1InConcurrentMark},
  {CC"g1IsHumongous0",      CC"(Ljava/lang/Object;)Z", (void*)&WB_G1IsHumongous     },
  {CC"g1BelongsToHumongousRegion0", CC"(J)Z",         (void*)&WB_G1BelongsToHumongousRegion},
  {CC"g1BelongsToFreeRegion0", CC"(J)Z",              (void*)&WB_G1BelongsToFreeRegion},
  {CC"g1NumMaxRegions",    CC"()J",                   (void*)&WB_G1NumMaxRegions  },
  {CC"g1NumFreeRegions",   CC"()J",                   (void*)&WB_G1NumFreeRegions  },
  {CC"g1RegionSize",       CC"()I",                   (void*)&WB_G1RegionSize      },
  {CC"g1StartConcMarkCycle",       CC"()Z",           (void*)&WB_G1StartMarkCycle  },
  {CC"g1AuxiliaryMemoryUsage", CC"()Ljava/lang/management/MemoryUsage;",
                                                      (void*)&WB_G1AuxiliaryMemoryUsage  },
  {CC"g1ActiveMemoryNodeCount", CC"()I",              (void*)&WB_G1ActiveMemoryNodeCount },
  {CC"g1MemoryNodeIds",    CC"()[I",                  (void*)&WB_G1MemoryNodeIds },
  {CC"g1GetMixedGCInfo",   CC"(I)[J",                 (void*)&WB_G1GetMixedGCInfo },
#endif // INCLUDE_G1GC
#if INCLUDE_G1GC || INCLUDE_PARALLELGC
  {CC"dramReservedStart",   CC"()J",                  (void*)&WB_DramReservedStart },
  {CC"dramReservedEnd",     CC"()J",                  (void*)&WB_DramReservedEnd },
  {CC"nvdimmReservedStart", CC"()J",                  (void*)&WB_NvdimmReservedStart },
  {CC"nvdimmReservedEnd",   CC"()J",                  (void*)&WB_NvdimmReservedEnd },
#endif // INCLUDE_G1GC || INCLUDE_PARALLELGC
#if INCLUDE_PARALLELGC
  {CC"psVirtualSpaceAlignment",CC"()J",               (void*)&WB_PSVirtualSpaceAlignment},
  {CC"psHeapGenerationAlignment",CC"()J",             (void*)&WB_PSHeapGenerationAlignment},
#endif
#if INCLUDE_NMT
  {CC"NMTMalloc",           CC"(J)J",                 (void*)&WB_NMTMalloc          },
  {CC"NMTMallocWithPseudoStack", CC"(JI)J",           (void*)&WB_NMTMallocWithPseudoStack},
  {CC"NMTMallocWithPseudoStackAndType", CC"(JII)J",   (void*)&WB_NMTMallocWithPseudoStackAndType},
  {CC"NMTFree",             CC"(J)V",                 (void*)&WB_NMTFree            },
  {CC"NMTReserveMemory",    CC"(J)J",                 (void*)&WB_NMTReserveMemory   },
  {CC"NMTAttemptReserveMemoryAt",    CC"(JJ)J",       (void*)&WB_NMTAttemptReserveMemoryAt },
  {CC"NMTCommitMemory",     CC"(JJ)V",                (void*)&WB_NMTCommitMemory    },
  {CC"NMTUncommitMemory",   CC"(JJ)V",                (void*)&WB_NMTUncommitMemory  },
  {CC"NMTReleaseMemory",    CC"(JJ)V",                (void*)&WB_NMTReleaseMemory   },
  {CC"NMTChangeTrackingLevel", CC"()Z",               (void*)&WB_NMTChangeTrackingLevel},
  {CC"NMTGetHashSize",      CC"()I",                  (void*)&WB_NMTGetHashSize     },
  {CC"NMTNewArena",         CC"(J)J",                 (void*)&WB_NMTNewArena        },
  {CC"NMTFreeArena",        CC"(J)V",                 (void*)&WB_NMTFreeArena       },
  {CC"NMTArenaMalloc",      CC"(JJ)V",                (void*)&WB_NMTArenaMalloc     },
#endif // INCLUDE_NMT
  {CC"deoptimizeFrames",   CC"(Z)I",                  (void*)&WB_DeoptimizeFrames  },
  {CC"deoptimizeAll",      CC"()V",                   (void*)&WB_DeoptimizeAll     },
  {CC"deoptimizeMethod0",   CC"(Ljava/lang/reflect/Executable;Z)I",
                                                      (void*)&WB_DeoptimizeMethod  },
  {CC"isMethodCompiled0",   CC"(Ljava/lang/reflect/Executable;Z)Z",
                                                      (void*)&WB_IsMethodCompiled  },
  {CC"isMethodCompilable0", CC"(Ljava/lang/reflect/Executable;IZ)Z",
                                                      (void*)&WB_IsMethodCompilable},
  {CC"isMethodQueuedForCompilation0",
      CC"(Ljava/lang/reflect/Executable;)Z",          (void*)&WB_IsMethodQueuedForCompilation},
  {CC"isIntrinsicAvailable0",
      CC"(Ljava/lang/reflect/Executable;Ljava/lang/reflect/Executable;I)Z",
                                                      (void*)&WB_IsIntrinsicAvailable},
  {CC"makeMethodNotCompilable0",
      CC"(Ljava/lang/reflect/Executable;IZ)V",        (void*)&WB_MakeMethodNotCompilable},
  {CC"testSetDontInlineMethod0",
      CC"(Ljava/lang/reflect/Executable;Z)Z",         (void*)&WB_TestSetDontInlineMethod},
  {CC"getMethodCompilationLevel0",
      CC"(Ljava/lang/reflect/Executable;Z)I",         (void*)&WB_GetMethodCompilationLevel},
  {CC"getMethodEntryBci0",
      CC"(Ljava/lang/reflect/Executable;)I",          (void*)&WB_GetMethodEntryBci},
  {CC"getCompileQueueSize",
      CC"(I)I",                                       (void*)&WB_GetCompileQueueSize},
  {CC"testSetForceInlineMethod0",
      CC"(Ljava/lang/reflect/Executable;Z)Z",         (void*)&WB_TestSetForceInlineMethod},
  {CC"enqueueMethodForCompilation0",
      CC"(Ljava/lang/reflect/Executable;II)Z",        (void*)&WB_EnqueueMethodForCompilation},
  {CC"enqueueInitializerForCompilation0",
      CC"(Ljava/lang/Class;I)Z",                      (void*)&WB_EnqueueInitializerForCompilation},
  {CC"markMethodProfiled",
      CC"(Ljava/lang/reflect/Executable;)V",          (void*)&WB_MarkMethodProfiled},
  {CC"clearMethodState0",
      CC"(Ljava/lang/reflect/Executable;)V",          (void*)&WB_ClearMethodState},
  {CC"lockCompilation",    CC"()V",                   (void*)&WB_LockCompilation},
  {CC"unlockCompilation",  CC"()V",                   (void*)&WB_UnlockCompilation},
  {CC"matchesMethod",
      CC"(Ljava/lang/reflect/Executable;Ljava/lang/String;)I",
                                                      (void*)&WB_MatchesMethod},
  {CC"matchesInline",
      CC"(Ljava/lang/reflect/Executable;Ljava/lang/String;)I",
                                                      (void*)&WB_MatchesInline},
  {CC"shouldPrintAssembly",
        CC"(Ljava/lang/reflect/Executable;I)Z",
                                                        (void*)&WB_ShouldPrintAssembly},

  {CC"isConstantVMFlag",   CC"(Ljava/lang/String;)Z", (void*)&WB_IsConstantVMFlag},
  {CC"isLockedVMFlag",     CC"(Ljava/lang/String;)Z", (void*)&WB_IsLockedVMFlag},
  {CC"setBooleanVMFlag",   CC"(Ljava/lang/String;Z)V",(void*)&WB_SetBooleanVMFlag},
  {CC"setIntVMFlag",       CC"(Ljava/lang/String;J)V",(void*)&WB_SetIntVMFlag},
  {CC"setUintVMFlag",      CC"(Ljava/lang/String;J)V",(void*)&WB_SetUintVMFlag},
  {CC"setIntxVMFlag",      CC"(Ljava/lang/String;J)V",(void*)&WB_SetIntxVMFlag},
  {CC"setUintxVMFlag",     CC"(Ljava/lang/String;J)V",(void*)&WB_SetUintxVMFlag},
  {CC"setUint64VMFlag",    CC"(Ljava/lang/String;J)V",(void*)&WB_SetUint64VMFlag},
  {CC"setSizeTVMFlag",     CC"(Ljava/lang/String;J)V",(void*)&WB_SetSizeTVMFlag},
  {CC"setDoubleVMFlag",    CC"(Ljava/lang/String;D)V",(void*)&WB_SetDoubleVMFlag},
  {CC"setStringVMFlag",    CC"(Ljava/lang/String;Ljava/lang/String;)V",
                                                      (void*)&WB_SetStringVMFlag},
  {CC"getBooleanVMFlag",   CC"(Ljava/lang/String;)Ljava/lang/Boolean;",
                                                      (void*)&WB_GetBooleanVMFlag},
  {CC"getIntVMFlag",       CC"(Ljava/lang/String;)Ljava/lang/Long;",
                                                      (void*)&WB_GetIntVMFlag},
  {CC"getUintVMFlag",      CC"(Ljava/lang/String;)Ljava/lang/Long;",
                                                      (void*)&WB_GetUintVMFlag},
  {CC"getIntxVMFlag",      CC"(Ljava/lang/String;)Ljava/lang/Long;",
                                                      (void*)&WB_GetIntxVMFlag},
  {CC"getUintxVMFlag",     CC"(Ljava/lang/String;)Ljava/lang/Long;",
                                                      (void*)&WB_GetUintxVMFlag},
  {CC"getUint64VMFlag",    CC"(Ljava/lang/String;)Ljava/lang/Long;",
                                                      (void*)&WB_GetUint64VMFlag},
  {CC"getSizeTVMFlag",     CC"(Ljava/lang/String;)Ljava/lang/Long;",
                                                      (void*)&WB_GetSizeTVMFlag},
  {CC"getDoubleVMFlag",    CC"(Ljava/lang/String;)Ljava/lang/Double;",
                                                      (void*)&WB_GetDoubleVMFlag},
  {CC"getStringVMFlag",    CC"(Ljava/lang/String;)Ljava/lang/String;",
                                                      (void*)&WB_GetStringVMFlag},
  {CC"isInStringTable",    CC"(Ljava/lang/String;)Z", (void*)&WB_IsInStringTable  },
  {CC"fullGC",   CC"()V",                             (void*)&WB_FullGC },
  {CC"youngGC",  CC"()V",                             (void*)&WB_YoungGC },
  {CC"readReservedMemory", CC"()V",                   (void*)&WB_ReadReservedMemory },
  {CC"allocateMetaspace",
     CC"(Ljava/lang/ClassLoader;J)J",                 (void*)&WB_AllocateMetaspace },
  {CC"incMetaspaceCapacityUntilGC", CC"(J)J",         (void*)&WB_IncMetaspaceCapacityUntilGC },
  {CC"metaspaceCapacityUntilGC", CC"()J",             (void*)&WB_MetaspaceCapacityUntilGC },
  {CC"metaspaceReserveAlignment", CC"()J",            (void*)&WB_MetaspaceReserveAlignment },
  {CC"getCPUFeatures",     CC"()Ljava/lang/String;",  (void*)&WB_GetCPUFeatures     },
  {CC"getNMethod0",         CC"(Ljava/lang/reflect/Executable;Z)[Ljava/lang/Object;",
                                                      (void*)&WB_GetNMethod         },
  {CC"forceNMethodSweep",  CC"()V",                   (void*)&WB_ForceNMethodSweep  },
  {CC"allocateCodeBlob",   CC"(II)J",                 (void*)&WB_AllocateCodeBlob   },
  {CC"freeCodeBlob",       CC"(J)V",                  (void*)&WB_FreeCodeBlob       },
  {CC"getCodeHeapEntries", CC"(I)[Ljava/lang/Object;",(void*)&WB_GetCodeHeapEntries },
  {CC"getCompilationActivityMode",
                           CC"()I",                   (void*)&WB_GetCompilationActivityMode},
  {CC"getMethodData0",     CC"(Ljava/lang/reflect/Executable;)J",
                                                      (void*)&WB_GetMethodData      },
  {CC"getCodeBlob",        CC"(J)[Ljava/lang/Object;",(void*)&WB_GetCodeBlob        },
  {CC"getThreadStackSize", CC"()J",                   (void*)&WB_GetThreadStackSize },
  {CC"getThreadRemainingStackSize", CC"()J",          (void*)&WB_GetThreadRemainingStackSize },
  {CC"DefineModule",       CC"(Ljava/lang/Object;ZLjava/lang/String;Ljava/lang/String;[Ljava/lang/Object;)V",
                                                      (void*)&WB_DefineModule },
  {CC"AddModuleExports",   CC"(Ljava/lang/Object;Ljava/lang/String;Ljava/lang/Object;)V",
                                                      (void*)&WB_AddModuleExports },
  {CC"AddReadsModule",     CC"(Ljava/lang/Object;Ljava/lang/Object;)V",
                                                      (void*)&WB_AddReadsModule },
  {CC"AddModuleExportsToAllUnnamed", CC"(Ljava/lang/Object;Ljava/lang/String;)V",
                                                      (void*)&WB_AddModuleExportsToAllUnnamed },
  {CC"AddModuleExportsToAll", CC"(Ljava/lang/Object;Ljava/lang/String;)V",
                                                      (void*)&WB_AddModuleExportsToAll },
  {CC"deflateIdleMonitors", CC"()Z",                  (void*)&WB_DeflateIdleMonitors },
  {CC"isMonitorInflated0", CC"(Ljava/lang/Object;)Z", (void*)&WB_IsMonitorInflated  },
  {CC"forceSafepoint",     CC"()V",                   (void*)&WB_ForceSafepoint     },
  {CC"getConstantPool0",   CC"(Ljava/lang/Class;)J",  (void*)&WB_GetConstantPool    },
  {CC"getConstantPoolCacheIndexTag0", CC"()I",  (void*)&WB_GetConstantPoolCacheIndexTag},
  {CC"getConstantPoolCacheLength0", CC"(Ljava/lang/Class;)I",  (void*)&WB_GetConstantPoolCacheLength},
  {CC"remapInstructionOperandFromCPCache0",
      CC"(Ljava/lang/Class;I)I",                      (void*)&WB_ConstantPoolRemapInstructionOperandFromCache},
  {CC"encodeConstantPoolIndyIndex0",
      CC"(I)I",                      (void*)&WB_ConstantPoolEncodeIndyIndex},
  {CC"getMethodBooleanOption",
      CC"(Ljava/lang/reflect/Executable;Ljava/lang/String;)Ljava/lang/Boolean;",
                                                      (void*)&WB_GetMethodBooleaneOption},
  {CC"getMethodIntxOption",
      CC"(Ljava/lang/reflect/Executable;Ljava/lang/String;)Ljava/lang/Long;",
                                                      (void*)&WB_GetMethodIntxOption},
  {CC"getMethodUintxOption",
      CC"(Ljava/lang/reflect/Executable;Ljava/lang/String;)Ljava/lang/Long;",
                                                      (void*)&WB_GetMethodUintxOption},
  {CC"getMethodDoubleOption",
      CC"(Ljava/lang/reflect/Executable;Ljava/lang/String;)Ljava/lang/Double;",
                                                      (void*)&WB_GetMethodDoubleOption},
  {CC"getMethodStringOption",
      CC"(Ljava/lang/reflect/Executable;Ljava/lang/String;)Ljava/lang/String;",
                                                      (void*)&WB_GetMethodStringOption},
  {CC"getDefaultArchivePath",             CC"()Ljava/lang/String;",
                                                      (void*)&WB_GetDefaultArchivePath},
  {CC"isSharingEnabled",   CC"()Z",                   (void*)&WB_IsSharingEnabled},
  {CC"isShared",           CC"(Ljava/lang/Object;)Z", (void*)&WB_IsShared },
  {CC"isSharedClass",      CC"(Ljava/lang/Class;)Z",  (void*)&WB_IsSharedClass },
  {CC"areSharedStringsIgnored",           CC"()Z",    (void*)&WB_AreSharedStringsIgnored },
  {CC"getResolvedReferences", CC"(Ljava/lang/Class;)Ljava/lang/Object;", (void*)&WB_GetResolvedReferences},
  {CC"linkClass",          CC"(Ljava/lang/Class;)V",  (void*)&WB_LinkClass},
  {CC"areOpenArchiveHeapObjectsMapped",   CC"()Z",    (void*)&WB_AreOpenArchiveHeapObjectsMapped},
  {CC"isCDSIncludedInVmBuild",            CC"()Z",    (void*)&WB_IsCDSIncludedInVmBuild },
  {CC"isJFRIncludedInVmBuild",            CC"()Z",    (void*)&WB_IsJFRIncludedInVmBuild },
  {CC"isC2OrJVMCIIncludedInVmBuild",      CC"()Z",    (void*)&WB_isC2OrJVMCIIncludedInVmBuild },
  {CC"isJavaHeapArchiveSupported",        CC"()Z",    (void*)&WB_IsJavaHeapArchiveSupported },
  {CC"cdsMemoryMappingFailed",            CC"()Z",    (void*)&WB_CDSMemoryMappingFailed },

  {CC"clearInlineCaches0",  CC"(Z)V",                 (void*)&WB_ClearInlineCaches },
  {CC"handshakeWalkStack", CC"(Ljava/lang/Thread;Z)I", (void*)&WB_HandshakeWalkStack },
  {CC"checkThreadObjOfTerminatingThread", CC"(Ljava/lang/Thread;)V", (void*)&WB_CheckThreadObjOfTerminatingThread },
  {CC"addCompilerDirective",    CC"(Ljava/lang/String;)I",
                                                      (void*)&WB_AddCompilerDirective },
  {CC"removeCompilerDirective",   CC"(I)V",           (void*)&WB_RemoveCompilerDirective },
  {CC"isGCSupported",             CC"(I)Z",           (void*)&WB_IsGCSupported},
  {CC"isGCSelected",              CC"(I)Z",           (void*)&WB_IsGCSelected},
  {CC"isGCSelectedErgonomically", CC"()Z",            (void*)&WB_IsGCSelectedErgonomically},
  {CC"supportsConcurrentGCBreakpoints", CC"()Z",      (void*)&WB_SupportsConcurrentGCBreakpoints},
  {CC"concurrentGCAcquireControl0", CC"()V",          (void*)&WB_ConcurrentGCAcquireControl},
  {CC"concurrentGCReleaseControl0", CC"()V",          (void*)&WB_ConcurrentGCReleaseControl},
  {CC"concurrentGCRunToIdle0",    CC"()V",            (void*)&WB_ConcurrentGCRunToIdle},
  {CC"concurrentGCRunTo0",        CC"(Ljava/lang/String;)Z",
                                                      (void*)&WB_ConcurrentGCRunTo},
  {CC"checkLibSpecifiesNoexecstack", CC"(Ljava/lang/String;)Z",
                                                      (void*)&WB_CheckLibSpecifiesNoexecstack},
  {CC"isContainerized",           CC"()Z",            (void*)&WB_IsContainerized },
  {CC"validateCgroup",
      CC"(Ljava/lang/String;Ljava/lang/String;Ljava/lang/String;)I",
                                                      (void*)&WB_ValidateCgroup },
  {CC"printOsInfo",               CC"()V",            (void*)&WB_PrintOsInfo },
  {CC"disableElfSectionCache",    CC"()V",            (void*)&WB_DisableElfSectionCache },
  {CC"resolvedMethodItemsCount",  CC"()J",            (void*)&WB_ResolvedMethodItemsCount },
  {CC"protectionDomainRemovedCount",   CC"()I",       (void*)&WB_ProtectionDomainRemovedCount },
  {CC"aotLibrariesCount", CC"()I",                    (void*)&WB_AotLibrariesCount },
  {CC"getKlassMetadataSize", CC"(Ljava/lang/Class;)I",(void*)&WB_GetKlassMetadataSize},
<<<<<<< HEAD

  {CC"createMetaspaceTestContext", CC"(JJ)J",         (void*)&WB_CreateMetaspaceTestContext},
  {CC"destroyMetaspaceTestContext", CC"(J)V",         (void*)&WB_DestroyMetaspaceTestContext},
  {CC"purgeMetaspaceTestContext", CC"(J)V",           (void*)&WB_PurgeMetaspaceTestContext},
  {CC"printMetaspaceTestContext", CC"(J)V",           (void*)&WB_PrintMetaspaceTestContext},
  {CC"getTotalCommittedWordsInMetaspaceTestContext", CC"(J)J",(void*)&WB_GetTotalCommittedWordsInMetaspaceTestContext},
  {CC"getTotalUsedWordsInMetaspaceTestContext", CC"(J)J", (void*)&WB_GetTotalUsedWordsInMetaspaceTestContext},
  {CC"createArenaInTestContext", CC"(JZ)J",           (void*)&WB_CreateArenaInTestContext},
  {CC"destroyMetaspaceTestArena", CC"(J)V",           (void*)&WB_DestroyMetaspaceTestArena},
  {CC"allocateFromMetaspaceTestArena", CC"(JJ)J",     (void*)&WB_AllocateFromMetaspaceTestArena},
  {CC"deallocateToMetaspaceTestArena", CC"(JJJ)V",    (void*)&WB_DeallocateToMetaspaceTestArena},
  {CC"maxMetaspaceAllocationSize", CC"()J",           (void*)&WB_GetMaxMetaspaceAllocationSize},

=======
  {CC"isJVMTIIncluded", CC"()Z",                      (void*)&WB_IsJVMTIIncluded},
>>>>>>> 26b48999
};


#undef CC

JVM_ENTRY(void, JVM_RegisterWhiteBoxMethods(JNIEnv* env, jclass wbclass))
  {
    if (WhiteBoxAPI) {
      // Make sure that wbclass is loaded by the null classloader
      InstanceKlass* ik = InstanceKlass::cast(java_lang_Class::as_Klass(JNIHandles::resolve(wbclass)));
      Handle loader(THREAD, ik->class_loader());
      if (loader.is_null()) {
        WhiteBox::register_methods(env, wbclass, thread, methods, sizeof(methods) / sizeof(methods[0]));
        WhiteBox::set_used();
      }
    }
  }
JVM_END<|MERGE_RESOLUTION|>--- conflicted
+++ resolved
@@ -2560,7 +2560,6 @@
   {CC"protectionDomainRemovedCount",   CC"()I",       (void*)&WB_ProtectionDomainRemovedCount },
   {CC"aotLibrariesCount", CC"()I",                    (void*)&WB_AotLibrariesCount },
   {CC"getKlassMetadataSize", CC"(Ljava/lang/Class;)I",(void*)&WB_GetKlassMetadataSize},
-<<<<<<< HEAD
 
   {CC"createMetaspaceTestContext", CC"(JJ)J",         (void*)&WB_CreateMetaspaceTestContext},
   {CC"destroyMetaspaceTestContext", CC"(J)V",         (void*)&WB_DestroyMetaspaceTestContext},
@@ -2574,9 +2573,7 @@
   {CC"deallocateToMetaspaceTestArena", CC"(JJJ)V",    (void*)&WB_DeallocateToMetaspaceTestArena},
   {CC"maxMetaspaceAllocationSize", CC"()J",           (void*)&WB_GetMaxMetaspaceAllocationSize},
 
-=======
   {CC"isJVMTIIncluded", CC"()Z",                      (void*)&WB_IsJVMTIIncluded},
->>>>>>> 26b48999
 };
 
 
