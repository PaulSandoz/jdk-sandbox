--- conflicted
+++ resolved
@@ -539,7 +539,16 @@
   return os::active_processor_count();
 JVM_END
 
-<<<<<<< HEAD
+JVM_ENTRY_NO_ENV(jboolean, JVM_IsUseContainerSupport(void))
+  JVMWrapper("JVM_IsUseContainerSupport");
+#ifdef LINUX
+  if (UseContainerSupport) {
+    return JNI_TRUE;
+  }
+#endif
+  return JNI_FALSE;
+JVM_END
+
 JVM_ENTRY_NO_ENV(jlong, JVM_SizeOf(jobject obj))
   JVMWrapper("JVM_SizeOf");
   assert(obj != NULL, "object must not be NULL");
@@ -656,16 +665,6 @@
   }
 
   return count;
-=======
-JVM_ENTRY_NO_ENV(jboolean, JVM_IsUseContainerSupport(void))
-  JVMWrapper("JVM_IsUseContainerSupport");
-#ifdef LINUX
-  if (UseContainerSupport) {
-    return JNI_TRUE;
-  }
-#endif
-  return JNI_FALSE;
->>>>>>> e6517d1a
 JVM_END
 
 // java.lang.Throwable //////////////////////////////////////////////////////
