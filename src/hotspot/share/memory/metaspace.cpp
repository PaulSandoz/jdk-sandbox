/*
 * Copyright (c) 2011, 2020, Oracle and/or its affiliates. All rights reserved.
 * DO NOT ALTER OR REMOVE COPYRIGHT NOTICES OR THIS FILE HEADER.
 *
 * This code is free software; you can redistribute it and/or modify it
 * under the terms of the GNU General Public License version 2 only, as
 * published by the Free Software Foundation.
 *
 * This code is distributed in the hope that it will be useful, but WITHOUT
 * ANY WARRANTY; without even the implied warranty of MERCHANTABILITY or
 * FITNESS FOR A PARTICULAR PURPOSE.  See the GNU General Public License
 * version 2 for more details (a copy is included in the LICENSE file that
 * accompanied this code).
 *
 * You should have received a copy of the GNU General Public License version
 * 2 along with this work; if not, write to the Free Software Foundation,
 * Inc., 51 Franklin St, Fifth Floor, Boston, MA 02110-1301 USA.
 *
 * Please contact Oracle, 500 Oracle Parkway, Redwood Shores, CA 94065 USA
 * or visit www.oracle.com if you need additional information or have any
 * questions.
 *
 */

#include "precompiled.hpp"

#include "aot/aotLoader.hpp"
#include "gc/shared/collectedHeap.hpp"
#include "logging/log.hpp"
#include "logging/logStream.hpp"
#include "memory/filemap.hpp"
#include "memory/metaspace.hpp"
#include "memory/metaspaceShared.hpp"
#include "memory/metaspaceTracer.hpp"
#include "memory/metaspace/chunkManager.hpp"
#include "memory/metaspace/classLoaderMetaspace.hpp"
#include "memory/metaspace/commitLimiter.hpp"
#include "memory/metaspace/metaspaceCommon.hpp"
#include "memory/metaspace/metaspaceEnums.hpp"
#include "memory/metaspace/metaspaceReport.hpp"
#include "memory/metaspace/metaspaceSizesSnapshot.hpp"
#include "memory/metaspace/runningCounters.hpp"
#include "memory/metaspace/settings.hpp"
#include "memory/metaspace/virtualSpaceList.hpp"
#include "memory/universe.hpp"
#include "oops/compressedOops.hpp"
#include "runtime/atomic.hpp"
#include "runtime/init.hpp"
#include "runtime/java.hpp"
#include "services/memTracker.hpp"
#include "utilities/copy.hpp"
#include "utilities/debug.hpp"
#include "utilities/formatBuffer.hpp"
#include "utilities/globalDefinitions.hpp"


using metaspace::ChunkManager;
using metaspace::ClassLoaderMetaspace;
using metaspace::CommitLimiter;
using metaspace::MetaspaceType;
using metaspace::MetaspaceReporter;
using metaspace::RunningCounters;
using metaspace::VirtualSpaceList;


// Used by MetaspaceCounters
size_t MetaspaceUtils::free_chunks_total_words(Metaspace::MetadataType mdtype) {
  return metaspace::is_class(mdtype) ? RunningCounters::free_chunks_words_class() : RunningCounters::free_chunks_words_nonclass();
}

size_t MetaspaceUtils::used_words() {
  return RunningCounters::used_words();
}

size_t MetaspaceUtils::used_words(Metaspace::MetadataType mdtype) {
  return metaspace::is_class(mdtype) ? RunningCounters::used_words_class() : RunningCounters::used_words_nonclass();
}

size_t MetaspaceUtils::reserved_words() {
  return RunningCounters::reserved_words();
}

size_t MetaspaceUtils::reserved_words(Metaspace::MetadataType mdtype) {
  return metaspace::is_class(mdtype) ? RunningCounters::reserved_words_class() : RunningCounters::reserved_words_nonclass();
}

size_t MetaspaceUtils::committed_words() {
  return RunningCounters::committed_words();
}

size_t MetaspaceUtils::committed_words(Metaspace::MetadataType mdtype) {
  return metaspace::is_class(mdtype) ? RunningCounters::committed_words_class() : RunningCounters::committed_words_nonclass();
}



void MetaspaceUtils::print_metaspace_change(const metaspace::MetaspaceSizesSnapshot& pre_meta_values) {
  const metaspace::MetaspaceSizesSnapshot meta_values;

  // We print used and committed since these are the most useful at-a-glance vitals for Metaspace:
  // - used tells you how much memory is actually used for metadata
  // - committed tells you how much memory is committed for the purpose of metadata
  // The difference between those two would be waste, which can have various forms (freelists,
  //   unused parts of committed chunks etc)
  //
  // Left out is reserved, since this is not as exciting as the first two values: for class space,
  // it is a constant (to uninformed users, often confusingly large). For non-class space, it would
  // be interesting since free chunks can be uncommitted, but for now it is left out.

  if (Metaspace::using_class_space()) {
    log_info(gc, metaspace)(HEAP_CHANGE_FORMAT" "
                            HEAP_CHANGE_FORMAT" "
                            HEAP_CHANGE_FORMAT,
                            HEAP_CHANGE_FORMAT_ARGS("Metaspace",
                                                    pre_meta_values.used(),
                                                    pre_meta_values.committed(),
                                                    meta_values.used(),
                                                    meta_values.committed()),
                            HEAP_CHANGE_FORMAT_ARGS("NonClass",
                                                    pre_meta_values.non_class_used(),
                                                    pre_meta_values.non_class_committed(),
                                                    meta_values.non_class_used(),
                                                    meta_values.non_class_committed()),
                            HEAP_CHANGE_FORMAT_ARGS("Class",
                                                    pre_meta_values.class_used(),
                                                    pre_meta_values.class_committed(),
                                                    meta_values.class_used(),
                                                    meta_values.class_committed()));
  } else {
    log_info(gc, metaspace)(HEAP_CHANGE_FORMAT,
                            HEAP_CHANGE_FORMAT_ARGS("Metaspace",
                                                    pre_meta_values.used(),
                                                    pre_meta_values.committed(),
                                                    meta_values.used(),
                                                    meta_values.committed()));
  }
}

// This will print out a basic metaspace usage report but
// unlike print_report() is guaranteed not to lock or to walk the CLDG.
void MetaspaceUtils::print_basic_report(outputStream* out, size_t scale) {
  MetaspaceReporter::print_basic_report(out, scale);
}

// Prints a report about the current metaspace state.
// Optional parts can be enabled via flags.
// Function will walk the CLDG and will lock the expand lock; if that is not
// convenient, use print_basic_report() instead.
void MetaspaceUtils::print_full_report(outputStream* out, size_t scale) {
  const int flags =
      MetaspaceReporter::rf_show_loaders |
      MetaspaceReporter::rf_break_down_by_chunktype |
      MetaspaceReporter::rf_show_classes;
  MetaspaceReporter::print_report(out, scale, flags);
}

<<<<<<< HEAD
void MetaspaceUtils::print_on(outputStream* out) {

  // Used from all GCs. It first prints out totals, then, separately, the class space portion.

  out->print_cr(" Metaspace       "
                "used "      SIZE_FORMAT "K, "
                "committed " SIZE_FORMAT "K, "
                "reserved "  SIZE_FORMAT "K",
                used_bytes()/K,
                committed_bytes()/K,
                reserved_bytes()/K);

  if (Metaspace::using_class_space()) {
    const Metaspace::MetadataType ct = Metaspace::ClassType;
    out->print_cr("  class space    "
                  "used "      SIZE_FORMAT "K, "
                  "committed " SIZE_FORMAT "K, "
                  "reserved "  SIZE_FORMAT "K",
                  used_bytes(ct)/K,
                  committed_bytes(ct)/K,
                  reserved_bytes(ct)/K);
=======
static const char* space_type_name(Metaspace::MetaspaceType t) {
  const char* s = NULL;
  switch (t) {
    case Metaspace::StandardMetaspaceType: s = "Standard"; break;
    case Metaspace::BootMetaspaceType: s = "Boot"; break;
    case Metaspace::ClassMirrorHolderMetaspaceType: s = "ClassMirrorHolder"; break;
    case Metaspace::ReflectionMetaspaceType: s = "Reflection"; break;
    default: ShouldNotReachHere();
>>>>>>> 7cc13710
  }
}

#ifdef ASSERT
void MetaspaceUtils::verify(bool slow) {
  if (Metaspace::initialized()) {

    // Verify non-class chunkmanager...
    ChunkManager* cm = ChunkManager::chunkmanager_nonclass();
    cm->verify(slow);

    // ... and space list.
    VirtualSpaceList* vsl = VirtualSpaceList::vslist_nonclass();
    vsl->verify(slow);

    if (Metaspace::using_class_space()) {
      // If we use compressed class pointers, verify class chunkmanager...
      cm = ChunkManager::chunkmanager_class();
      assert(cm != NULL, "Sanity");
      cm->verify(slow);

      // ... and class spacelist.
      VirtualSpaceList* vsl = VirtualSpaceList::vslist_nonclass();
      assert(vsl != NULL, "Sanity");
      vsl->verify(slow);
    }

  }
}
#endif

////////////////////////////////7
// MetaspaceGC methods

volatile size_t MetaspaceGC::_capacity_until_GC = 0;
uint MetaspaceGC::_shrink_factor = 0;

// VM_CollectForMetadataAllocation is the vm operation used to GC.
// Within the VM operation after the GC the attempt to allocate the metadata
// should succeed.  If the GC did not free enough space for the metaspace
// allocation, the HWM is increased so that another virtualspace will be
// allocated for the metadata.  With perm gen the increase in the perm
// gen had bounds, MinMetaspaceExpansion and MaxMetaspaceExpansion.  The
// metaspace policy uses those as the small and large steps for the HWM.
//
// After the GC the compute_new_size() for MetaspaceGC is called to
// resize the capacity of the metaspaces.  The current implementation
// is based on the flags MinMetaspaceFreeRatio and MaxMetaspaceFreeRatio used
// to resize the Java heap by some GC's.  New flags can be implemented
// if really needed.  MinMetaspaceFreeRatio is used to calculate how much
// free space is desirable in the metaspace capacity to decide how much
// to increase the HWM.  MaxMetaspaceFreeRatio is used to decide how much
// free space is desirable in the metaspace capacity before decreasing
// the HWM.

// Calculate the amount to increase the high water mark (HWM).
// Increase by a minimum amount (MinMetaspaceExpansion) so that
// another expansion is not requested too soon.  If that is not
// enough to satisfy the allocation, increase by MaxMetaspaceExpansion.
// If that is still not enough, expand by the size of the allocation
// plus some.
size_t MetaspaceGC::delta_capacity_until_GC(size_t bytes) {
  size_t min_delta = MinMetaspaceExpansion;
  size_t max_delta = MaxMetaspaceExpansion;
  size_t delta = align_up(bytes, Metaspace::commit_alignment());

  if (delta <= min_delta) {
    delta = min_delta;
  } else if (delta <= max_delta) {
    // Don't want to hit the high water mark on the next
    // allocation so make the delta greater than just enough
    // for this allocation.
    delta = max_delta;
  } else {
    // This allocation is large but the next ones are probably not
    // so increase by the minimum.
    delta = delta + min_delta;
  }

  assert_is_aligned(delta, Metaspace::commit_alignment());

  return delta;
}

size_t MetaspaceGC::capacity_until_GC() {
  size_t value = Atomic::load_acquire(&_capacity_until_GC);
  assert(value >= MetaspaceSize, "Not initialized properly?");
  return value;
}

// Try to increase the _capacity_until_GC limit counter by v bytes.
// Returns true if it succeeded. It may fail if either another thread
// concurrently increased the limit or the new limit would be larger
// than MaxMetaspaceSize.
// On success, optionally returns new and old metaspace capacity in
// new_cap_until_GC and old_cap_until_GC respectively.
// On error, optionally sets can_retry to indicate whether if there is
// actually enough space remaining to satisfy the request.
bool MetaspaceGC::inc_capacity_until_GC(size_t v, size_t* new_cap_until_GC, size_t* old_cap_until_GC, bool* can_retry) {
  assert_is_aligned(v, Metaspace::commit_alignment());

  size_t old_capacity_until_GC = _capacity_until_GC;
  size_t new_value = old_capacity_until_GC + v;

  if (new_value < old_capacity_until_GC) {
    // The addition wrapped around, set new_value to aligned max value.
    new_value = align_down(max_uintx, Metaspace::commit_alignment());
  }

  if (new_value > MaxMetaspaceSize) {
    if (can_retry != NULL) {
      *can_retry = false;
    }
    return false;
  }

  if (can_retry != NULL) {
    *can_retry = true;
  }
  size_t prev_value = Atomic::cmpxchg(&_capacity_until_GC, old_capacity_until_GC, new_value);

  if (old_capacity_until_GC != prev_value) {
    return false;
  }

  if (new_cap_until_GC != NULL) {
    *new_cap_until_GC = new_value;
  }
  if (old_cap_until_GC != NULL) {
    *old_cap_until_GC = old_capacity_until_GC;
  }
  return true;
}

size_t MetaspaceGC::dec_capacity_until_GC(size_t v) {
  assert_is_aligned(v, Metaspace::commit_alignment());

  return Atomic::sub(&_capacity_until_GC, v);
}

void MetaspaceGC::initialize() {
  // Set the high-water mark to MaxMetapaceSize during VM initializaton since
  // we can't do a GC during initialization.
  _capacity_until_GC = MaxMetaspaceSize;
}

void MetaspaceGC::post_initialize() {
  // Reset the high-water mark once the VM initialization is done.
  _capacity_until_GC = MAX2(MetaspaceUtils::committed_bytes(), MetaspaceSize);
}

bool MetaspaceGC::can_expand(size_t word_size, bool is_class) {
  // Check if the compressed class space is full.
  if (is_class && Metaspace::using_class_space()) {
    size_t class_committed = MetaspaceUtils::committed_bytes(Metaspace::ClassType);
    if (class_committed + word_size * BytesPerWord > CompressedClassSpaceSize) {
      log_trace(gc, metaspace, freelist)("Cannot expand %s metaspace by " SIZE_FORMAT " words (CompressedClassSpaceSize = " SIZE_FORMAT " words)",
                (is_class ? "class" : "non-class"), word_size, CompressedClassSpaceSize / sizeof(MetaWord));
      return false;
    }
  }

  // Check if the user has imposed a limit on the metaspace memory.
  size_t committed_bytes = MetaspaceUtils::committed_bytes();
  if (committed_bytes + word_size * BytesPerWord > MaxMetaspaceSize) {
    log_trace(gc, metaspace, freelist)("Cannot expand %s metaspace by " SIZE_FORMAT " words (MaxMetaspaceSize = " SIZE_FORMAT " words)",
              (is_class ? "class" : "non-class"), word_size, MaxMetaspaceSize / sizeof(MetaWord));
    return false;
  }

  return true;
}

size_t MetaspaceGC::allowed_expansion() {
  size_t committed_bytes = MetaspaceUtils::committed_bytes();
  size_t capacity_until_gc = capacity_until_GC();

  assert(capacity_until_gc >= committed_bytes,
         "capacity_until_gc: " SIZE_FORMAT " < committed_bytes: " SIZE_FORMAT,
         capacity_until_gc, committed_bytes);

  size_t left_until_max  = MaxMetaspaceSize - committed_bytes;
  size_t left_until_GC = capacity_until_gc - committed_bytes;
  size_t left_to_commit = MIN2(left_until_GC, left_until_max);
  log_trace(gc, metaspace, freelist)("allowed expansion words: " SIZE_FORMAT
            " (left_until_max: " SIZE_FORMAT ", left_until_GC: " SIZE_FORMAT ".",
            left_to_commit / BytesPerWord, left_until_max / BytesPerWord, left_until_GC / BytesPerWord);

  return left_to_commit / BytesPerWord;
}

void MetaspaceGC::compute_new_size() {
  assert(_shrink_factor <= 100, "invalid shrink factor");
  uint current_shrink_factor = _shrink_factor;
  _shrink_factor = 0;

  // Using committed_bytes() for used_after_gc is an overestimation, since the
  // chunk free lists are included in committed_bytes() and the memory in an
  // un-fragmented chunk free list is available for future allocations.
  // However, if the chunk free lists becomes fragmented, then the memory may
  // not be available for future allocations and the memory is therefore "in use".
  // Including the chunk free lists in the definition of "in use" is therefore
  // necessary. Not including the chunk free lists can cause capacity_until_GC to
  // shrink below committed_bytes() and this has caused serious bugs in the past.
  const size_t used_after_gc = MetaspaceUtils::committed_bytes();
  const size_t capacity_until_GC = MetaspaceGC::capacity_until_GC();

  const double minimum_free_percentage = MinMetaspaceFreeRatio / 100.0;
  const double maximum_used_percentage = 1.0 - minimum_free_percentage;

  const double min_tmp = used_after_gc / maximum_used_percentage;
  size_t minimum_desired_capacity =
    (size_t)MIN2(min_tmp, double(MaxMetaspaceSize));
  // Don't shrink less than the initial generation size
  minimum_desired_capacity = MAX2(minimum_desired_capacity,
                                  MetaspaceSize);

  log_trace(gc, metaspace)("MetaspaceGC::compute_new_size: ");
  log_trace(gc, metaspace)("    minimum_free_percentage: %6.2f  maximum_used_percentage: %6.2f",
                           minimum_free_percentage, maximum_used_percentage);
  log_trace(gc, metaspace)("     used_after_gc       : %6.1fKB", used_after_gc / (double) K);


  size_t shrink_bytes = 0;
  if (capacity_until_GC < minimum_desired_capacity) {
    // If we have less capacity below the metaspace HWM, then
    // increment the HWM.
    size_t expand_bytes = minimum_desired_capacity - capacity_until_GC;
    expand_bytes = align_up(expand_bytes, Metaspace::commit_alignment());
    // Don't expand unless it's significant
    if (expand_bytes >= MinMetaspaceExpansion) {
      size_t new_capacity_until_GC = 0;
      bool succeeded = MetaspaceGC::inc_capacity_until_GC(expand_bytes, &new_capacity_until_GC);
      assert(succeeded, "Should always succesfully increment HWM when at safepoint");

      Metaspace::tracer()->report_gc_threshold(capacity_until_GC,
                                               new_capacity_until_GC,
                                               MetaspaceGCThresholdUpdater::ComputeNewSize);
      log_trace(gc, metaspace)("    expanding:  minimum_desired_capacity: %6.1fKB  expand_bytes: %6.1fKB  MinMetaspaceExpansion: %6.1fKB  new metaspace HWM:  %6.1fKB",
                               minimum_desired_capacity / (double) K,
                               expand_bytes / (double) K,
                               MinMetaspaceExpansion / (double) K,
                               new_capacity_until_GC / (double) K);
    }
    return;
  }

  // No expansion, now see if we want to shrink
  // We would never want to shrink more than this
  assert(capacity_until_GC >= minimum_desired_capacity,
         SIZE_FORMAT " >= " SIZE_FORMAT,
         capacity_until_GC, minimum_desired_capacity);
  size_t max_shrink_bytes = capacity_until_GC - minimum_desired_capacity;

  // Should shrinking be considered?
  if (MaxMetaspaceFreeRatio < 100) {
    const double maximum_free_percentage = MaxMetaspaceFreeRatio / 100.0;
    const double minimum_used_percentage = 1.0 - maximum_free_percentage;
    const double max_tmp = used_after_gc / minimum_used_percentage;
    size_t maximum_desired_capacity = (size_t)MIN2(max_tmp, double(MaxMetaspaceSize));
    maximum_desired_capacity = MAX2(maximum_desired_capacity,
                                    MetaspaceSize);
    log_trace(gc, metaspace)("    maximum_free_percentage: %6.2f  minimum_used_percentage: %6.2f",
                             maximum_free_percentage, minimum_used_percentage);
    log_trace(gc, metaspace)("    minimum_desired_capacity: %6.1fKB  maximum_desired_capacity: %6.1fKB",
                             minimum_desired_capacity / (double) K, maximum_desired_capacity / (double) K);

    assert(minimum_desired_capacity <= maximum_desired_capacity,
           "sanity check");

    if (capacity_until_GC > maximum_desired_capacity) {
      // Capacity too large, compute shrinking size
      shrink_bytes = capacity_until_GC - maximum_desired_capacity;
      // We don't want shrink all the way back to initSize if people call
      // System.gc(), because some programs do that between "phases" and then
      // we'd just have to grow the heap up again for the next phase.  So we
      // damp the shrinking: 0% on the first call, 10% on the second call, 40%
      // on the third call, and 100% by the fourth call.  But if we recompute
      // size without shrinking, it goes back to 0%.
      shrink_bytes = shrink_bytes / 100 * current_shrink_factor;

      shrink_bytes = align_down(shrink_bytes, Metaspace::commit_alignment());

      assert(shrink_bytes <= max_shrink_bytes,
             "invalid shrink size " SIZE_FORMAT " not <= " SIZE_FORMAT,
             shrink_bytes, max_shrink_bytes);
      if (current_shrink_factor == 0) {
        _shrink_factor = 10;
      } else {
        _shrink_factor = MIN2(current_shrink_factor * 4, (uint) 100);
      }
      log_trace(gc, metaspace)("    shrinking:  initThreshold: %.1fK  maximum_desired_capacity: %.1fK",
                               MetaspaceSize / (double) K, maximum_desired_capacity / (double) K);
      log_trace(gc, metaspace)("    shrink_bytes: %.1fK  current_shrink_factor: %d  new shrink factor: %d  MinMetaspaceExpansion: %.1fK",
                               shrink_bytes / (double) K, current_shrink_factor, _shrink_factor, MinMetaspaceExpansion / (double) K);
    }
  }

  // Don't shrink unless it's significant
  if (shrink_bytes >= MinMetaspaceExpansion &&
      ((capacity_until_GC - shrink_bytes) >= MetaspaceSize)) {
    size_t new_capacity_until_GC = MetaspaceGC::dec_capacity_until_GC(shrink_bytes);
    Metaspace::tracer()->report_gc_threshold(capacity_until_GC,
                                             new_capacity_until_GC,
                                             MetaspaceGCThresholdUpdater::ComputeNewSize);
  }
}



//////  Metaspace methods /////



MetaWord* Metaspace::_compressed_class_space_base = NULL;
size_t Metaspace::_compressed_class_space_size = 0;
const MetaspaceTracer* Metaspace::_tracer = NULL;
bool Metaspace::_initialized = false;
size_t Metaspace::_commit_alignment = 0;
size_t Metaspace::_reserve_alignment = 0;

DEBUG_ONLY(bool Metaspace::_frozen = false;)


#ifdef _LP64
static const uint64_t UnscaledClassSpaceMax = (uint64_t(max_juint) + 1);

void Metaspace::set_narrow_klass_base_and_shift(ReservedSpace metaspace_rs, address cds_base) {
  assert(!DumpSharedSpaces, "narrow_klass is set by MetaspaceShared class.");
  // Figure out the narrow_klass_base and the narrow_klass_shift.  The
  // narrow_klass_base is the lower of the metaspace base and the cds base
  // (if cds is enabled).  The narrow_klass_shift depends on the distance
  // between the lower base and higher address.
  address lower_base = (address)metaspace_rs.base();
  address higher_address = (address)metaspace_rs.end();
  if (cds_base != NULL) {
    assert(UseSharedSpaces, "must be");
    lower_base = MIN2(lower_base, cds_base);
  } else {
    uint64_t klass_encoding_max = UnscaledClassSpaceMax << LogKlassAlignmentInBytes;
    // If compressed class space fits in lower 32G, we don't need a base.
    if (higher_address <= (address)klass_encoding_max) {
      lower_base = 0; // Effectively lower base is zero.
    }
  }

  CompressedKlassPointers::set_base(lower_base);

  // CDS uses LogKlassAlignmentInBytes for narrow_klass_shift. See
  // MetaspaceShared::initialize_dumptime_shared_and_meta_spaces() for
  // how dump time narrow_klass_shift is set. Although, CDS can work
  // with zero-shift mode also, to be consistent with AOT it uses
  // LogKlassAlignmentInBytes for klass shift so archived java heap objects
  // can be used at same time as AOT code.
  if (!UseSharedSpaces
      && (uint64_t)(higher_address - lower_base) <= UnscaledClassSpaceMax) {
    CompressedKlassPointers::set_shift(0);
  } else {
    CompressedKlassPointers::set_shift(LogKlassAlignmentInBytes);
  }
  AOTLoader::set_narrow_klass_shift();
}

// Try to allocate the metaspace at the requested addr.
void Metaspace::allocate_metaspace_compressed_klass_ptrs(ReservedSpace metaspace_rs, char* requested_addr, address cds_base) {
  assert(!DumpSharedSpaces, "compress klass space is allocated by MetaspaceShared class.");
  assert(using_class_space(), "called improperly");
  assert(UseCompressedClassPointers, "Only use with CompressedKlassPtrs");
  assert(compressed_class_space_size() < KlassEncodingMetaspaceMax,
         "Metaspace size is too big");
  assert_is_aligned(requested_addr, _reserve_alignment);
  assert_is_aligned(cds_base, _reserve_alignment);
  assert_is_aligned(compressed_class_space_size(), _reserve_alignment);

  if (metaspace_rs.is_reserved()) {
    // CDS should have already reserved the space.
    assert(requested_addr == NULL, "not used");
    assert(cds_base != NULL, "CDS should have already reserved the memory space");
  } else {
    assert(cds_base == NULL, "must be");
    metaspace_rs = reserve_space(compressed_class_space_size(),
                                 _reserve_alignment, requested_addr,
                                 false /* use_requested_addr */);
  }

  if (!metaspace_rs.is_reserved()) {
    assert(cds_base == NULL, "CDS should have already reserved the memory space");
    // If no successful allocation then try to allocate the space anywhere.  If
    // that fails then OOM doom.  At this point we cannot try allocating the
    // metaspace as if UseCompressedClassPointers is off because too much
    // initialization has happened that depends on UseCompressedClassPointers.
    // So, UseCompressedClassPointers cannot be turned off at this point.
    metaspace_rs = reserve_space(compressed_class_space_size(),
                                 _reserve_alignment, NULL, false);
    if (!metaspace_rs.is_reserved()) {
      vm_exit_during_initialization(err_msg("Could not allocate metaspace: " SIZE_FORMAT " bytes",
                                            compressed_class_space_size()));
    }
  }

  if (cds_base == NULL) {
    // If we got here then the metaspace got allocated.
    MemTracker::record_virtual_memory_type((address)metaspace_rs.base(), mtClass);
  }

  set_narrow_klass_base_and_shift(metaspace_rs, cds_base);


  initialize_class_space(metaspace_rs);

  LogTarget(Trace, gc, metaspace) lt;
  if (lt.is_enabled()) {
    ResourceMark rm;
    LogStream ls(lt);
    print_compressed_class_space(&ls, requested_addr);
  }
}

// For UseCompressedClassPointers the class space is reserved above the top of
// the Java heap.  The argument passed in is at the base of the compressed space.
void Metaspace::initialize_class_space(ReservedSpace rs) {

  // The reserved space size may be bigger because of alignment, esp with UseLargePages
  assert(rs.size() >= CompressedClassSpaceSize,
         SIZE_FORMAT " != " SIZE_FORMAT, rs.size(), CompressedClassSpaceSize);
  assert(using_class_space(), "Must be using class space");

  VirtualSpaceList* vsl = new VirtualSpaceList("class space list", rs, CommitLimiter::globalLimiter());
  VirtualSpaceList::set_vslist_class(vsl);
  ChunkManager* cm = new ChunkManager("class space chunk manager", vsl);
  ChunkManager::set_chunkmanager_class(cm);

}


void Metaspace::print_compressed_class_space(outputStream* st, const char* requested_addr) {
  st->print_cr("Narrow klass base: " PTR_FORMAT ", Narrow klass shift: %d",
               p2i(CompressedKlassPointers::base()), CompressedKlassPointers::shift());
  if (Metaspace::using_class_space()) {
    st->print("Compressed class space size: " SIZE_FORMAT " Address: " PTR_FORMAT,
                 compressed_class_space_size(), p2i(compressed_class_space_base()));
    if (requested_addr != 0) {
      st->print(" Req Addr: " PTR_FORMAT, p2i(requested_addr));
    }
    st->cr();
  }
}

#endif

#ifdef PREFERRED_METASPACE_ALIGNMENT
ReservedSpace Metaspace::reserve_preferred_space(size_t size, size_t alignment,
                                                 bool large_pages, char *requested_addr,
                                                 bool use_requested_addr) {
  // Our compressed klass pointers may fit nicely into the lower 32 bits.
  if (requested_addr != NULL && (uint64_t)requested_addr + size < 4*G) {
    ReservedSpace rs(size, alignment, large_pages, requested_addr);
    if (rs.is_reserved() || use_requested_addr) {
      return rs;
    }
  }

  struct SearchParams { uintptr_t limit; size_t increment; };

  // AArch64: Try to align metaspace so that we can decode a compressed
  // klass with a single MOVK instruction. We can do this iff the
  // compressed class base is a multiple of 4G.
  // Aix: Search for a place where we can find memory. If we need to load
  // the base, 4G alignment is helpful, too.

  // Go faster above 32G as it is no longer possible to use a zero base.
  // AArch64: Additionally, ensure the lower LogKlassAlignmentInBytes
  // bits of the upper 32-bits of the address are zero so we can handle
  // a shift when decoding.

  static const SearchParams search_params[] = {
    // Limit    Increment
    {  32*G,    AARCH64_ONLY(4*)G,                               },
    {  1024*G,  (4 AARCH64_ONLY(<< LogKlassAlignmentInBytes))*G  },
  };

  // Null requested_addr means allocate anywhere so ensure the search
  // begins from a non-null address.
  char *a = MAX2(requested_addr, (char *)search_params[0].increment);

  for (const SearchParams *p = search_params;
       p < search_params + ARRAY_SIZE(search_params);
       ++p) {
    a = align_up(a, p->increment);
    if (use_requested_addr && a != requested_addr)
      return ReservedSpace();

    for (; a < (char *)p->limit; a += p->increment) {
      ReservedSpace rs(size, alignment, large_pages, a);
      if (rs.is_reserved() || use_requested_addr) {
        return rs;
      }
    }
  }

  return ReservedSpace();
}
#endif // PREFERRED_METASPACE_ALIGNMENT

// Try to reserve a region for the metaspace at the requested address. Some
// platforms have particular alignment requirements to allow efficient decode of
// compressed class pointers in which case requested_addr is treated as hint for
// where to start looking unless use_requested_addr is true.
ReservedSpace Metaspace::reserve_space(size_t size, size_t alignment,
                                       char* requested_addr, bool use_requested_addr) {
  bool large_pages = false; // Don't use large pages for the class space.
  assert(is_aligned(requested_addr, alignment), "must be");
  assert(requested_addr != NULL || !use_requested_addr,
         "cannot set use_requested_addr with NULL address");

#ifdef PREFERRED_METASPACE_ALIGNMENT
  return reserve_preferred_space(size, alignment, large_pages,
                                 requested_addr, use_requested_addr);
#else
  return ReservedSpace(size, alignment, large_pages, requested_addr);
#endif
}

void Metaspace::ergo_initialize() {

  // Must happen before using any setting from Settings::---
  metaspace::Settings::ergo_initialize();

  if (DumpSharedSpaces) {
    // Using large pages when dumping the shared archive is currently not implemented.
    FLAG_SET_ERGO(UseLargePagesInMetaspace, false);
  }

  size_t page_size = os::vm_page_size();
  if (UseLargePages && UseLargePagesInMetaspace) {
    page_size = os::large_page_size();
  }

  // Commit alignment: (I would rather hide this since this is an implementation detail but we need it
  // when calculating the gc threshold).
  _commit_alignment  = metaspace::Settings::commit_granule_bytes();

  // Reserve alignment: all Metaspace memory mappings are to be aligned to the size of a root chunk.
  _reserve_alignment = MAX2(page_size, (size_t)metaspace::chklvl::MAX_CHUNK_BYTE_SIZE);

  assert(is_aligned(_reserve_alignment, os::vm_allocation_granularity()),
         "root chunk size must be a multiple of alloc granularity");

  // Do not use FLAG_SET_ERGO to update MaxMetaspaceSize, since this will
  // override if MaxMetaspaceSize was set on the command line or not.
  // This information is needed later to conform to the specification of the
  // java.lang.management.MemoryUsage API.
  //
  // Ideally, we would be able to set the default value of MaxMetaspaceSize in
  // globals.hpp to the aligned value, but this is not possible, since the
  // alignment depends on other flags being parsed.
  MaxMetaspaceSize = align_down_bounded(MaxMetaspaceSize, _reserve_alignment);

  if (MetaspaceSize > MaxMetaspaceSize) {
    MetaspaceSize = MaxMetaspaceSize;
  }

  MetaspaceSize = align_down_bounded(MetaspaceSize, _commit_alignment);

  assert(MetaspaceSize <= MaxMetaspaceSize, "MetaspaceSize should be limited by MaxMetaspaceSize");

  MinMetaspaceExpansion = align_down_bounded(MinMetaspaceExpansion, _commit_alignment);
  MaxMetaspaceExpansion = align_down_bounded(MaxMetaspaceExpansion, _commit_alignment);

  CompressedClassSpaceSize = align_down_bounded(CompressedClassSpaceSize, _reserve_alignment);

  // Note: InitialBootClassLoaderMetaspaceSize is an old parameter which is used to determine the chunk size
  // of the first non-class chunk handed to the boot class loader. See metaspace/chunkAllocSequence.hpp.
  size_t min_metaspace_sz = align_up(InitialBootClassLoaderMetaspaceSize, _reserve_alignment);
  if (UseCompressedClassPointers) {
    if (min_metaspace_sz >= MaxMetaspaceSize) {
      vm_exit_during_initialization("MaxMetaspaceSize is too small.");
    } else if ((min_metaspace_sz + CompressedClassSpaceSize) >  MaxMetaspaceSize) {
      FLAG_SET_ERGO(CompressedClassSpaceSize, MaxMetaspaceSize - min_metaspace_sz);
    }
  } else if (min_metaspace_sz >= MaxMetaspaceSize) {
    FLAG_SET_ERGO(InitialBootClassLoaderMetaspaceSize,
                  min_metaspace_sz);
  }

  _compressed_class_space_size = CompressedClassSpaceSize;

}

void Metaspace::global_initialize() {
  MetaspaceGC::initialize(); // <- since we do not prealloc init chunks anymore is this still needed?

  bool class_space_inited = false;
#if INCLUDE_CDS
  if (DumpSharedSpaces) {
    MetaspaceShared::initialize_dumptime_shared_and_meta_spaces();
    class_space_inited = true;
  } else if (UseSharedSpaces) {
    // If any of the archived space fails to map, UseSharedSpaces
    // is reset to false.
    MetaspaceShared::initialize_runtime_shared_and_meta_spaces();
    class_space_inited = UseSharedSpaces;
  }

  if (DynamicDumpSharedSpaces && !UseSharedSpaces) {
    vm_exit_during_initialization("DynamicDumpSharedSpaces is unsupported when base CDS archive is not loaded", NULL);
  }
#endif // INCLUDE_CDS

#ifdef _LP64
  if (using_class_space() && !class_space_inited) {
    char* base = (char*)align_up(CompressedOops::end(), _reserve_alignment);
    if (ForceCompressedClassSpaceStartAddress != 0) {
      base = (char*)ForceCompressedClassSpaceStartAddress;
      log_debug(gc, metaspace)("Forcing class space start address to " PTR_FORMAT ".", p2i(base));
    }
    ReservedSpace dummy;
    allocate_metaspace_compressed_klass_ptrs(dummy, base, 0);
  }
#endif

  // Initialize non-class virtual space list, and its chunk manager:
  VirtualSpaceList* vsl = new VirtualSpaceList("non-class virtualspacelist", CommitLimiter::globalLimiter());
  VirtualSpaceList::set_vslist_nonclass(vsl);
  ChunkManager* cm = new ChunkManager("non-class chunkmanager", vsl);
  ChunkManager::set_chunkmanager_nonclass(cm);

  _tracer = new MetaspaceTracer();

  _initialized = true;

  // We must prevent the very first address of the ccs from being used to store
  // metadata, since that address would translate to a narrow pointer of 0, and the
  // VM does not distinguish between "narrow 0 as in NULL" and "narrow 0 as in start
  //  of ccs".
  // Before Elastic Metaspace that did not happen due to the fact that every Metachunk
  // had a header and therefore could not allocate anything at offset 0.
#ifdef _LP64
  if (using_class_space()) {
    // The simplest way to fix this is to allocate a tiny chunk right at the start of ccs
    // and do not use it for anything.
    ChunkManager::chunkmanager_class()->get_chunk(metaspace::chklvl::HIGHEST_CHUNK_LEVEL,
                                                  metaspace::chklvl::HIGHEST_CHUNK_LEVEL); // smallest chunk possible.
  }
#endif

}

void Metaspace::post_initialize() {
  MetaspaceGC::post_initialize();
}

MetaWord* Metaspace::allocate(ClassLoaderData* loader_data, size_t word_size,
                              MetaspaceObj::Type type, TRAPS) {
  assert(!_frozen, "sanity");
  assert(!(DumpSharedSpaces && THREAD->is_VM_thread()), "sanity");

  if (HAS_PENDING_EXCEPTION) {
    assert(false, "Should not allocate with exception pending");
    return NULL;  // caller does a CHECK_NULL too
  }

  assert(loader_data != NULL, "Should never pass around a NULL loader_data. "
        "ClassLoaderData::the_null_class_loader_data() should have been used.");

  Metaspace::MetadataType mdtype = (type == MetaspaceObj::ClassType) ? Metaspace::ClassType : Metaspace::NonClassType;

  // Try to allocate metadata.
  MetaWord* result = loader_data->metaspace_non_null()->allocate(word_size, mdtype);

  if (result == NULL) {
    tracer()->report_metaspace_allocation_failure(loader_data, word_size, type, mdtype);

    // Allocation failed.
    if (is_init_completed()) {
      // Only start a GC if the bootstrapping has completed.
      // Try to clean out some heap memory and retry. This can prevent premature
      // expansion of the metaspace.
      result = Universe::heap()->satisfy_failed_metadata_allocation(loader_data, word_size, mdtype);
    }
  }

  if (result == NULL) {
    if (DumpSharedSpaces) {
      // CDS dumping keeps loading classes, so if we hit an OOM we probably will keep hitting OOM.
      // We should abort to avoid generating a potentially bad archive.
      vm_exit_during_cds_dumping(err_msg("Failed allocating metaspace object type %s of size " SIZE_FORMAT ". CDS dump aborted.",
          MetaspaceObj::type_name(type), word_size * BytesPerWord),
        err_msg("Please increase MaxMetaspaceSize (currently " SIZE_FORMAT " bytes).", MaxMetaspaceSize));
    }
    report_metadata_oome(loader_data, word_size, type, mdtype, THREAD);
    assert(HAS_PENDING_EXCEPTION, "sanity");
    return NULL;
  }

  // Zero initialize.
  Copy::fill_to_words((HeapWord*)result, word_size, 0);

  log_trace(metaspace)("Metaspace::allocate: type %d return " PTR_FORMAT ".", (int)type, p2i(result));

  return result;
}

void Metaspace::report_metadata_oome(ClassLoaderData* loader_data, size_t word_size, MetaspaceObj::Type type, MetadataType mdtype, TRAPS) {
  tracer()->report_metadata_oom(loader_data, word_size, type, mdtype);

  // If result is still null, we are out of memory.
  Log(gc, metaspace, freelist, oom) log;
  if (log.is_info()) {
    log.info("Metaspace (%s) allocation failed for size " SIZE_FORMAT,
             metaspace::is_class(mdtype) ? "class" : "data", word_size);
    ResourceMark rm;
    if (log.is_debug()) {
      if (loader_data->metaspace_or_null() != NULL) {
        LogStream ls(log.debug());
        loader_data->print_value_on(&ls);
      }
    }
    LogStream ls(log.info());
    // In case of an OOM, log out a short but still useful report.
    MetaspaceUtils::print_basic_report(&ls, 0);
  }

  // Which limit did we hit? CompressedClassSpaceSize or MaxMetaspaceSize?
  bool out_of_compressed_class_space = false;
  if (metaspace::is_class(mdtype)) {
    ClassLoaderMetaspace* metaspace = loader_data->metaspace_non_null();
    out_of_compressed_class_space =
      MetaspaceUtils::committed_bytes(Metaspace::ClassType) +
      // TODO: Okay this is just cheesy.
      // Of course this may fail and return incorrect results.
      // Think this over - we need some clean way to remember which limit
      // exactly we hit during an allocation. Some sort of allocation context structure?
      align_up(word_size * BytesPerWord, 4 * M) >
      CompressedClassSpaceSize;
  }

  // -XX:+HeapDumpOnOutOfMemoryError and -XX:OnOutOfMemoryError support
  const char* space_string = out_of_compressed_class_space ?
    "Compressed class space" : "Metaspace";

  report_java_out_of_memory(space_string);

  if (JvmtiExport::should_post_resource_exhausted()) {
    JvmtiExport::post_resource_exhausted(
        JVMTI_RESOURCE_EXHAUSTED_OOM_ERROR,
        space_string);
  }

  if (!is_init_completed()) {
    vm_exit_during_initialization("OutOfMemoryError", space_string);
  }

  if (out_of_compressed_class_space) {
    THROW_OOP(Universe::out_of_memory_error_class_metaspace());
  } else {
    THROW_OOP(Universe::out_of_memory_error_metaspace());
  }
}

void Metaspace::purge() {
  ChunkManager* cm = ChunkManager::chunkmanager_nonclass();
  if (cm != NULL) {
    cm->wholesale_reclaim();
  }
  if (using_class_space()) {
    cm = ChunkManager::chunkmanager_class();
    if (cm != NULL) {
      cm->wholesale_reclaim();
    }
  }
}

bool Metaspace::contains(const void* ptr) {
  if (MetaspaceShared::is_in_shared_metaspace(ptr)) {
    return true;
  }
  return contains_non_shared(ptr);
}

bool Metaspace::contains_non_shared(const void* ptr) {
  if (using_class_space() && VirtualSpaceList::vslist_class()->contains((MetaWord*)ptr)) {
     return true;
  }

  return VirtualSpaceList::vslist_nonclass()->contains((MetaWord*)ptr);
}<|MERGE_RESOLUTION|>--- conflicted
+++ resolved
@@ -154,7 +154,6 @@
   MetaspaceReporter::print_report(out, scale, flags);
 }
 
-<<<<<<< HEAD
 void MetaspaceUtils::print_on(outputStream* out) {
 
   // Used from all GCs. It first prints out totals, then, separately, the class space portion.
@@ -176,16 +175,6 @@
                   used_bytes(ct)/K,
                   committed_bytes(ct)/K,
                   reserved_bytes(ct)/K);
-=======
-static const char* space_type_name(Metaspace::MetaspaceType t) {
-  const char* s = NULL;
-  switch (t) {
-    case Metaspace::StandardMetaspaceType: s = "Standard"; break;
-    case Metaspace::BootMetaspaceType: s = "Boot"; break;
-    case Metaspace::ClassMirrorHolderMetaspaceType: s = "ClassMirrorHolder"; break;
-    case Metaspace::ReflectionMetaspaceType: s = "Reflection"; break;
-    default: ShouldNotReachHere();
->>>>>>> 7cc13710
   }
 }
 
