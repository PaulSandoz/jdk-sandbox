--- conflicted
+++ resolved
@@ -38,8 +38,8 @@
 #include "memory/filemap.hpp"
 #include "memory/heapShared.inline.hpp"
 #include "memory/iterator.inline.hpp"
+#include "memory/metadataFactory.hpp"
 #include "memory/metaspace.hpp"
-#include "memory/metadataFactory.hpp"
 #include "memory/metaspaceClosure.hpp"
 #include "memory/metaspaceShared.hpp"
 #include "memory/oopFactory.hpp"
@@ -1379,15 +1379,9 @@
 
 char* FileMapInfo::map_region(int i, char** top_ret) {
   assert(!HeapShared::is_heap_region(i), "sanity");
-<<<<<<< HEAD
-  CDSFileMapRegion* si = space_at(i);
-  size_t used = si->_used;
-  size_t alignment = Metaspace::reserve_alignment();
-=======
   FileMapRegion* si = space_at(i);
   size_t used = si->used();
-  size_t alignment = os::vm_allocation_granularity();
->>>>>>> 9b81fe37
+  size_t alignment = Metaspace::reserve_alignment();
   size_t size = align_up(used, alignment);
   char *requested_addr = region_addr(i);
 
