--- conflicted
+++ resolved
@@ -27,15 +27,13 @@
 #include "jfr/recorder/checkpoint/jfrCheckpointWriter.hpp"
 #include "jfr/recorder/checkpoint/types/jfrType.hpp"
 #include "jfr/recorder/checkpoint/types/jfrTypeManager.hpp"
+#include "jfr/recorder/jfrRecorder.hpp"
 #include "jfr/utilities/jfrDoublyLinkedList.hpp"
 #include "jfr/utilities/jfrIterator.hpp"
 #include "memory/resourceArea.hpp"
 #include "runtime/handles.inline.hpp"
-<<<<<<< HEAD
-=======
 #include "runtime/safepoint.hpp"
 #include "runtime/semaphore.hpp"
->>>>>>> eedc99c9
 #include "runtime/thread.inline.hpp"
 #include "utilities/exceptions.hpp"
 
@@ -143,41 +141,6 @@
   type_thread.serialize(writer);
 }
 
-size_t JfrTypeManager::flush_type_set() {
-  JfrCheckpointWriter writer;
-  FlushTypeSet flush;
-  flush.serialize(writer);
-  return flush.elements();
-}
-
-void JfrTypeManager::write_type_set() {
-  if (!LeakProfiler::is_running()) {
-    JfrCheckpointWriter writer;
-    TypeSet set;
-    set.serialize(writer);
-    return;
-  }
-  JfrCheckpointWriter leakp_writer;
-  JfrCheckpointWriter writer;
-  TypeSet set(&leakp_writer);
-  set.serialize(writer);
-  ObjectSampleCheckpoint::on_type_set(leakp_writer);
-}
-
-void JfrTypeManager::write_type_set_for_unloaded_classes() {
-  JfrCheckpointWriter writer;
-  const JfrCheckpointContext ctx = writer.context();
-  ClassUnloadTypeSet class_unload_set;
-  class_unload_set.serialize(writer);
-  if (LeakProfiler::is_running()) {
-    ObjectSampleCheckpoint::on_type_set_unload(writer);
-  }
-  if (!Jfr::is_recording()) {
-    // discard anything written
-    writer.set_context(ctx);
-  }
-}
-
 class SerializerRegistrationGuard : public StackObj {
  private:
   static Semaphore _mutex_semaphore;
@@ -207,48 +170,13 @@
   }
 }
 
-void JfrTypeManager::clear() {
-  TypeSet type_set;
-  type_set.clear();
-}
-
 void JfrTypeManager::on_rotation() {
   const Iterator iter(types);
   while (iter.has_next()) {
-<<<<<<< HEAD
     iter.next()->on_rotation();
   }
 }
 
-=======
-    iter.next()->invoke(writer);
-  }
-}
-
-void JfrTypeManager::create_thread_blob(JavaThread* jt) {
-  assert(jt != NULL, "invariant");
-  ResourceMark rm(jt);
-  HandleMark hm(jt);
-  JfrThreadConstant type_thread(jt);
-  JfrCheckpointWriter writer(false, true, jt);
-  writer.write_type(TYPE_THREAD);
-  type_thread.serialize(writer);
-  // create and install a checkpoint blob
-  jt->jfr_thread_local()->set_thread_blob(writer.move());
-  assert(jt->jfr_thread_local()->has_thread_blob(), "invariant");
-}
-
-void JfrTypeManager::write_thread_checkpoint(JavaThread* jt) {
-  assert(jt != NULL, "JavaThread is NULL!");
-  ResourceMark rm(jt);
-  HandleMark hm(jt);
-  JfrThreadConstant type_thread(jt);
-  JfrCheckpointWriter writer(false, true, jt);
-  writer.write_type(TYPE_THREAD);
-  type_thread.serialize(writer);
-}
-
->>>>>>> eedc99c9
 #ifdef ASSERT
 static void assert_not_registered_twice(JfrTypeId id, List& list) {
   const Iterator iter(list);
@@ -269,7 +197,7 @@
   }
   assert(!types.in_list(registration), "invariant");
   DEBUG_ONLY(assert_not_registered_twice(id, types);)
-  if (Jfr::is_recording()) {
+  if (JfrRecorder::is_recording()) {
     JfrCheckpointWriter writer(STATICS);
     registration->invoke(writer);
     new_registration = true;
