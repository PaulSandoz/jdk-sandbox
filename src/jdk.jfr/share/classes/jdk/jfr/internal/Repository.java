--- conflicted
+++ resolved
@@ -56,16 +56,12 @@
         return instance;
     }
 
-<<<<<<< HEAD
-    public synchronized void setBasePath(SafePath baseLocation) throws IOException  {
-=======
     public synchronized void setBasePath(SafePath baseLocation) throws Exception {
 
         if(baseLocation.equals(this.baseLocation)) {
             Logger.log(LogTag.JFR, LogLevel.INFO, "Same base repository path " + baseLocation.toString() + " is set");
             return;
         }
->>>>>>> 0a0956bc
         // Probe to see if repository can be created, needed for fail fast
         // during JVM startup or JFR.configure
         this.repository = createRepository(baseLocation);
