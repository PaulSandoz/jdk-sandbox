/*
 * Copyright (c) 2001, 2018, Oracle and/or its affiliates. All rights reserved.
 * DO NOT ALTER OR REMOVE COPYRIGHT NOTICES OR THIS FILE HEADER.
 *
 * This code is free software; you can redistribute it and/or modify it
 * under the terms of the GNU General Public License version 2 only, as
 * published by the Free Software Foundation.  Oracle designates this
 * particular file as subject to the "Classpath" exception as provided
 * by Oracle in the LICENSE file that accompanied this code.
 *
 * This code is distributed in the hope that it will be useful, but WITHOUT
 * ANY WARRANTY; without even the implied warranty of MERCHANTABILITY or
 * FITNESS FOR A PARTICULAR PURPOSE.  See the GNU General Public License
 * version 2 for more details (a copy is included in the LICENSE file that
 * accompanied this code).
 *
 * You should have received a copy of the GNU General Public License version
 * 2 along with this work; if not, write to the Free Software Foundation,
 * Inc., 51 Franklin St, Fifth Floor, Boston, MA 02110-1301 USA.
 *
 * Please contact Oracle, 500 Oracle Parkway, Redwood Shores, CA 94065 USA
 * or visit www.oracle.com if you need additional information or have any
 * questions.
 */

#include "jni.h"
#include "dither.h"

JNIEXPORT sgn_ordered_dither_array std_img_oda_red;
JNIEXPORT sgn_ordered_dither_array std_img_oda_green;
JNIEXPORT sgn_ordered_dither_array std_img_oda_blue;
JNIEXPORT int std_odas_computed = 0;

<<<<<<< HEAD
JNIEXPORT void
=======
JNIEXPORT void JNICALL
>>>>>>> 9be1418d
initInverseGrayLut(int* prgb, int rgbsize, ColorData *cData) {
    int *inverse;
    int lastindex, lastgray, missing, i;

    if (!cData) {
        return;
    }

    inverse = calloc(256, sizeof(int));
    if (!inverse) {
        return;
    }
    cData->pGrayInverseLutData = inverse;

    for (i = 0; i < 256; i++) {
        inverse[i] = -1;
    }

    /* First, fill the gray values */
    for (i = 0; i < rgbsize; i++) {
        int r, g, b, rgb = prgb[i];
        if (rgb == 0x0) {
            /* ignore transparent black */
            continue;
        }
        r = (rgb >> 16) & 0xff;
        g = (rgb >> 8 ) & 0xff;
        b = rgb & 0xff;
        if (b == r && b == g) {
            inverse[b] = i;
        }
    }

    /* fill the missing gaps by taking the valid values
     * on either side and filling them halfway into the gap
     */
    lastindex = -1;
    lastgray = -1;
    missing = 0;
    for (i = 0; i < 256; i++) {
        if (inverse[i] < 0) {
            inverse[i] = lastgray;
            missing = 1;
        } else {
            lastgray = inverse[i];
            if (missing) {
                lastindex = lastindex < 0 ? 0 : (i+lastindex)/2;
                while (lastindex < i) {
                    inverse[lastindex++] = lastgray;
                }
            }
            lastindex = i;
            missing = 0;
        }
    }
}

void freeICMColorData(ColorData *pData) {
    if (CANFREE(pData)) {
        if (pData->img_clr_tbl) {
            free(pData->img_clr_tbl);
        }
        if (pData->pGrayInverseLutData) {
            free(pData->pGrayInverseLutData);
        }
        free(pData);
    }
}

/* REMIND: does not deal well with bifurcation which happens when two
 * palette entries map to the same cube vertex
 */

static int
recurseLevel(CubeStateInfo *priorState) {
    int i;
    CubeStateInfo currentState;
    memcpy(&currentState, priorState, sizeof(CubeStateInfo));


    currentState.rgb = (unsigned short *)malloc(6
                                                * sizeof(unsigned short)
                                                * priorState->activeEntries);
    if (currentState.rgb == NULL) {
        return 0;
    }

    currentState.indices = (unsigned char *)malloc(6
                                                * sizeof(unsigned char)
                                                * priorState->activeEntries);

    if (currentState.indices == NULL) {
        free(currentState.rgb);
        return 0;
    }

    currentState.depth++;
    if (currentState.depth > priorState->maxDepth) {
        priorState->maxDepth = currentState.depth;
    }
    currentState.activeEntries = 0;
    for (i=priorState->activeEntries - 1; i >= 0; i--) {
        unsigned short rgb = priorState->rgb[i];
        unsigned char  index = priorState->indices[i];
        ACTIVATE(rgb, 0x7c00, 0x0400, currentState, index);
        ACTIVATE(rgb, 0x03e0, 0x0020, currentState, index);
        ACTIVATE(rgb, 0x001f, 0x0001, currentState, index);
    }
    if (currentState.activeEntries) {
        if (!recurseLevel(&currentState)) {
            free(currentState.rgb);
            free(currentState.indices);
            return 0;
        }
    }
    if (currentState.maxDepth > priorState->maxDepth) {
        priorState->maxDepth = currentState.maxDepth;
    }

    free(currentState.rgb);
    free(currentState.indices);
    return  1;
}

/*
 * REMIND: take core inversedLUT calculation to the shared tree and
 * recode the functions (Win32)awt_Image:initCubemap(),
 * (Win32)awt_Image:make_cubemap(), (Win32)AwtToolkit::GenerateInverseLUT(),
 * (Solaris)color:initCubemap() to call the shared codes.
 */
unsigned char*
initCubemap(int* cmap,
            int  cmap_len,
            int  cube_dim) {
    int i;
    CubeStateInfo currentState;
    int cubesize = cube_dim * cube_dim * cube_dim;
    unsigned char *useFlags;
    unsigned char *newILut = (unsigned char*)malloc(cubesize);
    int cmap_mid = (cmap_len >> 1) + (cmap_len & 0x1);
    if (newILut) {

      useFlags = (unsigned char *)calloc(cubesize, 1);

      if (useFlags == 0) {
          free(newILut);
#ifdef DEBUG
        fprintf(stderr, "Out of memory in color:initCubemap()1\n");
#endif
          return NULL;
      }

        currentState.depth          = 0;
        currentState.maxDepth       = 0;
        currentState.usedFlags      = useFlags;
        currentState.activeEntries  = 0;
        currentState.iLUT           = newILut;

        currentState.rgb = (unsigned short *)
                                malloc(cmap_len * sizeof(unsigned short));
        if (currentState.rgb == NULL) {
            free(newILut);
            free(useFlags);
#ifdef DEBUG
        fprintf(stderr, "Out of memory in color:initCubemap()2\n");
#endif
            return NULL;
        }

        currentState.indices = (unsigned char *)
                                malloc(cmap_len * sizeof(unsigned char));
        if (currentState.indices == NULL) {
            free(currentState.rgb);
            free(newILut);
            free(useFlags);
#ifdef DEBUG
        fprintf(stderr, "Out of memory in color:initCubemap()3\n");
#endif
            return NULL;
        }

        for (i = 0; i < cmap_mid; i++) {
            unsigned short rgb;
            int pixel = cmap[i];
            rgb = (pixel & 0x00f80000) >> 9;
            rgb |= (pixel & 0x0000f800) >> 6;
            rgb |=  (pixel & 0xf8) >> 3;
            INSERTNEW(currentState, rgb, i);
            pixel = cmap[cmap_len - i - 1];
            rgb = (pixel & 0x00f80000) >> 9;
            rgb |= (pixel & 0x0000f800) >> 6;
            rgb |=  (pixel & 0xf8) >> 3;
            INSERTNEW(currentState, rgb, cmap_len - i - 1);
        }

        if (!recurseLevel(&currentState)) {
            free(newILut);
            free(useFlags);
            free(currentState.rgb);
            free(currentState.indices);
#ifdef DEBUG
        fprintf(stderr, "Out of memory in color:initCubemap()4\n");
#endif
            return NULL;
        }

        free(useFlags);
        free(currentState.rgb);
        free(currentState.indices);

        return newILut;
    }

#ifdef DEBUG
        fprintf(stderr, "Out of memory in color:initCubemap()5\n");
#endif
    return NULL;
}

void
initDitherTables(ColorData* cData) {


    if(std_odas_computed) {
        cData->img_oda_red   = &(std_img_oda_red[0][0]);
        cData->img_oda_green = &(std_img_oda_green[0][0]);
        cData->img_oda_blue  = &(std_img_oda_blue[0][0]);
    } else {
        cData->img_oda_red   = &(std_img_oda_red[0][0]);
        cData->img_oda_green = &(std_img_oda_green[0][0]);
        cData->img_oda_blue  = &(std_img_oda_blue[0][0]);
        make_dither_arrays(256, cData);
        std_odas_computed = 1;
    }

}

<<<<<<< HEAD
JNIEXPORT void 
=======
JNIEXPORT void JNICALL
>>>>>>> 9be1418d
make_dither_arrays(int cmapsize, ColorData *cData) {
    int i, j, k;

    /*
     * Initialize the per-component ordered dithering arrays
     * Choose a size based on how far between elements in the
     * virtual cube.  Assume the cube has cuberoot(cmapsize)
     * elements per axis and those elements are distributed
     * over 256 colors.
     * The calculation should really divide by (#comp/axis - 1)
     * since the first and last elements are at the extremes of
     * the 256 levels, but in a practical sense this formula
     * produces a smaller error array which results in smoother
     * images that have slightly less color fidelity but much
     * less dithering noise, especially for grayscale images.
     */
    i = (int) (256 / pow(cmapsize, 1.0/3.0));
    make_sgn_ordered_dither_array(cData->img_oda_red, -i / 2, i / 2);
    make_sgn_ordered_dither_array(cData->img_oda_green, -i / 2, i / 2);
    make_sgn_ordered_dither_array(cData->img_oda_blue, -i / 2, i / 2);

    /*
     * Flip green horizontally and blue vertically so that
     * the errors don't line up in the 3 primary components.
     */
    for (i = 0; i < 8; i++) {
        for (j = 0; j < 4; j++) {
            k = cData->img_oda_green[(i<<3)+j];
            cData->img_oda_green[(i<<3)+j] = cData->img_oda_green[(i<<3)+7 - j];
            cData->img_oda_green[(i<<3) + 7 - j] = k;
            k = cData->img_oda_blue[(j<<3)+i];
            cData->img_oda_blue[(j<<3)+i] = cData->img_oda_blue[((7 - j)<<3)+i];
            cData->img_oda_blue[((7 - j)<<3) + i] = k;
        }
    }
}<|MERGE_RESOLUTION|>--- conflicted
+++ resolved
@@ -31,11 +31,7 @@
 JNIEXPORT sgn_ordered_dither_array std_img_oda_blue;
 JNIEXPORT int std_odas_computed = 0;
 
-<<<<<<< HEAD
-JNIEXPORT void
-=======
 JNIEXPORT void JNICALL
->>>>>>> 9be1418d
 initInverseGrayLut(int* prgb, int rgbsize, ColorData *cData) {
     int *inverse;
     int lastindex, lastgray, missing, i;
@@ -273,11 +269,7 @@
 
 }
 
-<<<<<<< HEAD
-JNIEXPORT void 
-=======
 JNIEXPORT void JNICALL
->>>>>>> 9be1418d
 make_dither_arrays(int cmapsize, ColorData *cData) {
     int i, j, k;
 
