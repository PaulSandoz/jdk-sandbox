/*
 * Copyright (c) 1999, 2018, Oracle and/or its affiliates. All rights reserved.
 * DO NOT ALTER OR REMOVE COPYRIGHT NOTICES OR THIS FILE HEADER.
 *
 * This code is free software; you can redistribute it and/or modify it
 * under the terms of the GNU General Public License version 2 only, as
 * published by the Free Software Foundation.  Oracle designates this
 * particular file as subject to the "Classpath" exception as provided
 * by Oracle in the LICENSE file that accompanied this code.
 *
 * This code is distributed in the hope that it will be useful, but WITHOUT
 * ANY WARRANTY; without even the implied warranty of MERCHANTABILITY or
 * FITNESS FOR A PARTICULAR PURPOSE.  See the GNU General Public License
 * version 2 for more details (a copy is included in the LICENSE file that
 * accompanied this code).
 *
 * You should have received a copy of the GNU General Public License version
 * 2 along with this work; if not, write to the Free Software Foundation,
 * Inc., 51 Franklin St, Fifth Floor, Boston, MA 02110-1301 USA.
 *
 * Please contact Oracle, 500 Oracle Parkway, Redwood Shores, CA 94065 USA
 * or visit www.oracle.com if you need additional information or have any
 * questions.
 */

/**
 * This include file contains information on how to use a SurfaceData
 * object from native code.
 */

#ifndef _Included_SurfaceData
#define _Included_SurfaceData

#include <jni.h>

#ifdef __cplusplus
extern "C" {
#endif

/*
 * This structure is used to represent a rectangular bounding box
 * throughout various functions in the native SurfaceData API.
 *
 * All coordinates (x1 <= x < x2, y1 <= y < y2) are considered to
 * be inside these bounds.
 */
typedef struct {
    jint x1;
    jint y1;
    jint x2;
    jint y2;
} SurfaceDataBounds;

#define SD_RASINFO_PRIVATE_SIZE         64

/*
 * The SurfaceDataRasInfo structure is used to pass in and return various
 * pieces of information about the destination drawable.  In particular:
 *
 *      SurfaceDataBounds bounds;
 * [Needed for SD_LOCK_READ or SD_LOCK_WRITE]
 * The 2 dimensional bounds of the raster array that is needed.  Valid
 * memory locations are required at:
 *      *(pixeltype *) (((char *)rasBase) + y * scanStride + x * pixelStride)
 * for each x, y pair such that (bounds.x1 <= x < bounds.x2) and
 * (bounds.y1 <= y < bounds.y2).
 *
 *      void *rasBase;
 * [Requires SD_LOCK_READ or SD_LOCK_WRITE]
 * A pointer to the device space origin (0, 0) of the indicated raster
 * data.  This pointer may point to a location that is outside of the
 * allocated memory for the requested bounds and it may even point
 * outside of accessible memory.  Only the locations that fall within
 * the coordinates indicated by the requested bounds are guaranteed
 * to be accessible.
 *
 *      jint pixelBitOffset;
 * [Requires SD_LOCK_READ or SD_LOCK_WRITE]
 * The number of bits offset from the beginning of the first byte
 * of a scanline to the first bit of the first pixel on that scanline.
 * The bit offset must be less than 8 and it must be the same for each
 * scanline.  This field is only needed by image types which pack
 * multiple pixels into a byte, such as ByteBinary1Bit et al.  For
 * image types which use whole bytes (or shorts or ints) to store
 * their pixels, this field will always be 0.
 *
 *      jint pixelStride;
 * [Requires SD_LOCK_READ or SD_LOCK_WRITE]
 * The pixel stride is the distance in bytes from the data for one pixel
 * to the data for the pixel at the next x coordinate (x, y) => (x+1, y).
 * For data types that pack multiple pixels into a byte, such as
 * ByteBinary1Bit et al, this field will be 0 and the loops which
 * render to and from such data need to calculate their own offset
 * from the beginning of the scanline using the absolute x coordinate
 * combined with the pixelBitOffset field.
 * Bugfix 6220829 - this field used to be unsigned int, but some
 * primitives used negative pixel offsets and the corresponding
 * unsigned stride values caused the resulting pixel offset to
 * to always be a positive 32-bit quantity - causing problems on
 * 64-bit architectures.
 *
 *      jint scanStride;
 * [Requires SD_LOCK_READ or SD_LOCK_WRITE]
 * The scan stride is the distance in bytes from the data for one pixel
 * to the data for the pixel at the next y coordinate (x, y) => (x, y+1).
 * Bugfix 6220829 - this field used to be unsigned int, but some
 * primitives used negative pixel offsets and the corresponding
 * unsigned stride values caused the resulting pixel offset to
 * to always be a positive 32-bit quantity - causing problems on
 * 64-bit architectures.
 *
 *      unsigned int lutSize;
 * [Requires SD_LOCK_LUT]
 * The number of entries in the color lookup table.  The data beyond the
 * end of the map will be undefined.
 *
 *      jint *lutBase;
 * [Requires SD_LOCK_LUT]
 * A pointer to the beginning of the color lookup table for the colormap.
 * The color lookup table is formatted as an array of jint values each
 * representing the 32-bit ARGB color for the pixel representing by the
 * corresponding index.  The table is guaranteed to contain at least 256
 * valid memory locations even if the size of the map is smaller than 256.
 *
 *      unsigned char *invColorTable;
 * [Requires SD_LOCK_INVCOLOR]
 * A pointer to the beginning of the inverse color lookup table for the
 * colormap.  The inverse color lookup table is formatted as a 32x32x32
 * array of bytes indexed by RxGxB where each component is reduced to 5
 * bits of precision before indexing.
 *
 *      char *redErrTable;
 *      char *grnErrTable;
 *      char *bluErrTable;
 * [Requires SD_LOCK_INVCOLOR]
 * Pointers to the beginning of the ordered dither color error tables
 * for the colormap.  The error tables are formatted as an 8x8 array
 * of bytes indexed by coordinates using the formula [y & 7][x & 7].
 *
 *      int *invGrayTable;
 * [Requires SD_LOCK_INVGRAY]
 * A pointer to the beginning of the inverse gray lookup table for the
 * colormap.  The inverse color lookup table is formatted as an array
 * of 256 integers indexed by a byte gray level and storing an index
 * into the colormap of the closest matching gray pixel.
 *
 *      union priv {};
 * A buffer of private data for the SurfaceData implementation.
 * This field is a union of a data block of the desired default
 * size (SD_RASINFO_PRIVATE_SIZE) and a (void *) pointer that
 * ensures proper "strictest" alignment on all platforms.
 */
typedef struct {
    SurfaceDataBounds   bounds;                 /* bounds of raster array */
    void                *rasBase;               /* Pointer to (0, 0) pixel */
    jint                pixelBitOffset;         /* bit offset to (0, *) pixel */
    jint                pixelStride;            /* bytes to next X pixel */
    jint                scanStride;             /* bytes to next Y pixel */
    unsigned int        lutSize;                /* # colors in colormap */
    jint                *lutBase;               /* Pointer to colormap[0] */
    unsigned char       *invColorTable;         /* Inverse color table */
    char                *redErrTable;           /* Red ordered dither table */
    char                *grnErrTable;           /* Green ordered dither table */
    char                *bluErrTable;           /* Blue ordered dither table */
    int                 *invGrayTable;          /* Inverse gray table */
    int                 representsPrimaries;    /* whether cmap represents primary colors */
    union {
        void            *align;                 /* ensures strict alignment */
        char            data[SD_RASINFO_PRIVATE_SIZE];
    } priv;
} SurfaceDataRasInfo;

typedef struct _SurfaceDataOps SurfaceDataOps;

/*
 * This function is used to lock a particular region of a particular
 * destination.  Once this method is called, no changes of any of the
 * data returned by any of the other SurfaceData vectored functions
 * may change until a corresponding call to Release is made.
 *
 * The env parameter should be the JNIEnv of the surrounding JNI context.
 *
 * The ops parameter should be a pointer to the ops object upon which
 * this function is being invoked.
 *
 * The rasInfo parameter should be a pointer to a SurfaceDataRasInfo
 * structure in which the bounds have been initialized to the maximum
 * bounds of the raster data that will need to be accessed later.
 *
 * The lockflags parameter should indicate which information will be
 * needed by the caller.  The various flags which may be OR'd together
 * may consist of any of the following:
 *      SD_LOCK_READ            The caller needs to read pixels from the dest
 *      SD_LOCK_WRITE           The caller needs to write pixels to the dest
 *      SD_LOCK_RD_WR           A combination of (SD_LOCK_READ | SD_LOCK_WRITE)
 *      SD_LOCK_LUT             The caller needs the colormap (Lut)
 *      SD_LOCK_INVCOLOR        The caller needs the inverse color table
 *      SD_LOCK_INVGRAY         The caller needs the inverse gray table
 *      SD_LOCK_FASTEST         The caller only wants direct pixel access
 * Note that the SD_LOCK_LUT, SD_LOCK_INVCOLOR, and SD_LOCK_INVGRAY flags
 * are only valid for destinations with IndexColorModels.
 * Also note that SD_LOCK_FASTEST will only succeed if the access to the
 * pixels will occur just as fast regardless of the size of the bounds.
 * This flag is used by the Text rendering routines to determine if it
 * matters whether or not they have calculated a tight bounding box for
 * the pixels they will be touching.
 *
 * Return value:
 *
 * If this function succeeds, it will return SD_SUCCESS (0).
 *
 * If this function is unable to honor the SD_LOCK_FASTEST flag,
 * it will return SD_SLOWLOCK.  The bounds parameter of the
 * SurfaceDataRasInfo object should be intersected with a tighter
 * bounding rectangle before calling the GetRasInfo function so
 * as to minimize the amount pixel copying or conversion.  Note
 * that the Lock function may have already intersected the
 * bounds with a tighter rectangle as it tried to honor the
 * SD_SLOWLOCK flag and so the caller should only use intersection
 * operations to further restrict the bounds.
 *
 * If this function fails for any reason that is not recoverable,
 * it will throw an appropriate Java exception and return SD_FAILED.
 *
 * Operation:
 *
 * This function will intersect the bounds specified in the rasInfo
 * parameter with the available raster data in the destination drawable
 * and modify the contents of the bounds field to represent the maximum
 * available raster data.
 *
 * If the available raster data in the destination drawable consists of
 * a non-rectangular region of pixels, this method may throw an InvalidPipe
 * exception (optionally the object may decide to provide a copy of the
 * destination pixel data with undefined data in the inaccessible portions).
 *
 * Further processing by the caller may discover that a smaller region of
 * data is actually needed and the call to GetRasData can be made with a
 * still smaller bounds.
 *
 * Note to callers:
 *      This function may use JNI methods so it is important that the
 *      caller not have any outstanding GetPrimitiveArrayCritical or
 *      GetStringCritical locks which have not been released.
 *
 * Note to implementers:
 *      The caller may also continue to use JNI methods after this method
 *      is called so it is important that implementations of SurfaceData
 *      not return from this function with any outstanding JNI Critical
 *      locks that have not been released.
 */
typedef jint LockFunc(JNIEnv *env,
                      SurfaceDataOps *ops,
                      SurfaceDataRasInfo *rasInfo,
                      jint lockflags);

/*
 * This function returns information about the raster data for the drawable.
 * The function will fill in or modify the contents of the SurfaceDataRasInfo
 * structure that is passed in with various pieces of information depending
 * on what was requested in the lockflags parameter that was handed into
 * the LockFunc.  For more information on which pieces of information are
 * returned based upon the lock flags see the documentation for the
 * RasInfo structure above.
 *
 * The env parameter should be the JNIEnv of the surrounding JNI context.
 *
 * The ops parameter should be a pointer to the ops object upon which
 * this function is being invoked.
 *
 * The pRasInfo parameter should be a pointer to the same structure of type
 * SurfaceDataRasInfo.  The bounds member of that structure should be
 * initialized to the bounding box of the raster data that is actually
 * needed for reading or writing before calling this function.  These
 * bounds must be a subset of the raster bounds that were given to the
 * LockFunc or the results will be undefined.
 *
 * If the surface was locked with the flag SD_LOCK_FASTEST then this
 * function may reevaluate the bounds in the RasInfo structure and
 * return a subset of what was requested.  Callers that use that flag
 * should be prepared to reevaluate their clipping after GetRasInfo
 * returns.  If the SD_LOCK_FASTEST flag was not specified, then this
 * function will return a buffer containing all of the pixels in the
 * requested bounds without reevaluating them.
 *
 * Any information that was requested in the lockflags of the LockFunc
 * will be returned and NULL pointers will be returned for all other
 * information.
 *
 * Note to callers:
 *      This function may use JNI Critical methods so it is important
 *      that the caller not call any other JNI methods after this function
 *      returns until the Release function is called.
 */
typedef void GetRasInfoFunc(JNIEnv *env,
                            SurfaceDataOps *ops,
                            SurfaceDataRasInfo *pRasInfo);

/*
 * This function releases all of the Critical data for the specified
 * drawable.
 *
 * This function vector is allowed to be NULL if a given SurfaceData
 * implementation does not require the use of JNI Critical array locks.
 * Callers should use the "SurfaceData_InvokeRelease(env, ops)" macro
 * to handle the conditional invocation of this function.
 *
 * In particular, this function will release any outstanding JNI Critical
 * locks that the SurfaceData implementation may have used so that it
 * will be safe for the caller to start using arbitrary JNI calls or
 * return from its calling JNI function.
 *
 * The env parameter should be the JNIEnv of the surrounding JNI context.
 *
 * The ops parameter should be a pointer to the ops object upon which
 * this function is being invoked.
 *
 * The pRasInfo parameter should be a pointer to the same structure of
 * type SurfaceDataRasInfo that was passed to the GetRasInfo function.
 * The bounds should be unchanged since that call.
 *
 * Note to callers:
 *      This function will release any outstanding JNI Critical locks so
 *      it will once again be safe to use arbitrary JNI calls or return
 *      to the enclosing JNI native context.
 *
 * Note to implementers:
 *      This function may not use any JNI methods other than to release
 *      outstanding JNI Critical array locks since there may be other
 *      nested SurfacData objects holding locks with their own outstanding
 *      JNI Critical locks.  This restriction includes the use of the
 *      JNI monitor calls so that all MonitorExit invocations must be
 *      done in the Unlock function.
 */
typedef void ReleaseFunc(JNIEnv *env,
                         SurfaceDataOps *ops,
                         SurfaceDataRasInfo *pRasInfo);

/*
 * This function unlocks the specified drawable.
 *
 * This function vector is allowed to be NULL if a given SurfaceData
 * implementation does not require any unlocking of the destination.
 * Callers should use the "SurfaceData_InvokeUnlock(env, ops)" macro
 * to handle the conditional invocation of this function.
 *
 * The env parameter should be the JNIEnv of the surrounding JNI context.
 *
 * The ops parameter should be a pointer to the ops object upon which
 * this function is being invoked.
 *
 * The pRasInfo parameter should be a pointer to the same structure of
 * type SurfaceDataRasInfo that was passed to the GetRasInfo function.
 * The bounds should be unchanged since that call.
 *
 * Note to callers:
 *      This function may use JNI methods so it is important that the
 *      caller not have any outstanding GetPrimitiveArrayCritical or
 *      GetStringCritical locks which have not been released.
 *
 * Note to implementers:
 *      This function may be used to release any JNI monitors used to
 *      prevent the destination from being modified.  It may also be
 *      used to perform operations which may require blocking (such as
 *      executing X11 operations which may need to flush data).
 */
typedef void UnlockFunc(JNIEnv *env,
                        SurfaceDataOps *ops,
                        SurfaceDataRasInfo *pRasInfo);

/*
 * This function sets up the specified drawable.  Some surfaces may
 * need to perform certain operations during Setup that cannot be
 * done after later operations such as Lock.  For example, on
 * win9x systems, when any surface is locked we cannot make a call to
 * the message-handling thread.
 *
 * This function vector is allowed to be NULL if a given SurfaceData
 * implementation does not require any setup.
 *
 * The env parameter should be the JNIEnv of the surrounding JNI context.
 *
 * The ops parameter should be a pointer to the ops object upon which
 * this function is being invoked.
 *
 * Note to callers:
 *      This function may use JNI methods so it is important that the
 *      caller not have any outstanding GetPrimitiveArrayCritical or
 *      GetStringCritical locks which have not been released.
 */
typedef void SetupFunc(JNIEnv *env,
                       SurfaceDataOps *ops);

/*
 * This function disposes the specified SurfaceDataOps structure
 * and associated native resources.
 * The implementation is SurfaceData-type specific.
 */
typedef void DisposeFunc(JNIEnv *env,
                         SurfaceDataOps *ops);

/*
 * Constants used for return values.  Constants less than 0 are
 * unrecoverable failures and indicate that a Java exception has
 * already been thrown.  Constants greater than 0 are conditional
 * successes which warn the caller that various optional features
 * were not available so that workarounds can be used.
 */
#define SD_FAILURE              -1
#define SD_SUCCESS              0
#define SD_SLOWLOCK             1

/*
 * Constants for the flags used in the Lock function.
 */
#define SD_LOCK_READ            (1 << 0)
#define SD_LOCK_WRITE           (1 << 1)
#define SD_LOCK_RD_WR           (SD_LOCK_READ | SD_LOCK_WRITE)
#define SD_LOCK_LUT             (1 << 2)
#define SD_LOCK_INVCOLOR        (1 << 3)
#define SD_LOCK_INVGRAY         (1 << 4)
#define SD_LOCK_FASTEST         (1 << 5)
#define SD_LOCK_PARTIAL         (1 << 6)
#define SD_LOCK_PARTIAL_WRITE   (SD_LOCK_WRITE | SD_LOCK_PARTIAL)
#define SD_LOCK_NEED_PIXELS     (SD_LOCK_READ | SD_LOCK_PARTIAL)

/*
 * This structure provides the function vectors for manipulating
 * and retrieving information about the destination drawable.
 * There are also variables for the surface data object used by
 * native code to track the state of the surface.
 * The sdObject is a pointer to the Java SurfaceData object;
 * this is set in SurfaceData_InitOps() and used by any object
 * using the ops structure to refer to elements in the Java object
 * (such as fields that we need to set from native code).
 */
struct _SurfaceDataOps {
    LockFunc            *Lock;
    GetRasInfoFunc      *GetRasInfo;
    ReleaseFunc         *Release;
    UnlockFunc          *Unlock;
    SetupFunc           *Setup;
    DisposeFunc         *Dispose;
    jobject             sdObject;
};

#define _ClrReduce(c)   (((unsigned char) c) >> 3)

/*
 * This macro performs a lookup in an inverse color table given 3 8-bit
 * RGB primaries.  It automates the process of reducing the primaries
 * to 5-bits of precision and using them to index into the specified
 * inverse color lookup table.
 */
#define SurfaceData_InvColorMap(invcolortbl, r, g, b) \
    (invcolortbl)[(_ClrReduce(r)<<10) + (_ClrReduce(g)<<5) + _ClrReduce(b)]

/*
 * This macro invokes the SurfaceData Release function only if the
 * function vector is not NULL.
 */
#define SurfaceData_InvokeRelease(env, ops, pRI)        \
    do {                                                \
        if ((ops)->Release != NULL) {                   \
            (ops)->Release(env, ops, pRI);              \
        }                                               \
    } while(0)

/*
 * This macro invokes the SurfaceData Unlock function only if the
 * function vector is not NULL.
 */
#define SurfaceData_InvokeUnlock(env, ops, pRI)         \
    do {                                                \
        if ((ops)->Unlock != NULL) {                    \
            (ops)->Unlock(env, ops, pRI);               \
        }                                               \
    } while(0)

/*
 * This macro invokes both the SurfaceData Release and Unlock functions
 * only if the function vectors are not NULL.  It can be used in cases
 * where only one surface has been accessed and where no other JNI
 * Critical locks (which would need to be released after Release and
 * before Unlock) are held by the calling function.
 */
#define SurfaceData_InvokeReleaseUnlock(env, ops, pRI)  \
    do {                                                \
        if ((ops)->Release != NULL) {                   \
            (ops)->Release(env, ops, pRI);              \
        }                                               \
        if ((ops)->Unlock != NULL) {                    \
            (ops)->Unlock(env, ops, pRI);               \
        }                                               \
    } while(0)

/*
 * This macro invokes both the SurfaceData Release and Unlock functions
 * on two nested drawables only if the function vectors are not NULL.
 * It can be used in cases where two surfaces have been accessed and
 * where no other JNI Critical locks (which would need to be released
 * after Release and before Unlock) are held by the calling function.  The
 * two ops vectors should be specified in the same order that they were
 * locked.  Both surfaces will be released and then both unlocked.
 */
#define SurfaceData_InvokeReleaseUnlock2(env, ops1, pRI1, ops2, pRI2)   \
    do {                                                        \
        if ((ops2)->Release != NULL) {                          \
            (ops2)->Release(env, ops2, pRI2);                   \
        }                                                       \
        if ((ops1)->Release != NULL) {                          \
            (ops1)->Release(env, ops1, pRI1);                   \
        }                                                       \
        if ((ops2)->Unlock != NULL) {                           \
            (ops2)->Unlock(env, ops2, pRI2);                    \
        }                                                       \
        if ((ops1)->Unlock != NULL) {                           \
            (ops1)->Unlock(env, ops1, pRI1);                    \
        }                                                       \
    } while(0)

#define SurfaceData_InvokeDispose(env, ops)                     \
    do {                                                        \
        if ((ops)->Dispose != NULL) {                           \
            (ops)->Dispose(env, ops);                           \
        }                                                       \
    } while(0)

#define SurfaceData_InvokeSetup(env, ops)                       \
    do {                                                        \
        if ((ops)->Setup != NULL) {                             \
            (ops)->Setup(env, ops);                             \
        }                                                       \
    } while(0)

/*
 * This function returns a pointer to a native SurfaceDataOps
 * structure for accessing the indicated SurfaceData Java object.
 *
 * Note to callers:
 *      This function uses JNI methods so it is important that the
 *      caller not have any outstanding GetPrimitiveArrayCritical or
 *      GetStringCritical locks which have not been released.
 *
 *      The caller may continue to use JNI methods after this method
 *      is called since this function will not leave any outstanding
 *      JNI Critical locks unreleased.
 */
JNIEXPORT SurfaceDataOps * JNICALL
SurfaceData_GetOps(JNIEnv *env, jobject sData);

/*
 * Does the same as the above, but doesn't call Setup function
 * even if it's set.
 */
JNIEXPORT SurfaceDataOps * JNICALL
SurfaceData_GetOpsNoSetup(JNIEnv *env, jobject sData);

/*
 * This function stores a pointer to a native SurfaceDataOps
 * structure into the indicated Java SurfaceData object.
 *
 * Note to callers:
 *      This function uses JNI methods so it is important that the
 *      caller not have any outstanding GetPrimitiveArrayCritical or
 *      GetStringCritical locks which have not been released.
 *
 *      The caller may continue to use JNI methods after this method
 *      is called since this function will not leave any outstanding
 *      JNI Critical locks unreleased.
 */
JNIEXPORT void JNICALL
SurfaceData_SetOps(JNIEnv *env, jobject sData, SurfaceDataOps *ops);

/*
 * This function throws an InvalidPipeException which will cause the
 * calling SunGraphics2D object to revalidate its pipelines and call
 * again.  This utility method should be called from the SurfaceData
 * native Lock routine when some attribute of the surface has changed
 * that requires pipeline revalidation, including:
 *
 *      The bit depth or pixel format of the surface.
 *      The surface (window) has been disposed.
 *      The device clip of the surface has been changed (resize, visibility, etc.)
 *
 * Note to callers:
 *      This function uses JNI methods so it is important that the
 *      caller not have any outstanding GetPrimitiveArrayCritical or
 *      GetStringCritical locks which have not been released.
 *
 *      The caller may continue to use JNI methods after this method
 *      is called since this function will not leave any outstanding
 *      JNI Critical locks unreleased.
 */
JNIEXPORT void JNICALL
SurfaceData_ThrowInvalidPipeException(JNIEnv *env, const char *msg);

/*
 * This function intersects two bounds objects which exist in the same
 * coordinate space.  The contents of the first parameter (dst) are
 * modified to contain the intersection of the two bounds while the
 * contents of the second parameter (src) are untouched.
 */
JNIEXPORT void JNICALL
SurfaceData_IntersectBounds(SurfaceDataBounds *dst, SurfaceDataBounds *src);

/*
 * This function intersects a bounds object with a rectangle specified
 * in lox, loy, hix, hiy format in the same coordinate space.  The
 * contents of the first parameter (bounds) are modified to contain
 * the intersection of the two rectangular regions.
 */
JNIEXPORT void JNICALL
SurfaceData_IntersectBoundsXYXY(SurfaceDataBounds *bounds,
                                jint lox, jint loy, jint hix, jint hiy);

/*
 * This function intersects a bounds object with a rectangle specified
 * in XYWH format in the same coordinate space.  The contents of the
 * first parameter (bounds) are modified to contain the intersection
 * of the two rectangular regions.
 */
JNIEXPORT void JNICALL
SurfaceData_IntersectBoundsXYWH(SurfaceDataBounds *bounds,
                                jint x, jint y, jint w, jint h);

/*
 * This function intersects two bounds objects which exist in different
 * coordinate spaces.  The coordinate spaces of the two objects are
 * related such that a given coordinate in the space of the A bounds
 * is related to the analogous coordinate in the space of the B bounds
 * by the formula: (AX + BXminusAX, AY + BYminusAY) == (BX, BY).
 * The contents of both bounds objects are modified to represent their
 * mutual intersection.
 */
JNIEXPORT void JNICALL
SurfaceData_IntersectBlitBounds(SurfaceDataBounds *Abounds,
                                SurfaceDataBounds *Bbounds,
                                jint BXminusAX, jint BYminusAY);


/*
 * This function creates and initializes the ops structure.  The function
 * is called by "subclasses" of SurfaceData (e.g., BufImgSurfaceData)
 * which pass in the size of the structure to allocate (subclasses generally
 * need additional fields in the ops structure particular to their usage
 * of the structure).  The structure is allocated and initialized
 * and is stored in the SurfaceData java object for later retrieval.
 * Subclasses of SurfaceData should call this function instead of allocating
 * the memory directly.
 */
<<<<<<< HEAD
JNIEXPORT SurfaceDataOps *
=======
JNIEXPORT SurfaceDataOps * JNICALL
>>>>>>> 9be1418d
SurfaceData_InitOps(JNIEnv *env, jobject sData, int opsSize);

/*
 * This function invokes the ops-specific disposal function.
 * It is a part of the finalizers-free disposal mechanism.
 * (see Disposer and DefaultDisposerRecord classes for more information)
 * It also destroys the ops structure created in SurfaceData_InitOps.
 */
void SurfaceData_DisposeOps(JNIEnv *env, jlong ops);

#ifdef __cplusplus
};
#endif

#endif<|MERGE_RESOLUTION|>--- conflicted
+++ resolved
@@ -649,11 +649,7 @@
  * Subclasses of SurfaceData should call this function instead of allocating
  * the memory directly.
  */
-<<<<<<< HEAD
-JNIEXPORT SurfaceDataOps *
-=======
 JNIEXPORT SurfaceDataOps * JNICALL
->>>>>>> 9be1418d
 SurfaceData_InitOps(JNIEnv *env, jobject sData, int opsSize);
 
 /*
