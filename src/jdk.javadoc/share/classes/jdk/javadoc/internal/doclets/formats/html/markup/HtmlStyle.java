--- conflicted
+++ resolved
@@ -719,13 +719,11 @@
      * The class of the {@code body} element for the page for the class hierarchy.
      */
     treePage,
-<<<<<<< HEAD
 
     /**
      * The class of the {@code pre} element presenting a snippet.
      */
-    snippet;
-=======
+    snippet,
     //</editor-fold>
 
     //<editor-fold desc="page styles for <body> elements">
@@ -763,7 +761,6 @@
      */
     helpSubTOC("help-subtoc");
 
->>>>>>> 40c32491
     //</editor-fold>
 
     private final String cssName;
