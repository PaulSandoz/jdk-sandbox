--- conflicted
+++ resolved
@@ -113,11 +113,7 @@
 }
 
 // initialize libproc
-<<<<<<< HEAD
-JNIEXPORT bool
-=======
 JNIEXPORT bool JNICALL
->>>>>>> 9be1418d
 init_libproc(bool debug) {
    // init debug mode
    _libsaproc_debug = debug;
@@ -155,11 +151,7 @@
 // ps_prochandle cleanup
 
 // ps_prochandle cleanup
-<<<<<<< HEAD
-JNIEXPORT void
-=======
 JNIEXPORT void JNICALL
->>>>>>> 9be1418d
 Prelease(struct ps_prochandle* ph) {
    // do the "derived class" clean-up first
    ph->ops->release(ph);
@@ -409,11 +401,7 @@
 // proc service functions
 
 // get process id
-<<<<<<< HEAD
-JNIEXPORT pid_t
-=======
 JNIEXPORT pid_t JNICALL
->>>>>>> 9be1418d
 ps_getpid(struct ps_prochandle *ph) {
    return ph->pid;
 }
@@ -423,11 +411,7 @@
 // It returns the symbol's value as an address in the target process in
 // *sym_addr.
 
-<<<<<<< HEAD
-JNIEXPORT ps_err_e
-=======
-JNIEXPORT ps_err_e JNICALL
->>>>>>> 9be1418d
+JNIEXPORT ps_err_e JNICALL
 ps_pglobal_lookup(struct ps_prochandle *ph, const char *object_name,
                     const char *sym_name, psaddr_t *sym_addr) {
   *sym_addr = (psaddr_t) lookup_symbol(ph, object_name, sym_name);
@@ -435,22 +419,14 @@
 }
 
 // read "size" bytes info "buf" from address "addr"
-<<<<<<< HEAD
-JNIEXPORT ps_err_e
-=======
-JNIEXPORT ps_err_e JNICALL
->>>>>>> 9be1418d
+JNIEXPORT ps_err_e JNICALL
 ps_pdread(struct ps_prochandle *ph, psaddr_t  addr,
                    void *buf, size_t size) {
   return ph->ops->p_pread(ph, (uintptr_t) addr, buf, size)? PS_OK: PS_ERR;
 }
 
 // write "size" bytes of data to debuggee at address "addr"
-<<<<<<< HEAD
-JNIEXPORT ps_err_e
-=======
-JNIEXPORT ps_err_e JNICALL
->>>>>>> 9be1418d
+JNIEXPORT ps_err_e JNICALL
 ps_pdwrite(struct ps_prochandle *ph, psaddr_t addr,
                     const void *buf, size_t size) {
   return ph->ops->p_pwrite(ph, (uintptr_t)addr, buf, size)? PS_OK: PS_ERR;
@@ -460,52 +436,32 @@
 // Functions below this point are not yet implemented. They are here only
 // to make the linker happy.
 
-<<<<<<< HEAD
-JNIEXPORT ps_err_e
-=======
-JNIEXPORT ps_err_e JNICALL
->>>>>>> 9be1418d
+JNIEXPORT ps_err_e JNICALL
 ps_lsetfpregs(struct ps_prochandle *ph, lwpid_t lid, const prfpregset_t *fpregs) {
   print_debug("ps_lsetfpregs not implemented\n");
   return PS_OK;
 }
 
-<<<<<<< HEAD
-JNIEXPORT ps_err_e
-=======
-JNIEXPORT ps_err_e JNICALL
->>>>>>> 9be1418d
+JNIEXPORT ps_err_e JNICALL
 ps_lsetregs(struct ps_prochandle *ph, lwpid_t lid, const prgregset_t gregset) {
   print_debug("ps_lsetregs not implemented\n");
   return PS_OK;
 }
 
-<<<<<<< HEAD
-JNIEXPORT ps_err_e
-=======
 JNIEXPORT ps_err_e  JNICALL
->>>>>>> 9be1418d
 ps_lgetfpregs(struct  ps_prochandle  *ph,  lwpid_t lid, prfpregset_t *fpregs) {
   print_debug("ps_lgetfpregs not implemented\n");
   return PS_OK;
 }
 
-<<<<<<< HEAD
-JNIEXPORT ps_err_e
-=======
-JNIEXPORT ps_err_e JNICALL
->>>>>>> 9be1418d
+JNIEXPORT ps_err_e JNICALL
 ps_lgetregs(struct ps_prochandle *ph, lwpid_t lid, prgregset_t gregset) {
   print_debug("ps_lgetfpregs not implemented\n");
   return PS_OK;
 }
 
 // new libthread_db of NPTL seem to require this symbol
-<<<<<<< HEAD
-JNIEXPORT ps_err_e
-=======
-JNIEXPORT ps_err_e JNICALL
->>>>>>> 9be1418d
+JNIEXPORT ps_err_e JNICALL
 ps_get_thread_area() {
   print_debug("ps_get_thread_area not implemented\n");
   return PS_OK;
