/*
 * Copyright (c) 2003, 2017, Oracle and/or its affiliates. All rights reserved.
 * DO NOT ALTER OR REMOVE COPYRIGHT NOTICES OR THIS FILE HEADER.
 *
 * This code is free software; you can redistribute it and/or modify it
 * under the terms of the GNU General Public License version 2 only, as
 * published by the Free Software Foundation.
 *
 * This code is distributed in the hope that it will be useful, but WITHOUT
 * ANY WARRANTY; without even the implied warranty of MERCHANTABILITY or
 * FITNESS FOR A PARTICULAR PURPOSE.  See the GNU General Public License
 * version 2 for more details (a copy is included in the LICENSE file that
 * accompanied this code).
 *
 * You should have received a copy of the GNU General Public License version
 * 2 along with this work; if not, write to the Free Software Foundation,
 * Inc., 51 Franklin St, Fifth Floor, Boston, MA 02110-1301 USA.
 *
 * Please contact Oracle, 500 Oracle Parkway, Redwood Shores, CA 94065 USA
 * or visit www.oracle.com if you need additional information or have any
 * questions.
 *
 */

#include "precompiled.hpp"
#include "classfile/altHashing.hpp"
#include "classfile/dictionary.hpp"
#include "classfile/javaClasses.inline.hpp"
#include "classfile/moduleEntry.hpp"
#include "classfile/packageEntry.hpp"
#include "classfile/protectionDomainCache.hpp"
#include "classfile/stringTable.hpp"
#include "memory/allocation.inline.hpp"
#include "memory/filemap.hpp"
#include "memory/resourceArea.hpp"
#include "oops/oop.inline.hpp"
#include "runtime/safepoint.hpp"
#include "utilities/dtrace.hpp"
#include "utilities/hashtable.hpp"
#include "utilities/hashtable.inline.hpp"
#include "utilities/numberSeq.hpp"


// This hashtable is implemented as an open hash table with a fixed number of buckets.

template <MEMFLAGS F> BasicHashtableEntry<F>* BasicHashtable<F>::new_entry_free_list() {
  BasicHashtableEntry<F>* entry = NULL;
  if (_free_list != NULL) {
    entry = _free_list;
    _free_list = _free_list->next();
  }
  return entry;
}

// HashtableEntrys are allocated in blocks to reduce the space overhead.
template <MEMFLAGS F> BasicHashtableEntry<F>* BasicHashtable<F>::new_entry(unsigned int hashValue) {
  BasicHashtableEntry<F>* entry = new_entry_free_list();

  if (entry == NULL) {
    if (_first_free_entry + _entry_size >= _end_block) {
      int block_size = MIN2(512, MAX2((int)_table_size / 2, (int)_number_of_entries));
      int len = _entry_size * block_size;
      len = 1 << log2_intptr(len); // round down to power of 2
      assert(len >= _entry_size, "");
      _first_free_entry = NEW_C_HEAP_ARRAY2(char, len, F, CURRENT_PC);
      _end_block = _first_free_entry + len;
    }
    entry = (BasicHashtableEntry<F>*)_first_free_entry;
    _first_free_entry += _entry_size;
  }

  assert(_entry_size % HeapWordSize == 0, "");
  entry->set_hash(hashValue);
  return entry;
}


template <class T, MEMFLAGS F> HashtableEntry<T, F>* Hashtable<T, F>::new_entry(unsigned int hashValue, T obj) {
  HashtableEntry<T, F>* entry;

  entry = (HashtableEntry<T, F>*)BasicHashtable<F>::new_entry(hashValue);
  entry->set_literal(obj);
  return entry;
}

// Check to see if the hashtable is unbalanced.  The caller set a flag to
// rehash at the next safepoint.  If this bucket is 60 times greater than the
// expected average bucket length, it's an unbalanced hashtable.
// This is somewhat an arbitrary heuristic but if one bucket gets to
// rehash_count which is currently 100, there's probably something wrong.

template <class T, MEMFLAGS F> bool RehashableHashtable<T, F>::check_rehash_table(int count) {
  assert(this->table_size() != 0, "underflow");
  if (count > (((double)this->number_of_entries()/(double)this->table_size())*rehash_multiple)) {
    // Set a flag for the next safepoint, which should be at some guaranteed
    // safepoint interval.
    return true;
  }
  return false;
}

template <class T, MEMFLAGS F> juint RehashableHashtable<T, F>::_seed = 0;

// Create a new table and using alternate hash code, populate the new table
// with the existing elements.   This can be used to change the hash code
// and could in the future change the size of the table.

template <class T, MEMFLAGS F> void RehashableHashtable<T, F>::move_to(RehashableHashtable<T, F>* new_table) {

  // Initialize the global seed for hashing.
  _seed = AltHashing::compute_seed();
  assert(seed() != 0, "shouldn't be zero");

  int saved_entry_count = this->number_of_entries();

  // Iterate through the table and create a new entry for the new table
  for (int i = 0; i < new_table->table_size(); ++i) {
    for (HashtableEntry<T, F>* p = this->bucket(i); p != NULL; ) {
      HashtableEntry<T, F>* next = p->next();
      T string = p->literal();
      // Use alternate hashing algorithm on the symbol in the first table
      unsigned int hashValue = string->new_hash(seed());
      // Get a new index relative to the new table (can also change size)
      int index = new_table->hash_to_index(hashValue);
      p->set_hash(hashValue);
      // Keep the shared bit in the Hashtable entry to indicate that this entry
      // can't be deleted.   The shared bit is the LSB in the _next field so
      // walking the hashtable past these entries requires
      // BasicHashtableEntry::make_ptr() call.
      bool keep_shared = p->is_shared();
      this->unlink_entry(p);
      new_table->add_entry(index, p);
      if (keep_shared) {
        p->set_shared();
      }
      p = next;
    }
  }
  // give the new table the free list as well
  new_table->copy_freelist(this);
  assert(new_table->number_of_entries() == saved_entry_count, "lost entry on dictionary copy?");

  // Destroy memory used by the buckets in the hashtable.  The memory
  // for the elements has been used in a new table and is not
  // destroyed.  The memory reuse will benefit resizing the SystemDictionary
  // to avoid a memory allocation spike at safepoint.
  BasicHashtable<F>::free_buckets();
}

template <MEMFLAGS F> void BasicHashtable<F>::free_buckets() {
  if (NULL != _buckets) {
    // Don't delete the buckets in the shared space.  They aren't
    // allocated by os::malloc
    if (!UseSharedSpaces ||
        !FileMapInfo::current_info()->is_in_shared_space(_buckets)) {
       FREE_C_HEAP_ARRAY(HashtableBucket, _buckets);
    }
    _buckets = NULL;
  }
}


<<<<<<< HEAD
// Reverse the order of elements in the hash buckets.

template <MEMFLAGS F> void BasicHashtable<F>::reverse() {

  for (int i = 0; i < _table_size; ++i) {
    BasicHashtableEntry<F>* new_list = NULL;
    BasicHashtableEntry<F>* p = bucket(i);
    while (p != NULL) {
      BasicHashtableEntry<F>* next = p->next();
      p->set_next(new_list);
      new_list = p;
      p = next;
    }
    *bucket_addr(i) = new_list;
  }
}

template <MEMFLAGS F> void BasicHashtable<F>::BucketUnlinkContext::free_entry(BasicHashtableEntry<F>* entry) {
  entry->set_next(_removed_head);
  _removed_head = entry;
  if (_removed_tail == NULL) {
    _removed_tail = entry;
  }
  _num_removed++;
}

template <MEMFLAGS F> void BasicHashtable<F>::bulk_free_entries(BucketUnlinkContext* context) {
  if (context->_num_removed == 0) {
    assert(context->_removed_head == NULL && context->_removed_tail == NULL,
           "Zero entries in the unlink context, but elements linked from " PTR_FORMAT " to " PTR_FORMAT,
           p2i(context->_removed_head), p2i(context->_removed_tail));
    return;
  }

  // MT-safe add of the list of BasicHashTableEntrys from the context to the free list.
  BasicHashtableEntry<F>* current = _free_list;
  while (true) {
    context->_removed_tail->set_next(current);
    BasicHashtableEntry<F>* old = (BasicHashtableEntry<F>*)Atomic::cmpxchg_ptr(context->_removed_head, &_free_list, current);
    if (old == current) {
      break;
    }
    current = old;
  }
  Atomic::add(-context->_num_removed, &_number_of_entries);
}

=======
>>>>>>> 0ee4f301
// Copy the table to the shared space.

template <MEMFLAGS F> void BasicHashtable<F>::copy_table(char** top, char* end) {

  // Dump the hash table entries.

  intptr_t *plen = (intptr_t*)(*top);
  *top += sizeof(*plen);

  int i;
  for (i = 0; i < _table_size; ++i) {
    for (BasicHashtableEntry<F>** p = _buckets[i].entry_addr();
                              *p != NULL;
                               p = (*p)->next_addr()) {
      if (*top + entry_size() > end) {
        report_out_of_shared_space(SharedMiscData);
      }
      *p = (BasicHashtableEntry<F>*)memcpy(*top, *p, entry_size());
      *top += entry_size();
    }
  }
  *plen = (char*)(*top) - (char*)plen - sizeof(*plen);

  // Set the shared bit.

  for (i = 0; i < _table_size; ++i) {
    for (BasicHashtableEntry<F>* p = bucket(i); p != NULL; p = p->next()) {
      p->set_shared();
    }
  }
}


template <class T, MEMFLAGS F> int RehashableHashtable<T, F>::literal_size(Symbol *symbol) {
  return symbol->size() * HeapWordSize;
}

template <class T, MEMFLAGS F> int RehashableHashtable<T, F>::literal_size(oop oop) {
  // NOTE: this would over-count if (pre-JDK8) java_lang_Class::has_offset_field() is true,
  // and the String.value array is shared by several Strings. However, starting from JDK8,
  // the String.value array is not shared anymore.
  assert(oop != NULL && oop->klass() == SystemDictionary::String_klass(), "only strings are supported");
  return (oop->size() + java_lang_String::value(oop)->size()) * HeapWordSize;
}

// Dump footprint and bucket length statistics
//
// Note: if you create a new subclass of Hashtable<MyNewType, F>, you will need to
// add a new function Hashtable<T, F>::literal_size(MyNewType lit)

template <class T, MEMFLAGS F> void RehashableHashtable<T, F>::dump_table(outputStream* st, const char *table_name) {
  NumberSeq summary;
  int literal_bytes = 0;
  for (int i = 0; i < this->table_size(); ++i) {
    int count = 0;
    for (HashtableEntry<T, F>* e = this->bucket(i);
       e != NULL; e = e->next()) {
      count++;
      literal_bytes += literal_size(e->literal());
    }
    summary.add((double)count);
  }
  double num_buckets = summary.num();
  double num_entries = summary.sum();

  int bucket_bytes = (int)num_buckets * sizeof(HashtableBucket<F>);
  int entry_bytes  = (int)num_entries * sizeof(HashtableEntry<T, F>);
  int total_bytes = literal_bytes +  bucket_bytes + entry_bytes;

  double bucket_avg  = (num_buckets <= 0) ? 0 : (bucket_bytes  / num_buckets);
  double entry_avg   = (num_entries <= 0) ? 0 : (entry_bytes   / num_entries);
  double literal_avg = (num_entries <= 0) ? 0 : (literal_bytes / num_entries);

  st->print_cr("%s statistics:", table_name);
  st->print_cr("Number of buckets       : %9d = %9d bytes, avg %7.3f", (int)num_buckets, bucket_bytes,  bucket_avg);
  st->print_cr("Number of entries       : %9d = %9d bytes, avg %7.3f", (int)num_entries, entry_bytes,   entry_avg);
  st->print_cr("Number of literals      : %9d = %9d bytes, avg %7.3f", (int)num_entries, literal_bytes, literal_avg);
  st->print_cr("Total footprint         : %9s = %9d bytes", "", total_bytes);
  st->print_cr("Average bucket size     : %9.3f", summary.avg());
  st->print_cr("Variance of bucket size : %9.3f", summary.variance());
  st->print_cr("Std. dev. of bucket size: %9.3f", summary.sd());
  st->print_cr("Maximum bucket size     : %9d", (int)summary.maximum());
}


// Dump the hash table buckets.

template <MEMFLAGS F> void BasicHashtable<F>::copy_buckets(char** top, char* end) {
  intptr_t len = _table_size * sizeof(HashtableBucket<F>);
  *(intptr_t*)(*top) = len;
  *top += sizeof(intptr_t);

  *(intptr_t*)(*top) = _number_of_entries;
  *top += sizeof(intptr_t);

  if (*top + len > end) {
    report_out_of_shared_space(SharedMiscData);
  }
  _buckets = (HashtableBucket<F>*)memcpy(*top, _buckets, len);
  *top += len;
}


#ifndef PRODUCT

template <class T, MEMFLAGS F> void Hashtable<T, F>::print() {
  ResourceMark rm;

  for (int i = 0; i < BasicHashtable<F>::table_size(); i++) {
    HashtableEntry<T, F>* entry = bucket(i);
    while(entry != NULL) {
      tty->print("%d : ", i);
      entry->literal()->print();
      tty->cr();
      entry = entry->next();
    }
  }
}


template <MEMFLAGS F>
template <class T> void BasicHashtable<F>::verify_table(const char* table_name) {
  int element_count = 0;
  int max_bucket_count = 0;
  for (int index = 0; index < table_size(); index++) {
    int bucket_count = 0;
    for (T* probe = (T*)bucket(index); probe != NULL; probe = probe->next()) {
      probe->verify();
      bucket_count++;
    }
    element_count += bucket_count;
    max_bucket_count = MAX2(max_bucket_count, bucket_count);
  }
  guarantee(number_of_entries() == element_count,
            "Verify of %s failed", table_name);
  DEBUG_ONLY(verify_lookup_length(max_bucket_count, table_name));
}


#endif // PRODUCT

#ifdef ASSERT

// Assert if the longest bucket is 10x longer than the average bucket size.
// Could change back to a warning, but warnings are not noticed.
template <MEMFLAGS F> void BasicHashtable<F>::verify_lookup_length(int max_bucket_count, const char *table_name) {
  log_info(hashtables)("%s max bucket size %d element count %d table size %d", table_name,
                       max_bucket_count, _number_of_entries, _table_size);
  assert (max_bucket_count < ((1 + number_of_entries()/table_size())*10), "Table is unbalanced");
}

#endif


// Explicitly instantiate these types
#if INCLUDE_ALL_GCS
template class Hashtable<nmethod*, mtGC>;
template class HashtableEntry<nmethod*, mtGC>;
template class BasicHashtable<mtGC>;
#endif
template class Hashtable<ConstantPool*, mtClass>;
template class RehashableHashtable<Symbol*, mtSymbol>;
template class RehashableHashtable<oopDesc*, mtSymbol>;
template class Hashtable<Symbol*, mtSymbol>;
template class Hashtable<Klass*, mtClass>;
template class Hashtable<InstanceKlass*, mtClass>;
template class Hashtable<oop, mtClass>;
#if defined(SOLARIS) || defined(CHECK_UNHANDLED_OOPS)
template class Hashtable<oop, mtSymbol>;
template class RehashableHashtable<oop, mtSymbol>;
#endif // SOLARIS || CHECK_UNHANDLED_OOPS
template class Hashtable<oopDesc*, mtSymbol>;
template class Hashtable<Symbol*, mtClass>;
template class HashtableEntry<Symbol*, mtSymbol>;
template class HashtableEntry<Symbol*, mtClass>;
template class HashtableEntry<oop, mtSymbol>;
template class BasicHashtableEntry<mtSymbol>;
template class BasicHashtableEntry<mtCode>;
template class BasicHashtable<mtClass>;
template class BasicHashtable<mtClassShared>;
template class BasicHashtable<mtSymbol>;
template class BasicHashtable<mtCode>;
template class BasicHashtable<mtInternal>;
template class BasicHashtable<mtModule>;
#if INCLUDE_TRACE
template class Hashtable<Symbol*, mtTracing>;
template class HashtableEntry<Symbol*, mtTracing>;
template class BasicHashtable<mtTracing>;
#endif
template class BasicHashtable<mtCompiler>;

template void BasicHashtable<mtClass>::verify_table<DictionaryEntry>(char const*);
template void BasicHashtable<mtModule>::verify_table<ModuleEntry>(char const*);
template void BasicHashtable<mtModule>::verify_table<PackageEntry>(char const*);
template void BasicHashtable<mtClass>::verify_table<ProtectionDomainCacheEntry>(char const*);<|MERGE_RESOLUTION|>--- conflicted
+++ resolved
@@ -159,25 +159,6 @@
   }
 }
 
-
-<<<<<<< HEAD
-// Reverse the order of elements in the hash buckets.
-
-template <MEMFLAGS F> void BasicHashtable<F>::reverse() {
-
-  for (int i = 0; i < _table_size; ++i) {
-    BasicHashtableEntry<F>* new_list = NULL;
-    BasicHashtableEntry<F>* p = bucket(i);
-    while (p != NULL) {
-      BasicHashtableEntry<F>* next = p->next();
-      p->set_next(new_list);
-      new_list = p;
-      p = next;
-    }
-    *bucket_addr(i) = new_list;
-  }
-}
-
 template <MEMFLAGS F> void BasicHashtable<F>::BucketUnlinkContext::free_entry(BasicHashtableEntry<F>* entry) {
   entry->set_next(_removed_head);
   _removed_head = entry;
@@ -208,8 +189,6 @@
   Atomic::add(-context->_num_removed, &_number_of_entries);
 }
 
-=======
->>>>>>> 0ee4f301
 // Copy the table to the shared space.
 
 template <MEMFLAGS F> void BasicHashtable<F>::copy_table(char** top, char* end) {
@@ -241,7 +220,6 @@
     }
   }
 }
-
 
 template <class T, MEMFLAGS F> int RehashableHashtable<T, F>::literal_size(Symbol *symbol) {
   return symbol->size() * HeapWordSize;
