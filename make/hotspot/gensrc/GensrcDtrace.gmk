--- conflicted
+++ resolved
@@ -77,11 +77,7 @@
         CFLAGS := -m64 $(JVM_CFLAGS), \
         DISABLED_WARNINGS_solstudio := hidef w_novirtualdescr unknownpragma \
             doubunder nokeyworddefine wunreachable, \
-<<<<<<< HEAD
-        EXTRA_DEPS := $(JVMTI_H), \
-=======
         EXTRA_DEPS := $(JVMTI_H) $(JFR_FILES), \
->>>>>>> 6147018a
         OBJECT_DIR := $(JVM_VARIANT_OUTPUTDIR)/tools/dtrace-gen-offsets/objs, \
         OUTPUT_DIR := $(JVM_VARIANT_OUTPUTDIR)/tools/dtrace-gen-offsets, \
         DEFINE_THIS_FILE := false, \
