#
# Copyright (c) 2013, 2017, Oracle and/or its affiliates. All rights reserved.
# DO NOT ALTER OR REMOVE COPYRIGHT NOTICES OR THIS FILE HEADER.
#
# This code is free software; you can redistribute it and/or modify it
# under the terms of the GNU General Public License version 2 only, as
# published by the Free Software Foundation.  Oracle designates this
# particular file as subject to the "Classpath" exception as provided
# by Oracle in the LICENSE file that accompanied this code.
#
# This code is distributed in the hope that it will be useful, but WITHOUT
# ANY WARRANTY; without even the implied warranty of MERCHANTABILITY or
# FITNESS FOR A PARTICULAR PURPOSE.  See the GNU General Public License
# version 2 for more details (a copy is included in the LICENSE file that
# accompanied this code).
#
# You should have received a copy of the GNU General Public License version
# 2 along with this work; if not, write to the Free Software Foundation,
# Inc., 51 Franklin St, Fifth Floor, Boston, MA 02110-1301 USA.
#
# Please contact Oracle, 500 Oracle Parkway, Redwood Shores, CA 94065 USA
# or visit www.oracle.com if you need additional information or have any
# questions.
#

$(eval $(call IncludeCustomExtension, hotspot/lib/JvmFeatures.gmk))

################################################################################
# Setup CFLAGS and EXCLUDES for the libjvm compilation, depending on which
# jvm features are selected for this jvm variant.

ifeq ($(call check-jvm-feature, compiler1), true)
  JVM_CFLAGS_FEATURES += -DCOMPILER1
else
  JVM_EXCLUDE_PATTERNS += c1_ c1/
endif

ifeq ($(call check-jvm-feature, compiler2), true)
  JVM_CFLAGS_FEATURES += -DCOMPILER2
  JVM_SRC_DIRS += $(JVM_VARIANT_OUTPUTDIR)/gensrc/adfiles
else
  JVM_EXCLUDES += opto libadt
  JVM_EXCLUDE_FILES += bcEscapeAnalyzer.cpp ciTypeFlow.cpp
  JVM_EXCLUDE_PATTERNS += c2_ runtime_ /c2/
endif

ifeq ($(call check-jvm-feature, zero), true)
  JVM_CFLAGS_FEATURES += -DZERO -DCC_INTERP -DZERO_LIBARCH='"$(OPENJDK_TARGET_CPU_LEGACY_LIB)"' $(LIBFFI_CFLAGS)
  JVM_LIBS_FEATURES += $(LIBFFI_LIBS)
  ifeq ($(OPENJDK_TARGET_CPU), sparcv9)
    BUILD_LIBJVM_EXTRA_FILES := $(TOPDIR)/src/hotspot/cpu/sparc/memset_with_concurrent_readers_sparc.cpp
  endif
endif

ifeq ($(call check-jvm-feature, minimal), true)
  JVM_CFLAGS_FEATURES += -DMINIMAL_JVM -DVMTYPE=\"Minimal\"
  ifeq ($(OPENJDK_TARGET_OS), linux)
    # Override the default -g with a more liberal strip policy for the minimal JVM
    JVM_STRIPFLAGS := --strip-unneeded
  endif
endif

ifeq ($(call check-jvm-feature, dtrace), true)
  JVM_CFLAGS_FEATURES += -DDTRACE_ENABLED
endif

ifeq ($(call check-jvm-feature, static-build), true)
  JVM_CFLAGS_FEATURES += -DSTATIC_BUILD=1
endif

ifneq ($(call check-jvm-feature, jvmti), true)
  JVM_CFLAGS_FEATURES += -DINCLUDE_JVMTI=0
  JVM_EXCLUDE_FILES += jvmtiGetLoadedClasses.cpp jvmtiThreadState.cpp jvmtiExtensions.cpp \
      jvmtiImpl.cpp jvmtiManageCapabilities.cpp jvmtiRawMonitor.cpp jvmtiUtil.cpp jvmtiTrace.cpp \
      jvmtiCodeBlobEvents.cpp jvmtiEnv.cpp jvmtiRedefineClasses.cpp jvmtiEnvBase.cpp jvmtiEnvThreadState.cpp \
      jvmtiTagMap.cpp jvmtiEventController.cpp evmCompat.cpp jvmtiEnter.xsl jvmtiExport.cpp \
      jvmtiClassFileReconstituter.cpp
endif

ifneq ($(call check-jvm-feature, jvmci), true)
  JVM_CFLAGS_FEATURES += -DINCLUDE_JVMCI=0
  JVM_EXCLUDES += jvmci
  JVM_EXCLUDE_FILES += jvmciCodeInstaller_$(HOTSPOT_TARGET_CPU_ARCH).cpp
endif

ifneq ($(call check-jvm-feature, vm-structs), true)
  JVM_CFLAGS_FEATURES += -DINCLUDE_VM_STRUCTS=0
  JVM_EXCLUDE_FILES += vmStructs.cpp
endif

ifneq ($(call check-jvm-feature, jni-check), true)
  JVM_CFLAGS_FEATURES += -DINCLUDE_JNI_CHECK=0
  JVM_EXCLUDE_FILES += jniCheck.cpp
endif

ifneq ($(call check-jvm-feature, services), true)
  JVM_CFLAGS_FEATURES += -DINCLUDE_SERVICES=0
  JVM_EXCLUDE_FILES += heapDumper.cpp heapInspection.cpp \
      attachListener_$(HOTSPOT_TARGET_OS).cpp attachListener.cpp
endif

ifneq ($(call check-jvm-feature, management), true)
  JVM_CFLAGS_FEATURES += -DINCLUDE_MANAGEMENT=0
endif

ifneq ($(call check-jvm-feature, cds), true)
  JVM_CFLAGS_FEATURES += -DINCLUDE_CDS=0
  JVM_EXCLUDE_FILES += \
      classListParser.cpp \
      classLoaderExt.cpp \
      filemap.cpp \
      metaspaceShared.cpp \
      metaspaceShared_$(HOTSPOT_TARGET_CPU).cpp \
      metaspaceShared_$(HOTSPOT_TARGET_CPU_ARCH).cpp \
      sharedClassUtil.cpp \
      sharedPathsMiscInfo.cpp \
      systemDictionaryShared.cpp \
      #
endif

ifneq ($(call check-jvm-feature, nmt), true)
  JVM_CFLAGS_FEATURES += -DINCLUDE_NMT=0
  JVM_EXCLUDE_FILES += \
      memBaseline.cpp memReporter.cpp mallocTracker.cpp virtualMemoryTracker.cpp nmtCommon.cpp \
      memTracker.cpp nmtDCmd.cpp mallocSiteTable.cpp
endif

ifneq ($(call check-jvm-feature, aot), true)
  JVM_CFLAGS_FEATURES += -DINCLUDE_AOT=0
  JVM_EXCLUDE_FILES += \
      compiledIC_aot_x86_64.cpp compiledIC_aot_aarch64.cpp      \
      compilerRuntime.cpp aotCodeHeap.cpp aotCompiledMethod.cpp \
      aotLoader.cpp compiledIC_aot.cpp
endif

ifneq ($(call check-jvm-feature, cmsgc), true)
  JVM_CFLAGS_FEATURES += -DINCLUDE_CMSGC=0
  JVM_EXCLUDE_PATTERNS += gc/cms
endif

ifneq ($(call check-jvm-feature, g1gc), true)
  JVM_CFLAGS_FEATURES += -DINCLUDE_G1GC=0
  JVM_EXCLUDE_PATTERNS += gc/g1
endif

ifneq ($(call check-jvm-feature, parallelgc), true)
  JVM_CFLAGS_FEATURES += -DINCLUDE_PARALLELGC=0
  JVM_EXCLUDE_PATTERNS += gc/parallel
endif

ifneq ($(call check-jvm-feature, serialgc), true)
  JVM_CFLAGS_FEATURES += -DINCLUDE_SERIALGC=0
  JVM_EXCLUDE_PATTERNS += gc/serial
  # If serial is disabled, we cannot use serial as OldGC in parallel
  JVM_EXCLUDE_FILES += psMarkSweep.cpp psMarkSweepDecorator.cpp
endif

<<<<<<< HEAD
ifneq ($(call check-jvm-feature, epsilongc), true)
  JVM_CFLAGS_FEATURES += -DINCLUDE_EPSILONGC=0
  JVM_EXCLUDE_PATTERNS += gc/epsilon
endif
=======
ifneq ($(call check-jvm-feature, jfr), true)
  JVM_CFLAGS_FEATURES += -DINCLUDE_JFR=0
  JVM_EXCLUDE_PATTERNS += jfr
endif

>>>>>>> 535c2507
################################################################################

ifeq ($(call check-jvm-feature, link-time-opt), true)
  # NOTE: Disable automatic opimization level and let the explicit cflag control
  # optimization level instead. This activates O3 on slowdebug builds, just
  # like the old build, but it's probably not right.
  JVM_OPTIMIZATION :=
  JVM_CFLAGS_FEATURES += -O3 -flto
  JVM_LDFLAGS_FEATURES += -O3 -flto -fuse-linker-plugin -fno-strict-aliasing
endif

ifeq ($(call check-jvm-feature, minimal), true)
  ifeq ($(call check-jvm-feature, link-time-opt), false)
    JVM_OPTIMIZATION := SIZE
    OPT_SPEED_SRC := \
        allocation.cpp \
        assembler.cpp \
        assembler_linux_arm.cpp \
        barrierSet.cpp \
        basicLock.cpp \
        biasedLocking.cpp \
        bytecode.cpp \
        bytecodeInterpreter.cpp \
        bytecodeInterpreter_x86.cpp \
        c1_Compilation.cpp \
        c1_Compiler.cpp \
        c1_GraphBuilder.cpp \
        c1_LinearScan.cpp \
        c1_LIR.cpp \
        ciEnv.cpp \
        ciObjectFactory.cpp \
        codeBlob.cpp \
        constantPool.cpp \
        constMethod.cpp \
        classLoader.cpp \
        classLoaderData.cpp \
        classFileParser.cpp \
        classFileStream.cpp \
        cpCache.cpp \
        defNewGeneration.cpp \
        frame_arm.cpp \
        genCollectedHeap.cpp \
        generation.cpp \
        genMarkSweep.cpp \
        growableArray.cpp \
        handles.cpp \
        hashtable.cpp \
        heap.cpp \
        icache.cpp \
        icache_arm.cpp \
        instanceKlass.cpp \
        invocationCounter.cpp \
        iterator.cpp \
        javaCalls.cpp \
        javaClasses.cpp \
        jniFastGetField_arm.cpp \
        jvm.cpp \
        jvm_linux.cpp \
        linkResolver.cpp \
        klass.cpp \
        klassVtable.cpp \
        markSweep.cpp \
        memRegion.cpp \
        memoryPool.cpp \
        method.cpp \
        methodHandles.cpp \
        methodHandles_arm.cpp \
        methodLiveness.cpp \
        metablock.cpp \
        metaspace.cpp \
        mutex.cpp \
        mutex_linux.cpp \
        mutexLocker.cpp \
        nativeLookup.cpp \
        objArrayKlass.cpp \
        os_linux.cpp \
        os_linux_arm.cpp \
        placeHolders.cpp \
        quickSort.cpp \
        resourceArea.cpp \
        rewriter.cpp \
        sharedRuntime.cpp \
        signature.cpp \
        space.cpp \
        stackMapTable.cpp \
        symbolTable.cpp \
        systemDictionary.cpp \
        symbol.cpp \
        synchronizer.cpp \
        threadLS_bsd_x86.cpp \
        threadLS_linux_arm.cpp \
        threadLS_linux_x86.cpp \
        timer.cpp \
        typeArrayKlass.cpp \
        unsafe.cpp \
        utf8.cpp \
        vmSymbols.cpp \
        #

    $(foreach s, $(OPT_SPEED_SRC), \
        $(eval BUILD_LIBJVM_$s_OPTIMIZATION := HIGHEST_JVM))

    BUILD_LIBJVM_systemDictionary.cpp_CXXFLAGS := -fno-optimize-sibling-calls
  endif
endif<|MERGE_RESOLUTION|>--- conflicted
+++ resolved
@@ -155,18 +155,16 @@
   JVM_EXCLUDE_FILES += psMarkSweep.cpp psMarkSweepDecorator.cpp
 endif
 
-<<<<<<< HEAD
 ifneq ($(call check-jvm-feature, epsilongc), true)
   JVM_CFLAGS_FEATURES += -DINCLUDE_EPSILONGC=0
   JVM_EXCLUDE_PATTERNS += gc/epsilon
 endif
-=======
+
 ifneq ($(call check-jvm-feature, jfr), true)
   JVM_CFLAGS_FEATURES += -DINCLUDE_JFR=0
   JVM_EXCLUDE_PATTERNS += jfr
 endif
 
->>>>>>> 535c2507
 ################################################################################
 
 ifeq ($(call check-jvm-feature, link-time-opt), true)
