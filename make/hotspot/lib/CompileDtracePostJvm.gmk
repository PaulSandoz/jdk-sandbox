--- conflicted
+++ resolved
@@ -52,11 +52,8 @@
         TOOLCHAIN := $(TOOLCHAIN_BUILD), \
         LDFLAGS := -m64, \
         CFLAGS := -m64 $(JVM_CFLAGS), \
-<<<<<<< HEAD
         DISABLED_WARNINGS_solstudio := hidef w_novirtualdescr unknownpragma \
             doubunder nokeyworddefine wunreachable, \
-=======
->>>>>>> 7bdcc7ea
         OBJECT_DIR := $(JVM_VARIANT_OUTPUTDIR)/tools/dtrace-gen-offsets/objs, \
         OUTPUT_DIR := $(JVM_VARIANT_OUTPUTDIR)/tools/dtrace-gen-offsets, \
     ))
@@ -135,13 +132,8 @@
     $(DTRACE_OBJ): $(JVM_OUTPUTDIR)/objs/dtrace.d $(DTRACE_INSTRUMENTED_OBJS)
 	$(call LogInfo, Generating $(@F) from $(<F) and object files)
 	$(call MakeDir, $(DTRACE_SUPPORT_DIR))
-<<<<<<< HEAD
-	$(call ExecuteWithLog, $(DTRACE_SUPPORT_DIR)/$(@F).d, $(CPP) \
-	    $(DTRACE_CPP_FLAGS) $< > $(DTRACE_SUPPORT_DIR)/$(@F).d)
-=======
 	$(call ExecuteWithLog, $(DTRACE_SUPPORT_DIR)/$(@F).d, \
 	    ($(CPP) $(DTRACE_CPP_FLAGS) $< > $(DTRACE_SUPPORT_DIR)/$(@F).d))
->>>>>>> 7bdcc7ea
 	$(call ExecuteWithLog, $@, $(DTRACE) $(DTRACE_FLAGS) -xlazyload -o $@ \
 	    -s $(DTRACE_SUPPORT_DIR)/$(@F).d $(sort $(DTRACE_INSTRUMENTED_OBJS)))
 
@@ -154,32 +146,17 @@
     # We work around this by fixing the types for these symbols using elfedit,
     # after dtrace has generated the .o file.
     JHELPER_DTRACE_SRC := $(TOPDIR)/src/hotspot/os/solaris/dtrace/jhelper.d
-<<<<<<< HEAD
-    DTRACE_EXTERNAL_SYMBOLS := $(shell $(GREP) ^extern $(JHELPER_DTRACE_SRC) | $(AWK) '{ gsub(";","") ; print $$3 }')
-    DTRACE_ELFEDIT_COMMANDS := $(foreach symbol, $(DTRACE_EXTERNAL_SYMBOLS), \
-      -e 'sym:st_type $(symbol) 1')
-    #
-=======
 
     GetElfeditCommands = \
       $(foreach symbol, \
           $(shell $(GREP) ^extern $(JHELPER_DTRACE_SRC) | $(AWK) '{ gsub(";","") ; print $$3 }'), \
           -e 'sym:st_type $(symbol) 1')
-
->>>>>>> 7bdcc7ea
+    #
     # Make sure we run our selected compiler for preprocessing instead of letting
     # the dtrace tool pick it on it's own.
     $(DTRACE_JHELPER_OBJ): $(JHELPER_DTRACE_SRC) $(JVM_OFFSETS_INDEX_H)
 	$(call LogInfo, Running dtrace for $(<F))
 	$(call MakeDir, $(DTRACE_SUPPORT_DIR))
-<<<<<<< HEAD
-	$(call ExecuteWithLog, $(DTRACE_SUPPORT_DIR)/$(@F).d, $(CPP) \
-	    $(DTRACE_CPP_FLAGS) -I$(DTRACE_SUPPORT_DIR) $^ \
-	    > $(DTRACE_SUPPORT_DIR)/$(@F).d)
-	$(call ExecuteWithLog, $@, $(DTRACE) $(DTRACE_FLAGS) -o $@ \
-	    -s $(DTRACE_SUPPORT_DIR)/$(@F).d)
-	$(call ExecuteWithLog, $@.elfedit, $(ELFEDIT) $(DTRACE_ELFEDIT_COMMANDS) $@)
-=======
 	$(call ExecuteWithLog, $(DTRACE_SUPPORT_DIR)/$(@F).d, \
 	    ($(CPP) $(DTRACE_CPP_FLAGS) -I$(DTRACE_SUPPORT_DIR) $^ \
 	    > $(DTRACE_SUPPORT_DIR)/$(@F).d))
@@ -188,7 +165,6 @@
         ifeq ($(OPENJDK_TARGET_CPU_ARCH), sparc)
 	  $(call ExecuteWithLog, $@.elfedit, $(ELFEDIT) $(call GetElfeditCommands) $@)
         endif
->>>>>>> 7bdcc7ea
 
     ############################################################################
     # Build the stand-alone dtrace libraries
