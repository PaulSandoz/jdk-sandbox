--- conflicted
+++ resolved
@@ -73,18 +73,6 @@
     CFLAGS_windows := -EHsc, \
     CFLAGS_solaris := -DGTEST_HAS_EXCEPTIONS=0 -library=stlport4, \
     CFLAGS_macosx := -DGTEST_OS_MAC=1, \
-<<<<<<< HEAD
-    CFLAGS_aix := -qpic=large, \
-    CFLAGS_DEBUG_SYMBOLS := $(JVM_CFLAGS_SYMBOLS), \
-    CXXFLAGS_DEBUG_SYMBOLS := $(JVM_CFLAGS_SYMBOLS), \
-    DISABLED_WARNINGS_gcc := undef, \
-    DISABLED_WARNINGS_clang := undef switch format-nonliteral \
-        tautological-undefined-compare $(BUILD_LIBJVM_DISABLED_WARNINGS_clang), \
-    DISABLED_WARNINGS_solstudio := hidef inlafteruse inllargeint \
-        nokeyworddefine notemsource unknownpragma w_enumnotused \
-        wnoretvalue w_novirtualdescr w_toomanyenumnotused wvarhidenmem, \
-    DISABLED_WARNINGS_CXX_microsoft := 4996, \
-=======
     DISABLED_WARNINGS_gcc := $(DISABLED_WARNINGS_gcc) \
         undef, \
     DISABLED_WARNINGS_clang := $(DISABLED_WARNINGS_clang) \
@@ -93,7 +81,6 @@
         identexpected, \
     DISABLED_WARNINGS_microsoft := $(DISABLED_WARNINGS_microsoft) \
         4996, \
->>>>>>> 3b68bb29
     LDFLAGS := $(JVM_LDFLAGS), \
     LDFLAGS_solaris := -library=stlport4 $(call SET_SHARED_LIBRARY_ORIGIN), \
     LIBS := $(JVM_LIBS), \
