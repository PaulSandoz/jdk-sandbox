/*
 * Copyright (c) 2003, 2018, Oracle and/or its affiliates. All rights reserved.
 * DO NOT ALTER OR REMOVE COPYRIGHT NOTICES OR THIS FILE HEADER.
 *
 * This code is free software; you can redistribute it and/or modify it
 * under the terms of the GNU General Public License version 2 only, as
 * published by the Free Software Foundation.  Oracle designates this
 * particular file as subject to the "Classpath" exception as provided
 * by Oracle in the LICENSE file that accompanied this code.
 *
 * This code is distributed in the hope that it will be useful, but WITHOUT
 * ANY WARRANTY; without even the implied warranty of MERCHANTABILITY or
 * FITNESS FOR A PARTICULAR PURPOSE.  See the GNU General Public License
 * version 2 for more details (a copy is included in the LICENSE file that
 * accompanied this code).
 *
 * You should have received a copy of the GNU General Public License version
 * 2 along with this work; if not, write to the Free Software Foundation,
 * Inc., 51 Franklin St, Fifth Floor, Boston, MA 02110-1301 USA.
 *
 * Please contact Oracle, 500 Oracle Parkway, Redwood Shores, CA 94065 USA
 * or visit www.oracle.com if you need additional information or have any
 * questions.
 */

package build.tools.x11wrappergen;

import java.util.*;
import java.io.*;
import java.nio.charset.*;
import java.text.MessageFormat;
import java.util.logging.Level;
import java.util.logging.Logger;

public class WrapperGenerator {
    /* XLibParser converts Xlib.h to a Java Object that encapsulates the
     * X11 API and data structures */
    // Charset and decoder for ISO-8859-15
    private final static Logger log = Logger.getLogger("WrapperGenerator");
    boolean generateLog = true;
    boolean wide;
    private static Charset charset = Charset.forName("ISO-8859-15");

    String package_name = "sun.awt.X11";
    String package_path = "sun/awt/X11";
    String sizerFileName = "sizer.c";
    String defaultBaseClass = "XWrapperBase";

    String compile_options = "-lX11";
    static Hashtable symbolTable = new Hashtable();
    static Hashtable sizeTable32bit = new Hashtable();
    static Hashtable sizeTable64bit = new Hashtable();
    static Hashtable knownSizes32 = new Hashtable();
    static Hashtable knownSizes64 = new Hashtable();
    static {
/*
        knownSizes64.put("", Integer.valueOf());
        knownSizes32.put("", Integer.valueOf());
*/
        knownSizes64.put("XComposeStatus", Integer.valueOf(16));
        knownSizes64.put("XTimeCoord", Integer.valueOf(16));
        knownSizes64.put("XExtData", Integer.valueOf(32));
        knownSizes64.put("XWindowChanges", Integer.valueOf(40));
        knownSizes64.put("XOMCharSetList", Integer.valueOf(16));
        knownSizes64.put("XModifierKeymap", Integer.valueOf(16));
        knownSizes32.put("XIMValuesList", Integer.valueOf(8));
        knownSizes32.put("XGCValues", Integer.valueOf(92));
//          knownSizes32.put("XIMStringConversionCallbackStruct", Integer.valueOf(16));
    }

    private static abstract class BaseType {

        String real_type;
        String name;


        public String getName() {
            return name;
        }
        public String getRealType() {
            return real_type;
        }

        public String toString() {
            return name;
        }
    }

    private static class AtomicType extends BaseType {

        private boolean alias;
        private String aliasName;

        static final int TYPE_INT=0;
        static final int TYPE_CHAR=1;
        static final int TYPE_LONG=2;
        static final int TYPE_LONG_LONG=3;
        static final int TYPE_DOUBLE=4;
        static final int TYPE_FLOAT=5;
        static final int TYPE_PTR=6;
        static final int TYPE_SHORT=7;
        static final int TYPE_BOOL = 8;
        static final int TYPE_STRUCT = 9;
        static final int TYPE_ARRAY = 10;
        static final int TYPE_BYTE=11;
        static final int TYPE_ATOM = 12;
        static final int TYPE_ULONG = 13;
        static int getTypeForString(String str) {
            int type=-1;
            if (str.equals("int"))
                type = AtomicType.TYPE_INT;
            else if (str.equals("long"))
                type = AtomicType.TYPE_LONG;
            else if (str.equals("byte"))
                type = AtomicType.TYPE_BYTE;
            else if (str.equals("char"))
                type = AtomicType.TYPE_CHAR;
            else if (str.equals("long long"))
                type = AtomicType.TYPE_LONG_LONG;
            else if (str.equals("double"))
                type = AtomicType.TYPE_DOUBLE;
            else if (str.equals("float"))
                type = AtomicType.TYPE_FLOAT;
            else if (str.equals("pointer"))
                type = AtomicType.TYPE_PTR;
            else if (str.equals("short"))
                type = AtomicType.TYPE_SHORT;
            else if (str.equals("Bool"))
                type = AtomicType.TYPE_BOOL;
            else if (str.equals("struct"))
                type = AtomicType.TYPE_STRUCT;
            else if (str.equals("Atom"))
                type = AtomicType.TYPE_ATOM;
            else if (str.equals("array"))
                type = TYPE_ARRAY;
            else if (str.equals("ulong"))
                type = TYPE_ULONG;
            else throw new IllegalArgumentException("Uknown type string: " + str);

            return type;
        }
        String getJavaType() {
            if (referencedType != null) {
                if (referencedType instanceof AtomicType) {
                    return ((AtomicType)referencedType).getJavaType();
                } else {
                    return referencedType.getName();
                }
            } else {
                return getJavaTypeForType(type);
            }
        }
        static String getJavaTypeForType(int type) {
            switch (type) {
              case TYPE_INT:
                  return "int";
              case TYPE_CHAR:
                  return "char";
              case TYPE_BYTE:
                  return "byte";
              case TYPE_LONG:
              case TYPE_LONG_LONG:
              case TYPE_PTR:
              case TYPE_ULONG:
                  return "long";
              case TYPE_DOUBLE:
                  return "double";
              case TYPE_FLOAT:
                  return "float";
              case TYPE_SHORT:
                  return "short";
              case TYPE_BOOL:
                  return "boolean";
              case TYPE_ATOM:
                  return "long";
              default:
                  throw new IllegalArgumentException("Unknown type: " + type);
            }
        }
        String getItemSize() {
            if (referencedType != null) {
                  if (referencedType instanceof StructType) {
                      return ((StructType)referencedType).getSize();
                  } else {
                      return ((AtomicType)referencedType).getItemSize();
                  }
            } else {
                int i32 = getNativeSizeForAccess(getJavaAccess(false));
                int i64 = getNativeSizeForAccess(getJavaAccess(true));
                if (i32 != i64) {
                    return "Native.get" + getNativeAccess() + "Size()";
                } else {
                    return Integer.toString(i32);
                }
            }
        }

        String getJavaResult(String offset, String base) {
            String res = null;
            switch (type) {
              case TYPE_STRUCT:
                  res = "pData + " + offset;
                  break;
              case TYPE_PTR:
                  if (referencedType == null || referencedType instanceof StructType) {
                      res = base + "+" + offset;
                  } else if (referencedType instanceof AtomicType) {
                      res = MessageFormat.format("Native.get{0}({1})",
                                                 new Object[] {getNativeAccessForType(((AtomicType)referencedType).type),
                                                               base + "+" + offset});
                  }
                  break;
              case TYPE_ARRAY:
                  if (referencedType instanceof StructType) {
                      res = "pData + " + offset;
                  }  else if (referencedType instanceof AtomicType) {
                      res = MessageFormat.format("Native.get{0}(pData + {1})",
                                                 new Object[] {getNativeAccessForType(((AtomicType)referencedType).type),
                                                               offset});
                  }
                  break;
              default:
                res = MessageFormat.format("(Native.get{0}(pData+{1}))",
                                           new Object[] {getNativeAccess(), offset});
            }
            return getJavaResultConversion(res, base);
        }
        String getJavaResultConversion(String value, String base) {
            if (referencedType != null) {
                if (referencedType instanceof StructType) {
                    if (type == TYPE_PTR) {
                        return MessageFormat.format("({2} != 0)?(new {0}({1})):(null)", new Object[] {referencedType.getName(),value, base});
                    } else {
                        return MessageFormat.format("new {0}({1})", new Object[] {referencedType.getName(),value});
                    }
                } else {
                    return value;
                }
            } else {
                return getJavaResultConversionForType(type, value);
            }
        }
        static String getJavaResultConversionForType(int type, String value) {
            return value;
        }
        String getNativeAccess() {
            return getNativeAccessForType(type);
        }
        String getJavaAccess(boolean wide) {
            return getJavaAccessForType(type, wide);
        }
        static String getJavaAccessForType(int type, boolean wide) {
            switch (type) {
              case TYPE_INT:
                  return "Int";
              case TYPE_CHAR:
                  return "Char";
              case TYPE_BYTE:
                  return "Byte";
              case TYPE_LONG:
              case TYPE_PTR:
              case TYPE_ARRAY:
              case TYPE_STRUCT:
              case TYPE_ATOM:
                  return (wide?"Long":"Int");
              case TYPE_LONG_LONG:
                  return "Long";
              case TYPE_ULONG:
                  return (wide?"ULong":"UInt");
              case TYPE_DOUBLE:
                  return "Double";
              case TYPE_FLOAT:
                  return "Float";
              case TYPE_SHORT:
                  return "Short";
              case TYPE_BOOL:
                  return "Int";
              default:
                  throw new IllegalArgumentException("Unknown type: " + type);
            }
        }
        static String getNativeAccessForType(int type) {
            switch (type) {
              case TYPE_INT:
                  return "Int";
              case TYPE_CHAR:
                  return "Char";
              case TYPE_BYTE:
                  return "Byte";
              case TYPE_LONG:
              case TYPE_PTR:
              case TYPE_ARRAY:
              case TYPE_STRUCT:
                  return "Long";
              case TYPE_LONG_LONG:
                  return "Long";
              case TYPE_ULONG:
                  return "ULong";
              case TYPE_DOUBLE:
                  return "Double";
              case TYPE_FLOAT:
                  return "Float";
              case TYPE_SHORT:
                  return "Short";
              case TYPE_BOOL:
                  return "Bool";
              case TYPE_ATOM:
                  return "Long";
              default:
                  throw new IllegalArgumentException("Unknown type: " + type);
            }
        }

        static int getNativeSizeForAccess(String access) {
            if (access.equals("Int")) return 4;
            else if (access.equals("Byte")) return 1;
            else if (access.equals("Long")) return 8;
            else if (access.equals("Double")) return 8;
            else if (access.equals("Float")) return 4;
            else if (access.equals("Char")) return 2;
            else if (access.equals("Short")) return 2;
            else if (access.equals("ULong")) return 8;
            else if (access.equals("UInt")) return 4;
            else throw new IllegalArgumentException("Unknow access type: " + access);
        }

        String getJavaConversion(String offset, String value) {
            if (referencedType != null) {
                if (referencedType instanceof StructType) {
                    return getJavaConversionForType(TYPE_PTR, offset, value + ".pData");
                } else {
                    if (type == TYPE_ARRAY) {
                        return getJavaConversionForType(((AtomicType)referencedType).type, offset, value);
                    } else { // TYPE_PTR
                        return getJavaConversionForType(TYPE_PTR, offset, value);
                    }
                }
            } else {
                return getJavaConversionForType(type, offset, value);
            }
        }
        static String getJavaConversionForType(int type, String offset, String value) {
            return MessageFormat.format("Native.put{0}({2}, {1})", new Object[] {getNativeAccessForType(type), value, offset});
        }


        int type;
        int offset;
        int direction;
        BaseType referencedType;
        int arrayLength = -1;
        boolean autoFree = false;
        public AtomicType(int _type,String _name, String _real_type) {
            name = _name.replaceAll("[* \t]","");
            if ((name.indexOf("[") != -1) || (name.indexOf("]") != -1))
            {
                name = name.replaceAll("\\[.*\\]","");
            }
            type = _type;
            real_type = _real_type;
            if (real_type == null)
            {
                System.out.println(" real type is null");

            }
        }
        public boolean isIn() {
            return direction == 0;
        }
        public boolean isOut() {
            return direction == 1;
        }
        public boolean isInOut() {
            return direction == 2;
        }
        public boolean isAutoFree() {
            return autoFree;
        }
        public void setAttributes(String[] attributes) {
            String mod = attributes[3];
            if ("in".equals(mod)) {
                direction = 0;
            } else if ("out".equals(mod)) {
                direction = 1;
                if (attributes.length > 4 && "free".equals(attributes[4])) {
                    autoFree = true;
                }
            } else if ("inout".equals(mod)) {
                direction = 2;
            } else if ("alias".equals(mod)) {
                alias = true;
                aliasName = attributes[4];
            } else if (type == TYPE_ARRAY || type == TYPE_PTR || type == TYPE_STRUCT) {
                referencedType = (BaseType)symbolTable.get(mod);
                if (referencedType == null) {
                    log.warning("Can't find type for name " + mod);
                }
                if (attributes.length > 4) { // array length
                    try {
                        arrayLength = Integer.parseInt(attributes[4]);
                    } catch (Exception e) {
                    }
                }
            }
        }
        public BaseType getReferencedType() {
            return referencedType;
        }
        public int getArrayLength() {
            return arrayLength;
        }
        public void setOffset(int o)
        {
            offset = o;
        }
        public int getType() {
            return type;
        }
        public String getTypeUpperCase() {
            switch (type) {
              case TYPE_INT:
                  return "Int";
              case TYPE_CHAR:
                  return "Char";
              case TYPE_BYTE:
                  return "Byte";
              case TYPE_LONG:
              case TYPE_LONG_LONG:
              case TYPE_PTR:
                  return "Long";
              case TYPE_DOUBLE:
                  return "Double";
              case TYPE_FLOAT:
                  return "Float";
              case TYPE_SHORT:
                  return "Short";
              case TYPE_BOOL:
                  return "Int";
              case TYPE_ATOM:
                  return "Long";
              case TYPE_ULONG:
                  return "ULong";
              default: throw new IllegalArgumentException("Uknown type");
            }
        }
        public int getOffset()
        {
            return offset;
        }
        public boolean isAlias() {
            return alias;
        }
        public String getAliasName() {
            return aliasName;
        }
    }

    private static class StructType extends BaseType {

        Vector members;
        String description;
        boolean packed;
        int size;
        String baseClass, interfaces;
        boolean isInterface;
        String javaClassName;

        /**
         * Construct new structured type.
         * Description is used for name and type definition and has the following format:
         * structName [ '[' base classe ']' ] [ '{' interfaces '}' ] [ '|' javaClassName ]
         */
        public StructType(String _desc)
        {
            members = new Vector();
            parseDescription(_desc);
        }
        public int getNumFields()
        {
            return members.size();
        }
        public void setName(String _name)
        {
            _name = _name.replaceAll("[* \t]","");
            parseDescription(_name);
        }

        public void setSize(int i)
        {
            size = i;
        }

        public String getDescription()
        {
            return description;
        }

        public Enumeration getMembers()
        {
            return members.elements();
        }

        public void addMember(BaseType tp)
        {
            members.add(tp);
        }
        public String getBaseClass() {
            return baseClass;
        }
        public String getInterfaces() {
            return interfaces;
        }
        public boolean getIsInterface() {
            return isInterface;
        }
        public String getJavaClassName() {
            return javaClassName;
        }
        void parseDescription(String _desc) {
            if (_desc.indexOf('[') != -1) { // Has base class
                baseClass = _desc.substring(_desc.indexOf('[')+1, _desc.indexOf(']'));
                _desc = _desc.substring(0, _desc.indexOf('[')) + _desc.substring(_desc.indexOf(']')+1);
            }
            if (_desc.indexOf('{') != -1) { // Has base class
                interfaces = _desc.substring(_desc.indexOf('{')+1, _desc.indexOf('}'));
                _desc = _desc.substring(0, _desc.indexOf('{')) + _desc.substring(_desc.indexOf('}')+1);
            }
            if (_desc.startsWith("-")) { // Interface
                isInterface = true;
                _desc = _desc.substring(1, _desc.length());
            }
            if (_desc.indexOf("|") != -1) {
                javaClassName = _desc.substring(_desc.indexOf('|')+1, _desc.length());
                _desc = _desc.substring(0, _desc.indexOf('|'));
            }
            name = _desc;
            if (javaClassName == null) {
                javaClassName = name;
            }
            description = _desc;
//              System.out.println("Struct " + name + " extends " + baseClass + " implements " + interfaces);
        }

        /**
         * Returns String containing Java code calculating size of the structure depending on the data model
         */
        public String getSize() {
            String s32 = (String) WrapperGenerator.sizeTable32bit.get(getName());
            String s64 = (String) WrapperGenerator.sizeTable64bit.get(getName());
            if (s32 == null || s64 == null) {
                return (s32 == null)?(s64):(s32);
            }
            if (s32.equals(s64)) {
                return s32;
            } else {
                return MessageFormat.format("((XlibWrapper.dataModel == 32)?({0}):({1}))", new Object[] {s32, s64});
            }
        }
        public String getOffset(AtomicType atp) {
            String key = getName()+"."+(atp.isAlias() ? atp.getAliasName() : atp.getName());
            String s64 = (String) WrapperGenerator.sizeTable64bit.get(key);
            String s32 = (String) WrapperGenerator.sizeTable32bit.get(key);
            if (s32 == null || s64 == null) {
                return (s32 == null)?(s64):(s32);
            }
            if (s32.equals(s64)) {
                return s32;
            } else {
                return MessageFormat.format("((XlibWrapper.dataModel == 32)?({0}):({1}))", new Object[]{s32, s64});
            }
        }
    }

    private static class FunctionType extends BaseType {

        Vector args;
        String description;
        boolean packed;
        String returnType;

        int alignment;

        public FunctionType(String _desc)
        {
            args = new Vector();
            description = _desc;
            setName(_desc);
        }
        boolean isVoid() {
            return (returnType == null);
        }
        String getReturnType() {
            if (returnType == null) {
                return "void";
            } else {
                return returnType;
            }
        }

        public int getNumArgs()
        {
            return args.size();
        }
        public void setName(String _name)
        {
            if (_name.startsWith("!")) {
                _name = _name.substring(1, _name.length());
            }
            if (_name.indexOf("|") != -1) {
                returnType = _name.substring(_name.indexOf("|")+1, _name.length());
                _name = _name.substring(0, _name.indexOf("|"));
            }
            name = _name.replaceAll("[* \t]","");
        }

        public String getDescription()
        {
            return description;
        }

        public Collection getArguments()
        {
            return args;
        }
        public void addArgument(BaseType tp)
        {
            args.add(tp);
        }
    }

    public String makeComment(String str)
    {
        StringTokenizer st = new StringTokenizer(str,"\r\n");
        String ret="";

        while (st.hasMoreTokens())
        {
            ret = ret + "//" + st.nextToken() + "\n";
        }

        return ret;
    }

    public String getJavaTypeForSize(int size) {
        switch(size) {
          case 1: return "byte";
          case 2: return "short";
          case 4: return "int";
          case 8: return "long";
          default: throw new RuntimeException("Unsupported size: " + size);
        }
    }
    public String getOffsets(StructType stp,AtomicType atp, boolean wide)
    {
        String key = stp.getName()+"."+atp.getName();
        return wide == true ? (String) sizeTable64bit.get(key) : (String) sizeTable32bit.get(key);
    }

    public String getStructSize(StructType stp, boolean wide)
    {
        return wide == true ? (String) sizeTable64bit.get(stp.getName()) : (String) sizeTable32bit.get(stp.getName());
    }

    public int getLongSize(boolean wide)
    {
        return Integer.parseInt(wide == true ? (String)sizeTable64bit.get("long") : (String)sizeTable32bit.get("long"));
    }

    public int getPtrSize(boolean wide)
    {
        return Integer.parseInt(wide == true ? (String)sizeTable64bit.get("ptr") : (String)sizeTable32bit.get("ptr"));
    }
    public int getBoolSize(boolean wide) {
        return getOrdinalSize("Bool", wide);
    }
    public int getOrdinalSize(String ordinal, boolean wide) {
        return Integer.parseInt(wide == true ? (String)sizeTable64bit.get(ordinal) : (String)sizeTable32bit.get(ordinal));
    }

    public void writeToString(StructType stp, PrintWriter pw) {
        int type;
        pw.println("\n\n\tString getName() {\n\t\treturn \"" + stp.getName()+ "\"; \n\t}");
        pw.println("\n\n\tString getFieldsAsString() {\n\t\tStringBuilder ret = new StringBuilder(" + stp.getNumFields() * 40 + ");\n");

        for (Enumeration e = stp.getMembers() ; e.hasMoreElements() ;) {
            AtomicType tp = (AtomicType) e.nextElement();

            type = tp.getType();
            String name = tp.getName().replace('.', '_');
            if ((name != null) && (name.length() > 0))
            {
                if (type == AtomicType.TYPE_ATOM) {
                    pw.println("\t\tret.append(\"" + name + " = \" ).append( XAtom.get(get_" + name + "()) ).append(\", \");");
                } else if (name.equals("type")) {
                    pw.println("\t\tret.append(\"type = \").append( XlibWrapper.eventToString[get_type()] ).append(\", \");");
                } else if (name.equals("window")){
                    pw.println("\t\tret.append(\"window = \" ).append( getWindow(get_window()) ).append(\", \");");
                } else if (type == AtomicType.TYPE_ARRAY) {
                    pw.print("\t\tret.append(\"{\")");
                    for (int i = 0; i < tp.getArrayLength(); i++) {
                        pw.print("\n\t\t.append( get_" + name + "(" + i + ") ).append(\" \")");
                    }
                    pw.println(".append( \"}\");");
                } else {
                    pw.println("\t\tret.append(\"" + name +" = \").append( get_"+ name+"() ).append(\", \");");
                }
            }

        }
        pw.println("\t\treturn ret.toString();\n\t}\n\n");
    }

    public void writeStubs(StructType stp, PrintWriter pw) {
        int type;
        String prefix = "";
        if (!stp.getIsInterface()) {
            prefix = "\t\tabstract ";
        } else {
            prefix = "\t";
        }
        for (Enumeration e = stp.getMembers() ; e.hasMoreElements() ;) {
            AtomicType tp = (AtomicType) e.nextElement();

            type = tp.getType();
            String name = tp.getName().replace('.','_');
            if ((name != null) && (name.length() > 0))
            {
                if (type == AtomicType.TYPE_ARRAY) {
                    // Returns pointer to the start of the array
                    pw.println(prefix + "long get_" +name +"();");

                    pw.println(prefix + tp.getJavaType() + " get_" +name +"(int index);");
                    pw.println(prefix + "void set_" +name +"(int index, " + tp.getJavaType() + " v);");
                } else {
                    pw.println(prefix + tp.getJavaType() + " get_" +name +"();");
                    if (type != AtomicType.TYPE_STRUCT) pw.println(prefix + "void set_" +name +"(" + tp.getJavaType() + " v);");
                }
            }
        }
    }

    private int padSize(int size, int wordLength) {
        int bytesPerWord = wordLength / 8;
        // Make size dividable by bytesPerWord
        return (size + bytesPerWord / 2) / bytesPerWord * bytesPerWord;
    }

    public void writeAccessorImpls(StructType stp, PrintWriter pw) {
        int type;
        int i=0;
        String s_size_32 = getStructSize(stp, false);
        String s_size_64 = getStructSize(stp, true);
        int acc_size_32 = 0;
        int acc_size_64 = 0;
        String s_log = (generateLog?"log.finest(\"\");":"");
        for (Enumeration e = stp.getMembers() ; e.hasMoreElements() ;) {
            AtomicType tp = (AtomicType) e.nextElement();

            type = tp.getType();
            String name = tp.getName().replace('.','_');
            String pref = "\tpublic " ;
            if ((name != null) && (name.length() > 0))
            {
                String jt = tp.getJavaType();
                String ja_32 = tp.getJavaAccess(false);
                String ja_64 = tp.getJavaAccess(true);
                String ja = ja_32;
                int elemSize_32 = AtomicType.getNativeSizeForAccess(ja_32);
                int elemSize_64 = AtomicType.getNativeSizeForAccess(ja_64);
                String elemSize = tp.getItemSize();
                if (type == AtomicType.TYPE_ARRAY) {
                    acc_size_32 += elemSize_32 * tp.getArrayLength();
                    acc_size_64 += elemSize_64 * tp.getArrayLength();
                    pw.println(pref + tp.getJavaType() + " get_" +name + "(int index) { " +s_log+"return " +
                               tp.getJavaResult(stp.getOffset(tp) + "+index*" + elemSize, null) + "; }");
                    if (tp.getReferencedType() instanceof AtomicType) { // Set for StructType is forbidden
                        pw.println(MessageFormat.format(pref + "void set_{0}(int index, {1} v) '{' {3} {2}; '}'",
                                                        new Object[] {
                                                            name, jt,
                                                            tp.getJavaConversion("pData+"+stp.getOffset(tp)+" + index*" + elemSize, "v"),
                                                            s_log}));
                    }
                    // Returns pointer to the start of the array
                    pw.println(pref + "long get_" +name+ "() { "+s_log+"return pData+"+stp.getOffset(tp)+"; }");
                } else if (type == AtomicType.TYPE_PTR) {
                    pw.println(MessageFormat.format(pref + "{0} get_{1}(int index) '{' {3} return {2}; '}'",
                                         new Object[] {
                                             jt, name,
                                             tp.getJavaResult("index*" + elemSize, "Native.getLong(pData+"+stp.getOffset(tp)+")"),
                                             s_log
                                             }));
                    pw.println(pref + "long get_" +name+ "() { "+s_log+"return Native.getLong(pData+"+stp.getOffset(tp)+"); }");
                    pw.println(MessageFormat.format(pref + "void set_{0}({1} v) '{' {3} {2}; '}'",
                                                    new Object[] {name, "long", "Native.putLong(pData + " + stp.getOffset(tp) + ", v)", s_log}));
                    acc_size_32 += elemSize_32;
                    acc_size_64 += elemSize_64;
                } else {
                    acc_size_32 += elemSize_32;
                    acc_size_64 += elemSize_64;
                    pw.println(pref + tp.getJavaType() + " get_" +name +
                               "() { "+s_log+"return " + tp.getJavaResult(stp.getOffset(tp), null) + "; }");
                    if (type != AtomicType.TYPE_STRUCT) {
                        pw.println(MessageFormat.format(pref + "void set_{0}({1} v) '{' {3} {2}; '}'",
                                                        new Object[] {name, jt, tp.getJavaConversion("pData+"+stp.getOffset(tp), "v"), s_log}));
                    }
                }
                i++;
            }
        }
        if (s_size_32 != null && !s_size_32.equals(Integer.toString(acc_size_32))) {
            if (log.isLoggable(Level.FINE)) {
                log.fine("32 bits: The size of the structure " + stp.getName() + " " + s_size_32 +
                        " is not equal to the accumulated size " +acc_size_32 + " of the fields");
            }
        } else if (s_size_64 != null && !s_size_64.equals(Integer.toString(acc_size_64))) {
            if (log.isLoggable(Level.FINE)) {
                log.fine("64 bits: The size of the structure " + stp.getName() + " " +s_size_64+
                        " is not equal to the accumulated size " +acc_size_64+" of the fields");
            }
        }
    }

    public void writeWrapperSubclass(StructType stp, PrintWriter pw, boolean wide) {


        pw.println("class " + stp.getJavaClassName() + "AccessorImpl"  + " extends " + stp.getJavaClassName() + "Accessor  {");
        pw.println("/*\nThis class serves as a Wrapper for the following X Struct \nsThe offsets here are calculated based on actual compiler.\n\n" +stp.getDescription() + "\n\n */");

        writeAccessorImpls(stp, pw);

        pw.println("\n\n } \n\n");
    }

    public void writeWrapper(String outputDir, StructType stp)
    {
        if (stp.getNumFields() > 0) {

            try {
                FileOutputStream fs =  new FileOutputStream(outputDir + "/"+stp.getJavaClassName()+".java");
                PrintWriter pw = new PrintWriter(fs);
                pw.println("// This file is an automatically generated file, please do not edit this file, modify the WrapperGenerator.java file instead !\n" );

                pw.println("package "+package_name+";\n");
                pw.println("import jdk.internal.misc.Unsafe;\n");
                pw.println("import sun.util.logging.PlatformLogger;");
                String baseClass = stp.getBaseClass();
                if (baseClass == null) {
                    baseClass = defaultBaseClass;
                }
                if (stp.getIsInterface()) {
                    pw.print("public interface ");
                    pw.print(stp.getJavaClassName());
                } else {
                    pw.print("public class ");
                    pw.print(stp.getJavaClassName() + " extends " + baseClass);
                }
                if (stp.getInterfaces() != null) {
                    pw.print(" implements " + stp.getInterfaces());
                }
                pw.println(" { ");
                if (!stp.getIsInterface()) {
                    pw.println("\tprivate Unsafe unsafe = XlibWrapper.unsafe; ");
                    pw.println("\tprivate final boolean should_free_memory;");
                    pw.println("\tpublic static int getSize() { return " + stp.getSize() + "; }");
                    pw.println("\tpublic int getDataSize() { return getSize(); }");
                    pw.println("\n\tlong pData;");
                    pw.println("\n\tpublic long getPData() { return pData; }");

                    pw.println("\n\n\tpublic " + stp.getJavaClassName() + "(long addr) {");
                    if (generateLog) {
                        pw.println("\t\tlog.finest(\"Creating\");");
                    }
                    pw.println("\t\tpData=addr;");
                    pw.println("\t\tshould_free_memory = false;");
                    pw.println("\t}");
                    pw.println("\n\n\tpublic " + stp.getJavaClassName() + "() {");
                    if (generateLog) {
                        pw.println("\t\tlog.finest(\"Creating\");");
                    }
                    pw.println("\t\tpData = unsafe.allocateMemory(getSize());");
                    pw.println("\t\tshould_free_memory = true;");
                    pw.println("\t}");

                    pw.println("\n\n\tpublic void dispose() {");
                    if (generateLog) {
                        pw.println("\t\tlog.finest(\"Disposing\");");
                    }
                    pw.println("\t\tif (should_free_memory) {");
                    if (generateLog) {
                        pw.println("\t\t\tlog.finest(\"freeing memory\");");
                    }
                    pw.println("\t\t\tunsafe.freeMemory(pData); \n\t}");
                    pw.println("\t\t}");
                    writeAccessorImpls(stp, pw);
                    writeToString(stp,pw);
                } else {
                    pw.println("\n\n\tvoid dispose();");
                    pw.println("\n\tlong getPData();");
                    writeStubs(stp,pw);
                }


                pw.println("}\n\n\n");
                pw.close();
            }
            catch (Exception e)
            {
                e.printStackTrace();
            }
        }
    }

    private boolean readSizeInfo(InputStream is, boolean wide) {
        String line;
        String splits[];
        BufferedReader in  = new BufferedReader(new InputStreamReader(is));
        try {
            while ((line = in.readLine()) != null)
            {
                splits = line.split("\\p{Space}");
                if (splits.length == 2)
                {
                    if (wide) {
                        sizeTable64bit.put(splits[0],splits[1]);
                    } else {
                        sizeTable32bit.put(splits[0],splits[1]);
                    }
                }
            }
            return true;
        } catch (Exception e) {
            e.printStackTrace();
            return false;
        }
    }

    public void writeFunctionCallWrapper(String outputDir, FunctionType ft) {
        try {
            FileOutputStream fs =  new FileOutputStream(outputDir + "/" + ft.getName()+".java");
            PrintWriter pw = new PrintWriter(fs);
            pw.println("// This file is an automatically generated file, please do not edit this file, modify the WrapperGenerator.java file instead !\n" );

            pw.println("package "+package_name+";\n");
            pw.println("import jdk.internal.misc.Unsafe;\n");
            pw.println("class " + ft.getName() + " {");
            pw.println("\tprivate static Unsafe unsafe = XlibWrapper.unsafe;");
            pw.println("\tprivate boolean __executed = false;");
            pw.println("\tprivate boolean __disposed = false;");
            Iterator iter = ft.getArguments().iterator();
            while (iter.hasNext()) {
                AtomicType at = (AtomicType)iter.next();
                if (at.isIn()) {
                    pw.println("\t" + at.getJavaType() + " _" + at.getName() + ";");
                } else {
                    pw.println("\tlong " + at.getName() + "_ptr = unsafe.allocateMemory(Native.get" + at.getTypeUpperCase() + "Size());");
                }
            }
            pw.println("\tpublic " + ft.getName() + "(");
            iter = ft.getArguments().iterator();
            boolean first = true;
            while (iter.hasNext()) {
                AtomicType at = (AtomicType)iter.next();
                if (at.isIn() || at.isInOut()) {
                    if (!first) {
                        pw.println(",");
                    }
                    first = false;
                    pw.print("\t\t" + at.getJavaType() + " " + at.getName());
                }
            }
            pw.println("\t)");
            pw.println("\t{");
            iter = ft.getArguments().iterator();
            while (iter.hasNext()) {
                AtomicType at = (AtomicType)iter.next();
                if (at.isIn() || at.isInOut()) {
                    pw.println("\t\tset_" + at.getName() + "(" + at.getName() + ");");
                }
            }
            pw.println("\t}");

            pw.println("\tpublic " + ft.getReturnType() + " execute() {");
            if (ft.isVoid()) {
                pw.println("\t\texecute(null);");
            } else {
                pw.println("\t\treturn execute(null);");
            }
            pw.println("\t}");

            pw.println("\tpublic " + ft.getReturnType() + " execute(XToolkit.XErrorHandler errorHandler) {");
            pw.println("\t\tif (__disposed) {");
            pw.println("\t\t    throw new IllegalStateException(\"Disposed\");");
            pw.println("\t\t}");
            pw.println("\t\tXToolkit.awtLock();");
            pw.println("\t\ttry {");
            pw.println("\t\t\tif (__executed) {");
            pw.println("\t\t\t    throw new IllegalStateException(\"Already executed\");");
            pw.println("\t\t\t}");
            pw.println("\t\t\t__executed = true;");
            pw.println("\t\t\tif (errorHandler != null) {");
            pw.println("\t\t\t    XErrorHandlerUtil.WITH_XERROR_HANDLER(errorHandler);");
            pw.println("\t\t\t}");
            iter = ft.getArguments().iterator();
            while (iter.hasNext()) {
                AtomicType at = (AtomicType)iter.next();
                if (!at.isIn() && at.isAutoFree()) {
                    pw.println("\t\t\tNative.put" + at.getTypeUpperCase() + "(" +at.getName() + "_ptr, 0);");
                }
            }
            if (!ft.isVoid()) {
                pw.println("\t\t\t" + ft.getReturnType() + " status = ");
            }
            pw.println("\t\t\tXlibWrapper." + ft.getName() + "(XToolkit.getDisplay(), ");
            iter = ft.getArguments().iterator();
            first = true;
            while (iter.hasNext()) {
                AtomicType at = (AtomicType)iter.next();
                if (!first) {
                    pw.println(",");
                }
                first = false;
                if (at.isIn()) {
                    pw.print("\t\t\t\tget_" + at.getName() + "()");
                } else {
                    pw.print("\t\t\t\t" + at.getName() + "_ptr");
                }
            }
            pw.println("\t\t\t);");
            pw.println("\t\t\tif (errorHandler != null) {");
            pw.println("\t\t\t    XErrorHandlerUtil.RESTORE_XERROR_HANDLER();");
            pw.println("\t\t\t}");
            if (!ft.isVoid()) {
                pw.println("\t\t\treturn status;");
            }
            pw.println("\t\t} finally {");
            pw.println("\t\t    XToolkit.awtUnlock();");
            pw.println("\t\t}");
            pw.println("\t}");

            pw.println("\tpublic boolean isExecuted() {");
            pw.println("\t    return __executed;");
            pw.println("\t}");
            pw.println("\t");
            pw.println("\tpublic boolean isDisposed() {");
            pw.println("\t    return __disposed;");
            pw.println("\t}");
            pw.println("\tpublic void finalize() {");
            pw.println("\t    dispose();");
            pw.println("\t}");

            pw.println("\tpublic void dispose() {");
            pw.println("\t\tXToolkit.awtLock();");
            pw.println("\t\ttry {");
            pw.println("\t\tif (__disposed || !__executed) {");
            pw.println("\t\t    return;");
            pw.println("\t\t} finally {");
            pw.println("\t\t    XToolkit.awtUnlock();");
            pw.println("\t\t}");
            pw.println("\t\t}");

            iter = ft.getArguments().iterator();
            while (iter.hasNext()) {
                AtomicType at = (AtomicType)iter.next();
                if (!at.isIn()) {
                    if (at.isAutoFree()) {
                        pw.println("\t\tif (__executed && get_" + at.getName() + "()!= 0) {");
                        pw.println("\t\t\tXlibWrapper.XFree(get_" + at.getName() + "());");
                        pw.println("\t\t}");
                    }
                    pw.println("\t\tunsafe.freeMemory(" + at.getName() + "_ptr);");
                }
            }
            pw.println("\t\t__disposed = true;");
            pw.println("\t\t}");
            pw.println("\t}");

            iter = ft.getArguments().iterator();
            while (iter.hasNext()) {
                AtomicType at = (AtomicType)iter.next();
                pw.println("\tpublic " + at.getJavaType() + " get_" + at.getName() + "() {");

                pw.println("\t\tif (__disposed) {");
                pw.println("\t\t    throw new IllegalStateException(\"Disposed\");");
                pw.println("\t\t}");
                pw.println("\t\tif (!__executed) {");
                pw.println("\t\t    throw new IllegalStateException(\"Not executed\");");
                pw.println("\t\t}");

                if (at.isIn()) {
                    pw.println("\t\treturn _" + at.getName() + ";");
                } else {
                    pw.println("\t\treturn Native.get" + at.getTypeUpperCase() + "(" + at.getName() + "_ptr);");
                }
                pw.println("\t}");

                pw.println("\tpublic void set_" + at.getName() + "(" + at.getJavaType() + " data) {");
                if (at.isIn()) {
                    pw.println("\t\t_" + at.getName() + " = data;");
                } else {
                    pw.println("\t\tNative.put" + at.getTypeUpperCase() + "(" + at.getName() + "_ptr, data);");
                }
                pw.println("\t}");
            }
            pw.println("}");
            pw.close();
        } catch (Exception e) {
            e.printStackTrace();
        }
    }

    public void writeJavaWrapperClass(String outputDir) {
        try {
            for (Enumeration e = symbolTable.elements() ; e.hasMoreElements() ;) {
                BaseType tp = (BaseType) e.nextElement();
                if (tp instanceof StructType) {
                    StructType st = (StructType) tp;
                    writeWrapper(outputDir, st);
                } else if (tp instanceof FunctionType) {
                    writeFunctionCallWrapper(outputDir, (FunctionType)tp);
                }
            }
        }
        catch (Exception e) {
            e.printStackTrace();
        }
    }

    public void writeNativeSizer(String file)
    {
        int type;
        int i=0;
        int j=0;
        BaseType tp;
        StructType stp;
        Enumeration eo;

        try {

            FileOutputStream fs =  new FileOutputStream(file);
            PrintWriter pw = new PrintWriter(fs);

            pw.println("/* This file is an automatically generated file, please do not edit this file, modify the XlibParser.java file instead !*/\n" );
            pw.println("#include <X11/Xlib.h>\n#include <X11/Xutil.h>\n#include <X11/Xos.h>\n#include <X11/Xatom.h>\n#include <stdio.h>\n");
            pw.println("#include <X11/extensions/Xdbe.h>");
            pw.println("#include <X11/XKBlib.h>");
            pw.println("#include \"awt_p.h\"");
            pw.println("#include \"color.h\"");
            pw.println("#include \"colordata.h\"");
            pw.println("\ntypedef struct\n");
            pw.println("{\n");
            pw.println("    unsigned long flags;\n");
            pw.println("    unsigned long functions;\n");
            pw.println("    unsigned long decorations;\n");
            pw.println("    long inputMode;\n");
            pw.println("    unsigned long status;\n");
            pw.println("} PropMwmHints;\n");

            pw.println("\n\nint main(){");
            j=0;
            for ( eo = symbolTable.elements() ; eo.hasMoreElements() ;) {
                tp = (BaseType) eo.nextElement();
                if (tp instanceof StructType)
                {
                    stp = (StructType) tp;
                    if (!stp.getIsInterface()) {
                        pw.println(stp.getName()+"  temp"+ j + ";\n");
                        j++;
                    }
                }
            }
            j=0;

            pw.println("printf(\"long\t%d\\n\",(int)sizeof(long));");
            pw.println("printf(\"int\t%d\\n\",(int)sizeof(int));");
            pw.println("printf(\"short\t%d\\n\",(int)sizeof(short));");
            pw.println("printf(\"ptr\t%d\\n\",(int)sizeof(void *));");
            pw.println("printf(\"Bool\t%d\\n\",(int)sizeof(Bool));");
            pw.println("printf(\"Atom\t%d\\n\",(int)sizeof(Atom));");
            pw.println("printf(\"Window\t%d\\n\",(int)sizeof(Window));");

            for (eo = symbolTable.elements() ; eo.hasMoreElements() ;) {


                tp = (BaseType) eo.nextElement();
                if (tp instanceof StructType)
                {
                    stp = (StructType) tp;
                    if (stp.getIsInterface()) {
                        continue;
                    }
                    for (Enumeration e = stp.getMembers() ; e.hasMoreElements() ;) {
                        AtomicType atp = (AtomicType) e.nextElement();
                        if (atp.isAlias()) continue;
                        pw.println("printf(\""+ stp.getName() + "." + atp.getName() + "\t%d\\n\""+
                                   ",(int)((unsigned long ) &temp"+j+"."+atp.getName()+"- (unsigned long ) &temp" + j + ")  );");

                        i++;


                    }
                    pw.println("printf(\""+ stp.getName() + "\t%d\\n\"" + ",(int)sizeof(temp"+j+"));");

                    j++;
                }

            }
            pw.println("return 0;");
            pw.println("}");
            pw.close();

        }
        catch (Exception e)
        {
            e.printStackTrace();
        }
    }

    private void initTypes() {
        symbolTable.put("int", new AtomicType(AtomicType.TYPE_INT, "", "int"));
        symbolTable.put("short", new AtomicType(AtomicType.TYPE_SHORT, "", "short"));
        symbolTable.put("long", new AtomicType(AtomicType.TYPE_LONG, "", "long"));
        symbolTable.put("float", new AtomicType(AtomicType.TYPE_FLOAT, "", "float"));
        symbolTable.put("double", new AtomicType(AtomicType.TYPE_DOUBLE, "", "double"));
        symbolTable.put("Bool", new AtomicType(AtomicType.TYPE_BOOL, "", "Bool"));
        symbolTable.put("char", new AtomicType(AtomicType.TYPE_CHAR, "", "char"));
        symbolTable.put("byte", new AtomicType(AtomicType.TYPE_BYTE, "", "byte"));
        symbolTable.put("pointer", new AtomicType(AtomicType.TYPE_PTR, "", "pointer"));
        symbolTable.put("longlong", new AtomicType(AtomicType.TYPE_LONG_LONG, "", "longlong"));
        symbolTable.put("Atom", new AtomicType(AtomicType.TYPE_ATOM, "", "Atom"));
        symbolTable.put("ulong", new AtomicType(AtomicType.TYPE_ULONG, "", "ulong"));
    }

    public WrapperGenerator(String xlibFilename) {
        initTypes();
        try {
            BufferedReader in  = new BufferedReader(new FileReader(xlibFilename));
            String line;
            String splits[];
            BaseType curType = null;
            while ((line = in.readLine()) != null)
            {
                int commentStart = line.indexOf("//");
                if (commentStart >= 0) {
                    // remove comment
                    line = line.substring(0, commentStart);
                }

                if ("".equals(line)) {
                    // skip empty line
                    continue;
                }

                splits = line.split("\\p{Space}+");
                if (splits.length >= 2)
                {
                    String struct_name = curType.getName();
                    String field_name = splits[1];
                    String s_type = splits[2];
                    BaseType bt = curType;
                    int type = AtomicType.getTypeForString(s_type);
                    AtomicType atp = null;
                    if (bt != null && type != -1) {
                        atp = new AtomicType(type,field_name,s_type);
                        if (splits.length > 3) {
                            atp.setAttributes(splits);
                        }
                        if (bt instanceof StructType) {
                            StructType  stp = (StructType) bt;
                            stp.addMember(atp);
                        } else if (bt instanceof FunctionType) {
                            ((FunctionType)bt).addArgument(atp);
                        }
                    }
                    else if (bt == null) {
                        System.out.println("Cannot find " + struct_name);
                    }

                }
                else  if (line != null) {
                    BaseType bt = (BaseType) symbolTable.get(line);
                    if (bt == null) {
                        if (line.startsWith("!")) {
                            FunctionType ft = new FunctionType(line);
                            ft.setName(line);
                            symbolTable.put(ft.getName(),ft);
                            curType = ft;
                        } else {
                            StructType stp = new StructType(line);
                            stp.setName(line);
                            curType = stp;
                            symbolTable.put(stp.getName(),stp);
                        }
                    }
                }

            }
            in.close();
        }
        catch (Exception e) {
            e.printStackTrace();
        }
    }

    private void makeSizer(String sizerFileName) {
        File fp = new File(sizerFileName);
        writeNativeSizer(fp.getAbsolutePath());
    }

<<<<<<< HEAD
    private boolean readSizeInfo(String file32, String file64) {
        try {
            boolean res = true;
            if (!file32.equals("IGNORE")) {
                FileInputStream fis = new FileInputStream(file32);
                res = readSizeInfo(fis, false);
                fis.close();
            }
            if (!file64.equals("IGNORE")) {
                FileInputStream fis = new FileInputStream(file64);
                res &= readSizeInfo(fis, true);
                fis.close();
            }
=======
    private boolean readFileSizeInfo(String filename, boolean wide) {
        try {
            boolean res = true;
            FileInputStream fis = new FileInputStream(filename);
            res = readSizeInfo(fis, wide);
            fis.close();
>>>>>>> 7bdcc7ea
            return res;
        } catch (Exception e) {
            e.printStackTrace();
            return false;
        }
    }

<<<<<<< HEAD
    private void startGeneration(String outputDir, String file32, String file64) {
        if (readSizeInfo(file32, file64))
=======
    private void startGeneration(String outputDir, String filename, boolean wide) {
        if (readFileSizeInfo(filename, wide))
>>>>>>> 7bdcc7ea
        {
            writeJavaWrapperClass(outputDir);
        }
        else {
            System.out.println("Error calculating offsets");
        }
    }

    public static void main(String[] args) {
        if (args.length < 4) {
<<<<<<< HEAD
            System.out.println("Usage:\nWrapperGenerator gen_java <output_dir> <xlibtypes.txt> <sizes-32.txt|IGNORE> <sizes-64.txt|IGNORE>");
=======
            System.out.println("Usage:\nWrapperGenerator gen_java <output_dir> <xlibtypes.txt> <sizes-*.txt> <platform>");
>>>>>>> 7bdcc7ea
            System.out.println("      or");
            System.out.println("WrapperGenerator gen_c_source <output_file> <xlibtypes.txt> <platform>");
            System.out.println("Where <platform>: 32, 64");

            System.exit(1);
        }

        WrapperGenerator xparser = new WrapperGenerator(args[2]);
        if (args[0].equals("gen_c_source")) {
            xparser.wide = args[3].equals("64");
            xparser.makeSizer(args[1]);
        } else if (args[0].equals("gen_java")) {
<<<<<<< HEAD
            xparser.startGeneration(args[1], args[3], args[4]);
=======
            boolean wide = args[4].equals("64");
            xparser.startGeneration(args[1], args[3], wide);
>>>>>>> 7bdcc7ea
        }
    }
}<|MERGE_RESOLUTION|>--- conflicted
+++ resolved
@@ -1306,28 +1306,12 @@
         writeNativeSizer(fp.getAbsolutePath());
     }
 
-<<<<<<< HEAD
-    private boolean readSizeInfo(String file32, String file64) {
-        try {
-            boolean res = true;
-            if (!file32.equals("IGNORE")) {
-                FileInputStream fis = new FileInputStream(file32);
-                res = readSizeInfo(fis, false);
-                fis.close();
-            }
-            if (!file64.equals("IGNORE")) {
-                FileInputStream fis = new FileInputStream(file64);
-                res &= readSizeInfo(fis, true);
-                fis.close();
-            }
-=======
     private boolean readFileSizeInfo(String filename, boolean wide) {
         try {
             boolean res = true;
             FileInputStream fis = new FileInputStream(filename);
             res = readSizeInfo(fis, wide);
             fis.close();
->>>>>>> 7bdcc7ea
             return res;
         } catch (Exception e) {
             e.printStackTrace();
@@ -1335,13 +1319,8 @@
         }
     }
 
-<<<<<<< HEAD
-    private void startGeneration(String outputDir, String file32, String file64) {
-        if (readSizeInfo(file32, file64))
-=======
     private void startGeneration(String outputDir, String filename, boolean wide) {
         if (readFileSizeInfo(filename, wide))
->>>>>>> 7bdcc7ea
         {
             writeJavaWrapperClass(outputDir);
         }
@@ -1352,11 +1331,7 @@
 
     public static void main(String[] args) {
         if (args.length < 4) {
-<<<<<<< HEAD
-            System.out.println("Usage:\nWrapperGenerator gen_java <output_dir> <xlibtypes.txt> <sizes-32.txt|IGNORE> <sizes-64.txt|IGNORE>");
-=======
             System.out.println("Usage:\nWrapperGenerator gen_java <output_dir> <xlibtypes.txt> <sizes-*.txt> <platform>");
->>>>>>> 7bdcc7ea
             System.out.println("      or");
             System.out.println("WrapperGenerator gen_c_source <output_file> <xlibtypes.txt> <platform>");
             System.out.println("Where <platform>: 32, 64");
@@ -1369,12 +1344,8 @@
             xparser.wide = args[3].equals("64");
             xparser.makeSizer(args[1]);
         } else if (args[0].equals("gen_java")) {
-<<<<<<< HEAD
-            xparser.startGeneration(args[1], args[3], args[4]);
-=======
             boolean wide = args[4].equals("64");
             xparser.startGeneration(args[1], args[3], wide);
->>>>>>> 7bdcc7ea
         }
     }
 }