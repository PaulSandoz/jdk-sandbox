--- conflicted
+++ resolved
@@ -91,11 +91,7 @@
     CFLAGS_solaris := -KPIC, \
     CFLAGS_macosx := -fPIC, \
     DISABLED_WARNINGS_gcc := unused-result implicit-fallthrough, \
-<<<<<<< HEAD
     DISABLED_WARNINGS_solstudio := wunreachable, \
-    MAPFILE := $(UNPACK_MAPFILE),\
-=======
->>>>>>> 9be1418d
     LDFLAGS := $(UNPACKEXE_ZIPOBJS) \
         $(LDFLAGS_JDKEXE) $(LDFLAGS_CXX_JDK) \
         $(call SET_SHARED_LIBRARY_ORIGIN), \
