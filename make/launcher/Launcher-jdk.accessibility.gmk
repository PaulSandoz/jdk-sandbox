#
# Copyright (c) 2014, 2018, Oracle and/or its affiliates. All rights reserved.
# DO NOT ALTER OR REMOVE COPYRIGHT NOTICES OR THIS FILE HEADER.
#
# This code is free software; you can redistribute it and/or modify it
# under the terms of the GNU General Public License version 2 only, as
# published by the Free Software Foundation.  Oracle designates this
# particular file as subject to the "Classpath" exception as provided
# by Oracle in the LICENSE file that accompanied this code.
#
# This code is distributed in the hope that it will be useful, but WITHOUT
# ANY WARRANTY; without even the implied warranty of MERCHANTABILITY or
# FITNESS FOR A PARTICULAR PURPOSE.  See the GNU General Public License
# version 2 for more details (a copy is included in the LICENSE file that
# accompanied this code).
#
# You should have received a copy of the GNU General Public License version
# 2 along with this work; if not, write to the Free Software Foundation,
# Inc., 51 Franklin St, Fifth Floor, Boston, MA 02110-1301 USA.
#
# Please contact Oracle, 500 Oracle Parkway, Redwood Shores, CA 94065 USA
# or visit www.oracle.com if you need additional information or have any
# questions.
#

include LauncherCommon.gmk

################################################################################
# jabswitch

ifeq ($(OPENJDK_TARGET_OS), windows)

  JABSWITCH_SRC := $(TOPDIR)/src/jdk.accessibility/windows/native/jabswitch
  ACCESSBRIDGE_SRC := $(TOPDIR)/src/jdk.accessibility/windows/native/common

<<<<<<< HEAD
  $(eval $(call SetupNativeCompilation, BUILD_JABSWITCH, \
      NAME := jabswitch, \
      TYPE := EXECUTABLE, \
=======
  $(eval $(call SetupJdkExecutable, BUILD_JABSWITCH, \
      NAME := jabswitch, \
>>>>>>> 9be1418d
      SRC := $(JABSWITCH_SRC), \
      INCLUDE_FILES := jabswitch.cpp, \
      CFLAGS := $(filter-out -Zc:wchar_t-, $(CFLAGS_JDKEXE)) -Zc:wchar_t \
          -analyze- -Od -Gd -D_WINDOWS \
          -D_UNICODE -DUNICODE -RTC1 -EHsc, \
      DISABLED_WARNINGS_microsoft := 4267 4996, \
      LDFLAGS := $(LDFLAGS_JDKEXE), \
      LIBS := advapi32.lib version.lib user32.lib, \
<<<<<<< HEAD
      OBJECT_DIR := $(SUPPORT_OUTPUTDIR)/native/jdk.accessibility/jabswitch, \
      OUTPUT_DIR := $(SUPPORT_OUTPUTDIR)/modules_cmds/jdk.accessibility, \
=======
>>>>>>> 9be1418d
      VERSIONINFO_RESOURCE := $(ACCESSBRIDGE_SRC)/AccessBridgeStatusWindow.RC, \
      MANIFEST := $(JABSWITCH_SRC)/jabswitch.manifest, \
      MANIFEST_VERSION := $(VERSION_NUMBER_FOUR_POSITIONS), \
  ))

  TARGETS += $(BUILD_JABSWITCH)

################################################################################
# jaccessinspector

  TOPDIR := $(TOPDIR)/src/jdk.accessibility/windows/native
  TOOLS_CFLAGS := $(addprefix -I, \
      $(TOPDIR)/include/bridge \
      $(TOPDIR)/common \
      $(TOPDIR)/toolscommon)

  define SetupInspector
  # Parameter 1 File name suffix
  # Parameter 2 ACCESSBRIDGE_ARCH_ -D suffix

<<<<<<< HEAD
    $$(eval $$(call SetupNativeCompilation, BUILD_JACCESSINSPECTOR$1, \
      NAME := jaccessinspector$1, \
      TYPE := EXECUTABLE, \
=======
    $$(eval $$(call SetupJdkExecutable, BUILD_JACCESSINSPECTOR$1, \
      NAME := jaccessinspector$1, \
>>>>>>> 9be1418d
      SRC := $(TOPDIR)/jaccessinspector $(TOPDIR)/common \
          $(TOPDIR)/toolscommon $(TOPDIR)/bridge, \
      CFLAGS := $$(CFLAGS_JDKEXE) $(TOOLS_CFLAGS) -DACCESSBRIDGE_ARCH_$2 -EHsc, \
      LDFLAGS := $$(LDFLAGS_JDKEXE) -stack:655360, \
      LIBS := advapi32.lib user32.lib, \
<<<<<<< HEAD
      OBJECT_DIR := $(SUPPORT_OUTPUTDIR)/native/jdk.accessibility/jaccessinspector$1, \
      OUTPUT_DIR := $(SUPPORT_OUTPUTDIR)/modules_cmds/jdk.accessibility, \
=======
>>>>>>> 9be1418d
      VERSIONINFO_RESOURCE := $(TOPDIR)/jaccessinspector/jaccessinspectorWindow.rc, \
    ))

    TARGETS += $$(BUILD_JACCESSINSPECTOR$1)

  endef

################################################################################
# jaccesswalker

  define SetupWalker
  # Parameter 1 File name suffix
  # Parameter 2 ACCESSBRIDGE_ARCH_ -D suffix

<<<<<<< HEAD
    $$(eval $$(call SetupNativeCompilation, BUILD_JACCESSWALKER$1, \
      NAME := jaccesswalker$1, \
      TYPE := EXECUTABLE, \
=======
    $$(eval $$(call SetupJdkExecutable, BUILD_JACCESSWALKER$1, \
      NAME := jaccesswalker$1, \
>>>>>>> 9be1418d
      SRC := $(TOPDIR)/jaccesswalker $(TOPDIR)/common \
          $(TOPDIR)/toolscommon $(TOPDIR)/bridge, \
      CFLAGS := $$(CFLAGS_JDKEXE) $(TOOLS_CFLAGS) -DACCESSBRIDGE_ARCH_$2 -EHsc, \
      LDFLAGS := $$(LDFLAGS_JDKEXE) -stack:655360, \
      LIBS := advapi32.lib comctl32.lib gdi32.lib user32.lib, \
<<<<<<< HEAD
      OBJECT_DIR := $(SUPPORT_OUTPUTDIR)/native/jdk.accessibility/jaccesswalker$1, \
      OUTPUT_DIR := $(SUPPORT_OUTPUTDIR)/modules_cmds/jdk.accessibility, \
=======
>>>>>>> 9be1418d
      VERSIONINFO_RESOURCE := $(TOPDIR)/jaccesswalker/jaccesswalkerWindow.rc, \
   ))

    TARGETS += $$(BUILD_JACCESSWALKER$1)

  endef

  ifeq ($(OPENJDK_TARGET_CPU_BITS), 32)
    $(eval $(call SetupInspector,-32,32))
    $(eval $(call SetupWalker,-32,32))
    $(eval $(call SetupInspector,,LEGACY))
    $(eval $(call SetupWalker,,LEGACY))
  else
    $(eval $(call SetupInspector,,64))
    $(eval $(call SetupWalker,,64))
  endif

endif

################################################################################<|MERGE_RESOLUTION|>--- conflicted
+++ resolved
@@ -33,14 +33,9 @@
   JABSWITCH_SRC := $(TOPDIR)/src/jdk.accessibility/windows/native/jabswitch
   ACCESSBRIDGE_SRC := $(TOPDIR)/src/jdk.accessibility/windows/native/common
 
-<<<<<<< HEAD
-  $(eval $(call SetupNativeCompilation, BUILD_JABSWITCH, \
+  $(eval $(call SetupJdkExecutable, BUILD_JABSWITCH, \
       NAME := jabswitch, \
       TYPE := EXECUTABLE, \
-=======
-  $(eval $(call SetupJdkExecutable, BUILD_JABSWITCH, \
-      NAME := jabswitch, \
->>>>>>> 9be1418d
       SRC := $(JABSWITCH_SRC), \
       INCLUDE_FILES := jabswitch.cpp, \
       CFLAGS := $(filter-out -Zc:wchar_t-, $(CFLAGS_JDKEXE)) -Zc:wchar_t \
@@ -49,11 +44,6 @@
       DISABLED_WARNINGS_microsoft := 4267 4996, \
       LDFLAGS := $(LDFLAGS_JDKEXE), \
       LIBS := advapi32.lib version.lib user32.lib, \
-<<<<<<< HEAD
-      OBJECT_DIR := $(SUPPORT_OUTPUTDIR)/native/jdk.accessibility/jabswitch, \
-      OUTPUT_DIR := $(SUPPORT_OUTPUTDIR)/modules_cmds/jdk.accessibility, \
-=======
->>>>>>> 9be1418d
       VERSIONINFO_RESOURCE := $(ACCESSBRIDGE_SRC)/AccessBridgeStatusWindow.RC, \
       MANIFEST := $(JABSWITCH_SRC)/jabswitch.manifest, \
       MANIFEST_VERSION := $(VERSION_NUMBER_FOUR_POSITIONS), \
@@ -74,24 +64,14 @@
   # Parameter 1 File name suffix
   # Parameter 2 ACCESSBRIDGE_ARCH_ -D suffix
 
-<<<<<<< HEAD
-    $$(eval $$(call SetupNativeCompilation, BUILD_JACCESSINSPECTOR$1, \
+    $$(eval $$(call SetupJdkExecutable, BUILD_JACCESSINSPECTOR$1, \
       NAME := jaccessinspector$1, \
       TYPE := EXECUTABLE, \
-=======
-    $$(eval $$(call SetupJdkExecutable, BUILD_JACCESSINSPECTOR$1, \
-      NAME := jaccessinspector$1, \
->>>>>>> 9be1418d
       SRC := $(TOPDIR)/jaccessinspector $(TOPDIR)/common \
           $(TOPDIR)/toolscommon $(TOPDIR)/bridge, \
       CFLAGS := $$(CFLAGS_JDKEXE) $(TOOLS_CFLAGS) -DACCESSBRIDGE_ARCH_$2 -EHsc, \
       LDFLAGS := $$(LDFLAGS_JDKEXE) -stack:655360, \
       LIBS := advapi32.lib user32.lib, \
-<<<<<<< HEAD
-      OBJECT_DIR := $(SUPPORT_OUTPUTDIR)/native/jdk.accessibility/jaccessinspector$1, \
-      OUTPUT_DIR := $(SUPPORT_OUTPUTDIR)/modules_cmds/jdk.accessibility, \
-=======
->>>>>>> 9be1418d
       VERSIONINFO_RESOURCE := $(TOPDIR)/jaccessinspector/jaccessinspectorWindow.rc, \
     ))
 
@@ -106,24 +86,14 @@
   # Parameter 1 File name suffix
   # Parameter 2 ACCESSBRIDGE_ARCH_ -D suffix
 
-<<<<<<< HEAD
-    $$(eval $$(call SetupNativeCompilation, BUILD_JACCESSWALKER$1, \
+    $$(eval $$(call SetupJdkExecutable, BUILD_JACCESSWALKER$1, \
       NAME := jaccesswalker$1, \
       TYPE := EXECUTABLE, \
-=======
-    $$(eval $$(call SetupJdkExecutable, BUILD_JACCESSWALKER$1, \
-      NAME := jaccesswalker$1, \
->>>>>>> 9be1418d
       SRC := $(TOPDIR)/jaccesswalker $(TOPDIR)/common \
           $(TOPDIR)/toolscommon $(TOPDIR)/bridge, \
       CFLAGS := $$(CFLAGS_JDKEXE) $(TOOLS_CFLAGS) -DACCESSBRIDGE_ARCH_$2 -EHsc, \
       LDFLAGS := $$(LDFLAGS_JDKEXE) -stack:655360, \
       LIBS := advapi32.lib comctl32.lib gdi32.lib user32.lib, \
-<<<<<<< HEAD
-      OBJECT_DIR := $(SUPPORT_OUTPUTDIR)/native/jdk.accessibility/jaccesswalker$1, \
-      OUTPUT_DIR := $(SUPPORT_OUTPUTDIR)/modules_cmds/jdk.accessibility, \
-=======
->>>>>>> 9be1418d
       VERSIONINFO_RESOURCE := $(TOPDIR)/jaccesswalker/jaccesswalkerWindow.rc, \
    ))
 
