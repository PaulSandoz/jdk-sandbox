--- conflicted
+++ resolved
@@ -177,31 +177,9 @@
     $1_WINDOWS_JLI_LIB := $(SUPPORT_OUTPUTDIR)/native/java.base/libjli/jli.lib
   endif
 
-<<<<<<< HEAD
-  # The linker on older SuSE distros (e.g. on SLES 10) complains with:
-  # "Invalid version tag `SUNWprivate_1.1'. Only anonymous version tag is allowed in executable."
-  # if feeded with a version script which contains named tags.
-  ifeq ($(USING_BROKEN_SUSE_LD),yes)
-    ifneq ($(wildcard $(TOPDIR)/make/mapfiles/launchers/mapfile-$(OPENJDK_TARGET_CPU).anonymous), )
-      $1_MAPFILE := $(TOPDIR)/make/mapfiles/launchers/mapfile-$(OPENJDK_TARGET_CPU).anonymous
-    else
-      $1_MAPFILE :=
-    endif
-  else
-    ifneq ($(wildcard $(TOPDIR)/make/mapfiles/launchers/mapfile-$(OPENJDK_TARGET_CPU)), )
-      $1_MAPFILE := $(TOPDIR)/make/mapfiles/launchers/mapfile-$(OPENJDK_TARGET_CPU)
-    else
-      $1_MAPFILE :=
-    endif
-  endif
-
-  $$(eval $$(call SetupNativeCompilation, BUILD_LAUNCHER_$1, \
+  $$(eval $$(call SetupJdkExecutable, BUILD_LAUNCHER_$1, \
       NAME := $1, \
       TYPE := EXECUTABLE, \
-=======
-  $$(eval $$(call SetupJdkExecutable, BUILD_LAUNCHER_$1, \
-      NAME := $1, \
->>>>>>> 9be1418d
       EXTRA_FILES := $(LAUNCHER_SRC)/main.c, \
       OPTIMIZATION := $$($1_OPTIMIZATION), \
       CFLAGS := $$($1_CFLAGS) \
