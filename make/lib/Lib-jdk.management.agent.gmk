--- conflicted
+++ resolved
@@ -27,21 +27,8 @@
 
 ################################################################################
 
-<<<<<<< HEAD
-LIBMANAGEMENT_AGENT_SRC += $(TOPDIR)/src/jdk.management.agent/$(OPENJDK_TARGET_OS_TYPE)/native/libmanagement_agent
-LIBMANAGEMENT_AGENT_CFLAGS := $(addprefix -I,$(LIBMANAGEMENT_AGENT_SRC)) \
-    -I$(SUPPORT_OUTPUTDIR)/headers/jdk.management.agent \
-    $(LIBJAVA_HEADER_FLAGS) \
-    #
-
-$(eval $(call SetupNativeCompilation, BUILD_LIBMANAGEMENT_AGENT, \
-    NAME := management_agent, \
-    OUTPUT_DIR := $(INSTALL_LIBRARIES_HERE), \
-    SRC := $(LIBMANAGEMENT_AGENT_SRC), \
-=======
 $(eval $(call SetupJdkLibrary, BUILD_LIBMANAGEMENT_AGENT, \
     NAME := management_agent, \
->>>>>>> 9be1418d
     OPTIMIZATION := LOW, \
     CFLAGS := $(CFLAGS_JDKLIB), \
     LDFLAGS := $(LDFLAGS_JDKLIB) \
