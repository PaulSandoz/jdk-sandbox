#
# Copyright (c) 2011, 2018, Oracle and/or its affiliates. All rights reserved.
# DO NOT ALTER OR REMOVE COPYRIGHT NOTICES OR THIS FILE HEADER.
#
# This code is free software; you can redistribute it and/or modify it
# under the terms of the GNU General Public License version 2 only, as
# published by the Free Software Foundation.  Oracle designates this
# particular file as subject to the "Classpath" exception as provided
# by Oracle in the LICENSE file that accompanied this code.
#
# This code is distributed in the hope that it will be useful, but WITHOUT
# ANY WARRANTY; without even the implied warranty of MERCHANTABILITY or
# FITNESS FOR A PARTICULAR PURPOSE.  See the GNU General Public License
# version 2 for more details (a copy is included in the LICENSE file that
# accompanied this code).
#
# You should have received a copy of the GNU General Public License version
# 2 along with this work; if not, write to the Free Software Foundation,
# Inc., 51 Franklin St, Fifth Floor, Boston, MA 02110-1301 USA.
#
# Please contact Oracle, 500 Oracle Parkway, Redwood Shores, CA 94065 USA
# or visit www.oracle.com if you need additional information or have any
# questions.
#

include LibCommon.gmk

################################################################################

ifeq ($(OPENJDK_TARGET_OS_TYPE), unix)

  ifeq (, $(filter $(OPENJDK_TARGET_OS), macosx aix))
    $(eval $(call SetupJdkLibrary, BUILD_LIBSCTP, \
        NAME := sctp, \
        SRC := $(TOPDIR)/src/jdk.sctp/$(OPENJDK_TARGET_OS_TYPE)/native/libsctp, \
        OPTIMIZATION := LOW, \
        CFLAGS := $(CFLAGS_JDKLIB) \
            -I $(TOPDIR)/src/java.base/$(OPENJDK_TARGET_OS_TYPE)/native/libnio/ch \
            -I $(TOPDIR)/src/java.base/share/native/libnio/ch \
            $(addprefix -I, $(call FindSrcDirsForLib, java.base, net)) \
            $(LIBJAVA_HEADER_FLAGS) \
            -I$(SUPPORT_OUTPUTDIR)/headers/jdk.sctp \
            -I$(SUPPORT_OUTPUTDIR)/headers/java.base, \
        MAPFILE := $(TOPDIR)/make/mapfiles/libsctp/mapfile-vers, \
        LDFLAGS := $(LDFLAGS_JDKLIB) \
            $(call SET_SHARED_LIBRARY_ORIGIN), \
        LIBS_unix := -lnio -lnet -ljava -ljvm, \
        LIBS_linux := -lpthread $(LIBDL), \
<<<<<<< HEAD
        LIBS_solaris := -lsocket -lc, \
=======
        LIBS_solaris := -lsocket, \
        OBJECT_DIR := $(SUPPORT_OUTPUTDIR)/native/$(MODULE)/libsctp, \
>>>>>>> 8280624a
    ))

    TARGETS += $(BUILD_LIBSCTP)

    $(BUILD_LIBSCTP): $(call FindLib, java.base, nio)
  endif
endif

################################################################################<|MERGE_RESOLUTION|>--- conflicted
+++ resolved
@@ -46,12 +46,7 @@
             $(call SET_SHARED_LIBRARY_ORIGIN), \
         LIBS_unix := -lnio -lnet -ljava -ljvm, \
         LIBS_linux := -lpthread $(LIBDL), \
-<<<<<<< HEAD
-        LIBS_solaris := -lsocket -lc, \
-=======
         LIBS_solaris := -lsocket, \
-        OBJECT_DIR := $(SUPPORT_OUTPUTDIR)/native/$(MODULE)/libsctp, \
->>>>>>> 8280624a
     ))
 
     TARGETS += $(BUILD_LIBSCTP)
