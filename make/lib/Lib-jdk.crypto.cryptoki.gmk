--- conflicted
+++ resolved
@@ -41,16 +41,6 @@
     LDFLAGS := $(LDFLAGS_JDKLIB) \
         $(call SET_SHARED_LIBRARY_ORIGIN), \
     LIBS_unix := $(LIBDL), \
-<<<<<<< HEAD
-    LIBS_solaris := -lc, \
-=======
-    VERSIONINFO_RESOURCE := $(GLOBAL_VERSION_INFO_RESOURCE), \
-    RC_FLAGS := $(RC_FLAGS) \
-        -D "JDK_FNAME=j2pkcs11.dll" \
-        -D "JDK_INTERNAL_NAME=j2pkcs11" \
-        -D "JDK_FTYPE=0x2L", \
-    OBJECT_DIR := $(SUPPORT_OUTPUTDIR)/native/$(MODULE)/libj2pkcs11, \
->>>>>>> 8280624a
 ))
 
 TARGETS += $(BUILD_LIBJ2PKCS11)
