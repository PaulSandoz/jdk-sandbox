#
# Copyright (c) 2011, 2018, Oracle and/or its affiliates. All rights reserved.
# DO NOT ALTER OR REMOVE COPYRIGHT NOTICES OR THIS FILE HEADER.
#
# This code is free software; you can redistribute it and/or modify it
# under the terms of the GNU General Public License version 2 only, as
# published by the Free Software Foundation.  Oracle designates this
# particular file as subject to the "Classpath" exception as provided
# by Oracle in the LICENSE file that accompanied this code.
#
# This code is distributed in the hope that it will be useful, but WITHOUT
# ANY WARRANTY; without even the implied warranty of MERCHANTABILITY or
# FITNESS FOR A PARTICULAR PURPOSE.  See the GNU General Public License
# version 2 for more details (a copy is included in the LICENSE file that
# accompanied this code).
#
# You should have received a copy of the GNU General Public License version
# 2 along with this work; if not, write to the Free Software Foundation,
# Inc., 51 Franklin St, Fifth Floor, Boston, MA 02110-1301 USA.
#
# Please contact Oracle, 500 Oracle Parkway, Redwood Shores, CA 94065 USA
# or visit www.oracle.com if you need additional information or have any
# questions.
#

include LibCommon.gmk

################################################################################

ifeq ($(OPENJDK_TARGET_OS), windows)
  # In (at least) VS2013 and later, -DPSAPI_VERSION=1 is needed to generate
  # a binary that is compatible with windows versions older than 7/2008R2.
  # See MSDN documentation for GetProcessMemoryInfo for more information.
  LIBATTACH_CFLAGS := -DPSAPI_VERSION=1
endif

$(eval $(call SetupJdkLibrary, BUILD_LIBATTACH, \
    NAME := attach, \
    OPTIMIZATION := LOW, \
    CFLAGS := $(CFLAGS_JDKLIB) $(LIBATTACH_CFLAGS), \
    CFLAGS_windows := /Gy, \
<<<<<<< HEAD
    VERSIONINFO_RESOURCE := $(GLOBAL_VERSION_INFO_RESOURCE), \
    RC_FLAGS := $(RC_FLAGS) \
        -D "JDK_FNAME=attach.dll" \
        -D "JDK_INTERNAL_NAME=attach" \
        -D "JDK_FTYPE=0x2L", \
=======
>>>>>>> 9be1418d
    LDFLAGS := $(LDFLAGS_JDKLIB) \
        $(call SET_SHARED_LIBRARY_ORIGIN), \
    LIBS := $(JDKLIB_LIBS), \
    LIBS_solaris := -ldoor, \
    LIBS_windows := $(WIN_JAVA_LIB) advapi32.lib psapi.lib, \
))

$(BUILD_LIBATTACH): $(call FindLib, java.base, java)

TARGETS += $(BUILD_LIBATTACH)

################################################################################<|MERGE_RESOLUTION|>--- conflicted
+++ resolved
@@ -39,14 +39,6 @@
     OPTIMIZATION := LOW, \
     CFLAGS := $(CFLAGS_JDKLIB) $(LIBATTACH_CFLAGS), \
     CFLAGS_windows := /Gy, \
-<<<<<<< HEAD
-    VERSIONINFO_RESOURCE := $(GLOBAL_VERSION_INFO_RESOURCE), \
-    RC_FLAGS := $(RC_FLAGS) \
-        -D "JDK_FNAME=attach.dll" \
-        -D "JDK_INTERNAL_NAME=attach" \
-        -D "JDK_FTYPE=0x2L", \
-=======
->>>>>>> 9be1418d
     LDFLAGS := $(LDFLAGS_JDKLIB) \
         $(call SET_SHARED_LIBRARY_ORIGIN), \
     LIBS := $(JDKLIB_LIBS), \
