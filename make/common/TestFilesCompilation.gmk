#
# Copyright (c) 2015, 2018, Oracle and/or its affiliates. All rights reserved.
# DO NOT ALTER OR REMOVE COPYRIGHT NOTICES OR THIS FILE HEADER.
#
# This code is free software; you can redistribute it and/or modify it
# under the terms of the GNU General Public License version 2 only, as
# published by the Free Software Foundation.  Oracle designates this
# particular file as subject to the "Classpath" exception as provided
# by Oracle in the LICENSE file that accompanied this code.
#
# This code is distributed in the hope that it will be useful, but WITHOUT
# ANY WARRANTY; without even the implied warranty of MERCHANTABILITY or
# FITNESS FOR A PARTICULAR PURPOSE.  See the GNU General Public License
# version 2 for more details (a copy is included in the LICENSE file that
# accompanied this code).
#
# You should have received a copy of the GNU General Public License version
# 2 along with this work; if not, write to the Free Software Foundation,
# Inc., 51 Franklin St, Fifth Floor, Boston, MA 02110-1301 USA.
#
# Please contact Oracle, 500 Oracle Parkway, Redwood Shores, CA 94065 USA
# or visit www.oracle.com if you need additional information or have any
# questions.
#

ifndef _TEST_FILES_COMPILATION_GMK
_TEST_FILES_COMPILATION_GMK := 1

ifeq (,$(_MAKEBASE_GMK))
  $(error You must include MakeBase.gmk prior to including TestFilesCompilation.gmk)
endif


include NativeCompilation.gmk

# Setup make rules for creating a set of native test files (libraries or
# executables). This will locate native files matching a certain pattern,
# and compile these into libraries or executables.
#
# Parameter 1 is the name of the rule. This name is used as variable prefix,
# and the targets generated are listed in a variable by that name.
#
# Remaining parameters are named arguments. These include:
#   TYPE Must be either PROGRAM or LIBRARY.
#   SOURCE_DIRS A list of source directories to search
#   OUTPUT_DIR Where to put the resulting files
#   EXCLUDE A list of filenames to exclude from compilation
SetupTestFilesCompilation = $(NamedParamsMacroTemplate)
define SetupTestFilesCompilationBody

  # Check for duplicate base file names. That would have failed later anyhow, but
  # this gives a better error message.
  $1_DUPLICATED_NAMES := $$(call dups, $$(notdir $$($1_FILE_LIST)))
  ifneq ($$($1_DUPLICATED_NAMES), )
    $$(error There are duplicate test file names for $1: $$($1_DUPLICATED_NAMES))
  endif

  # The list to depend on starts out empty
  $1 :=
  ifeq ($$($1_TYPE), LIBRARY)
    $1_PREFIX = lib
    $1_OUTPUT_SUBDIR := lib
    $1_CFLAGS := $(CFLAGS_TESTLIB)
    $1_LDFLAGS := $(LDFLAGS_TESTLIB) $(call SET_SHARED_LIBRARY_ORIGIN)
    $1_COMPILATION_TYPE := LIBRARY
  else ifeq ($$($1_TYPE), PROGRAM)
    $1_PREFIX = exe
    $1_OUTPUT_SUBDIR := bin
    $1_CFLAGS := $(CFLAGS_TESTEXE)
    $1_LDFLAGS := $(LDFLAGS_TESTEXE)
    $1_COMPILATION_TYPE := EXECUTABLE
  else
    $$(error Unknown type: $$($1_TYPE))
  endif

  # Locate all files with the matching prefix
  $1_FILE_LIST := \
      $$(shell $$(FIND) $$($1_SOURCE_DIRS) -type f -name "$$($1_PREFIX)*.c")

  $1_EXCLUDE_PATTERN := $$(addprefix %/, $$($1_EXCLUDE))
  $1_FILTERED_FILE_LIST := $$(filter-out $$($1_EXCLUDE_PATTERN), $$($1_FILE_LIST))

  # Setup a compilation for each and every one of them
  $$(foreach file, $$($1_FILTERED_FILE_LIST),\
    $$(eval name := $$(strip $$(basename $$(notdir $$(file))))) \
    $$(eval unprefixed_name := $$(patsubst $$($1_PREFIX)%, %, $$(name))) \
    $$(eval $$(call SetupNativeCompilation, BUILD_TEST_$$(name), \
<<<<<<< HEAD
        NAME := $$(name), \
=======
        NAME := $$(unprefixed_name), \
>>>>>>> 9be1418d
        TYPE := $$($1_COMPILATION_TYPE), \
        SRC := $$(patsubst %/,%,$$(dir $$(file))), \
        INCLUDE_FILES := $$(notdir $$(file)), \
        OBJECT_DIR := $$($1_OUTPUT_DIR)/support/$$(name), \
        OUTPUT_DIR := $$($1_OUTPUT_DIR)/$$($1_OUTPUT_SUBDIR), \
        CFLAGS := $$($1_CFLAGS) $$($1_CFLAGS_$$(name)), \
        LDFLAGS := $$($1_LDFLAGS) $$($1_LDFLAGS_$$(name)), \
        LIBS := $$($1_LIBS_$$(name)), \
        OPTIMIZATION := LOW, \
        COPY_DEBUG_SYMBOLS := false, \
        STRIP_SYMBOLS := false, \
    )) \
    $$(eval $1 += $$(BUILD_TEST_$$(name)) )  \
  )

endef

endif # _TEST_FILES_COMPILATION_GMK<|MERGE_RESOLUTION|>--- conflicted
+++ resolved
@@ -85,11 +85,7 @@
     $$(eval name := $$(strip $$(basename $$(notdir $$(file))))) \
     $$(eval unprefixed_name := $$(patsubst $$($1_PREFIX)%, %, $$(name))) \
     $$(eval $$(call SetupNativeCompilation, BUILD_TEST_$$(name), \
-<<<<<<< HEAD
-        NAME := $$(name), \
-=======
         NAME := $$(unprefixed_name), \
->>>>>>> 9be1418d
         TYPE := $$($1_COMPILATION_TYPE), \
         SRC := $$(patsubst %/,%,$$(dir $$(file))), \
         INCLUDE_FILES := $$(notdir $$(file)), \
